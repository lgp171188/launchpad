= Package sets =

The `Packageset` table allows the specification of a package set. These
facilitate the grouping of packages for purposes like the control of upload
permissions, the calculation of build and runtime package dependencies etc.

Initially, package sets will be used to enforce upload permissions to source
packages. Later they may be put to other uses as well. Please see also the
following URL for user stories and scenarios:
https://dev.launchpad.net/VersionThreeDotO/Soyuz/StoryCards#packagesetacl

It is also possible to define hierarchical relationships between package
sets i.e. include package sets into other package sets and remove them
respectively.

This effectively allows the users to arrange package sets in a directed
acyclic graph (DAG, http://en.wikipedia.org/wiki/Directed_acyclic_graph)
where each arc/edge (A,B) carries the following meaning:
package set 'A' includes another package set 'B' as a subset.

The following passage may also make it easier to understand the nomenclature
used (from http://en.wikipedia.org/wiki/Glossary_of_graph_theory):

    "If v is reachable from u, then u is a predecessor of v and v is a
     successor of u. If there is an arc/edge from u to v, then u is a direct
     predecessor of v, and v is a direct successor of u."


== Package set basics ==

So, let's start by creating a few package sets.

    >>> from zope.component import getUtility
    >>> from lp.soyuz.interfaces.packageset import (
    ...     IPackagesetSet)

    >>> login('foo.bar@canonical.com')

    >>> person1 = factory.makePerson(
    ...     name='hacker', displayname=u'Happy Hacker')
    >>> person2 = factory.makePerson(
    ...     name='juergen', displayname=u'J\xc3\xbcrgen Schmidt',
    ...     email='js@example.com')
    >>> ps_factory = getUtility(IPackagesetSet)
    >>> umbrella_ps = ps_factory.new(
    ...     u'umbrella', u'Umbrella set, contains all packages', person1)
    >>> kernel_ps = ps_factory.new(
    ...     u'kernel', u'Contains all OS kernel packages', person2)

Now 'juergen' and 'hacker' have a package set each.

    >>> ps_factory.getByOwner(person1).count() == 1
    True
    >>> ps_factory.getByOwner(person2).count() == 1
    True

We need to define a few functions that make it easy to look at package set
related data.

    >>> import operator
    >>> def sort_by_id(iterable):
    ...     return sorted(iterable, key=operator.attrgetter('id'))
    >>> def print_data(iterable):
    ...     for datum in sort_by_id(iterable):
    ...          print('%3d -> %s' % (datum.id, datum.name))
    >>> def resultsets_are_equal(rs1, rs2):
    ...     rs1 = list(rs1.order_by('name'))
    ...     rs2 = list(rs2.order_by('name'))
    ...     return rs1 == rs2


Package sets can be looked up by name as follows:

    >>> umbrella = ps_factory['umbrella']
    >>> print_data((umbrella,))
    1 -> umbrella

In order to facilitate utilisation of package set related functionality
via the web services API we need to have a get() method that returns the
first N (N=50 by default) package sets sorted by name.
Since we only have 2 package sets at this point only these will be shown.

    >>> for datum in ps_factory.get():
    ...     print('%3d -> %s' % (datum.id, datum.name))
    2 -> kernel
    1 -> umbrella

In a next step we will associate source package names with the package sets
just created.

    >>> from canonical.launchpad.webapp.interfaces import (
    ...     IStoreSelector, MAIN_STORE, DEFAULT_FLAVOR, MASTER_FLAVOR)
    >>> from lp.registry.model.sourcepackagename import SourcePackageName
    >>> store = getUtility(IStoreSelector).get(MAIN_STORE, DEFAULT_FLAVOR)

First associate *all* source package names with the umbrella package set.

    >>> all_spns = store.find(SourcePackageName)
    >>> umbrella_ps.add(all_spns)

Let's see what we got:

    >>> umbrella_spns = umbrella_ps.sourcesIncluded(direct_inclusion=True)
    >>> umbrella_src_names = sorted(spn.name for spn in umbrella_spns)
    >>> print_data(umbrella_spns)
     1 -> mozilla-firefox
     9 -> evolution
    10 -> netapplet
    14 -> pmount
    15 -> a52dec
    16 -> mozilla
    17 -> at
    18 -> thunderbird
    19 -> alsa-utils
    20 -> cnews
    21 -> libstdc++
    22 -> linux-source-2.6.15
    23 -> foobar
    24 -> cdrkit
    25 -> language-pack-de
    26 -> iceweasel
    27 -> commercialpackage

Now let's put a few selected source package names into the 'kernel' package
set:

    >>> kernel_spns = store.find(
    ...     SourcePackageName, SourcePackageName.name.like('li%'))
    >>> kernel_ps.add(kernel_spns)
    >>> kernel_spns = kernel_ps.sourcesIncluded(direct_inclusion=True)
    >>> print_data(kernel_spns)
    21 -> libstdc++
    22 -> linux-source-2.6.15

Adding source package names to a package set repeatedly has no effect.

    >>> umbrella_ps.add(kernel_spns)
    >>> umbrella_spns2 = umbrella_ps.sourcesIncluded(direct_inclusion=True)
    >>> print_data(umbrella_spns2)
     1 -> mozilla-firefox
     9 -> evolution
    10 -> netapplet
    14 -> pmount
    15 -> a52dec
    16 -> mozilla
    17 -> at
    18 -> thunderbird
    19 -> alsa-utils
    20 -> cnews
    21 -> libstdc++
    22 -> linux-source-2.6.15
    23 -> foobar
    24 -> cdrkit
    25 -> language-pack-de
    26 -> iceweasel
    27 -> commercialpackage

Removing source package names is easy.

    >>> umbrella_ps.remove(kernel_spns)
    >>> remaining_spns = umbrella_ps.sourcesIncluded(direct_inclusion=True)

The 'umbrella' package set includes all source names. From that set the
'kernel' package set (that includes merely two source names) is deducted.
What the following shows is that the package set substraction method works.

    >>> print_data(remaining_spns)
     1 -> mozilla-firefox
     9 -> evolution
    10 -> netapplet
    14 -> pmount
    15 -> a52dec
    16 -> mozilla
    17 -> at
    18 -> thunderbird
    19 -> alsa-utils
    20 -> cnews
    23 -> foobar
    24 -> cdrkit
    25 -> language-pack-de
    26 -> iceweasel
    27 -> commercialpackage

Trying to remove source package names that are *not* associated with a
package set from the latter has no effect.

    >>> umbrella_ps.remove(kernel_spns)
    >>> remaining_spns = umbrella_ps.sourcesIncluded(direct_inclusion=True)
    >>> print_data(remaining_spns)
     1 -> mozilla-firefox
     9 -> evolution
    10 -> netapplet
    14 -> pmount
    15 -> a52dec
    16 -> mozilla
    17 -> at
    18 -> thunderbird
    19 -> alsa-utils
    20 -> cnews
    23 -> foobar
    24 -> cdrkit
    25 -> language-pack-de
    26 -> iceweasel
    27 -> commercialpackage

Add the removed source package names back to 'umbrella'.

    >>> umbrella_ps.add(kernel_spns)


== Package set hierarchies ==

The next step in organizing package sets is to arrange them in a hierarchy
i.e. for package sets to include others as subsets.

We need more package sets to play with however.

    >>> gnome_ps = ps_factory.new(
    ...     u'gnome', u'Contains all gnome desktop packages', person2)
    >>> mozilla_ps = ps_factory.new(
    ...     u'mozilla', u'Contains all mozilla packages', person2)
    >>> firefox_ps = ps_factory.new(
    ...     u'firefox', u'Contains all firefox packages', person2)
    >>> thunderbird_ps = ps_factory.new(
    ...     u'thunderbird', u'Contains all thunderbird packages', person2)
    >>> languagepack_ps = ps_factory.new(
    ...     u'languagepack', u'Contains all language packs', person2)
    >>> store.commit()

Now we can set up the package set hierarchy.

    >>> umbrella_ps.add((gnome_ps,))
    >>> mozilla_ps.add((firefox_ps, thunderbird_ps, languagepack_ps))
    >>> umbrella_ps.add((mozilla_ps,))
    >>> gnome_ps.add((languagepack_ps,))

The 'umbrella' package set has two *direct* successors..

    >>> print_data(umbrella_ps.setsIncluded(direct_inclusion=True))
     3 -> gnome
     4 -> mozilla

.. but five successors in total. The 'firefox' and 'thunderbird' package
sets are included via 'mozilla' whereas the 'languagepack' package set comes
in via 'gnome' and/or 'mozilla'.

    >>> u_successors = umbrella_ps.setsIncluded()
    >>> print_data(u_successors)
     3 -> gnome
     4 -> mozilla
     5 -> firefox
     6 -> thunderbird
     7 -> languagepack

These are the *direct* predecessors of the 'languagepack' package set.

    >>> print_data(languagepack_ps.setsIncludedBy(direct_inclusion=True))
     3 -> gnome
     4 -> mozilla

These are *all* predecessors of the 'languagepack' package set. Please not
that the 'umbrella' package set is listed as well.

    >>> print_data(languagepack_ps.setsIncludedBy())
     1 -> umbrella
     3 -> gnome
     4 -> mozilla

When 'mozilla' stops including 'languagepack' it is still included by
'umbrella' (via the 'gnome' package set).

    >>> mozilla_ps.remove((languagepack_ps,))
    >>> print_data(mozilla_ps.setsIncluded())
      5 -> firefox
      6 -> thunderbird

    >>> print_data(languagepack_ps.setsIncludedBy(direct_inclusion=True))
     3 -> gnome
    >>> print_data(languagepack_ps.setsIncludedBy())
     1 -> umbrella
     3 -> gnome

The 'umbrella' successors are still the same ('languagepack' is still
included via 'gnome').

    >>> sort_by_id(u_successors) == sort_by_id(umbrella_ps.setsIncluded())
    True

Removing direct successors is pretty tolerant i.e. if you try to remove 'Q'
from 'P' and 'Q' is *not* a *direct* successor of 'P' nothing will happen.

    >>> umbrella_ps.remove((languagepack_ps,))
    >>> sort_by_id(u_successors) == sort_by_id(umbrella_ps.setsIncluded())
    True

What happens if we remove a package set from the database?

    >>> print_data(umbrella_ps.setsIncluded())
      3 -> gnome
      4 -> mozilla
      5 -> firefox
      6 -> thunderbird
      7 -> languagepack

    >>> store = getUtility(IStoreSelector).get(MAIN_STORE, MASTER_FLAVOR)
    >>> store.remove(gnome_ps)

We removed the 'gnome' package set and see that all the relationships it
participated in were cleaned up as well.

It does not show up as a predecessor for the 'languagepack' package set
any more.

    >>> print_data(languagepack_ps.setsIncludedBy(direct_inclusion=True))
    >>> print_data(languagepack_ps.setsIncludedBy())

It is also not included by the 'umbrella' package set any longer. Please
note that 'languagepack' also ceased to be included by 'umbrella' because
the link between them ('gnome') is gone.

    >>> print_data(umbrella_ps.setsIncluded())
      4 -> mozilla
      5 -> firefox
      6 -> thunderbird


== Package set hierarchies and source names ==

In order to demonstrate how included package sets play together
with source package names we'll "populate" the former.

    >>> def populate(packageset, pattern):
    ...     rs = store.find(
    ...         SourcePackageName, SourcePackageName.name.like(pattern))
    ...     packageset.add(rs)

    >>> populate(mozilla_ps, 'moz%a')
    >>> print_data(mozilla_ps.sourcesIncluded(direct_inclusion=True))
    16 -> mozilla

    >>> populate(firefox_ps, '%fire%')
    >>> populate(firefox_ps, '%ice%')
    >>> print_data(firefox_ps.sourcesIncluded(direct_inclusion=True))
     1 -> mozilla-firefox
    26 -> iceweasel

If we wanted the string source names as opposed to the `ISourcePackageName`
instances we could get them as follows:

    >>> sorted(firefox_ps.getSourcesIncluded(direct_inclusion=True))
    [u'iceweasel', u'mozilla-firefox']

Populate the 'thunderbird' package set with sources.

    >>> populate(thunderbird_ps , '%thunder%')
    >>> populate(thunderbird_ps , '%ice%')
    >>> print_data(thunderbird_ps.sourcesIncluded(direct_inclusion=True))
    18 -> thunderbird
    26 -> iceweasel

When looking at *all* source package names the 'mozilla' package set is
associated with we see

    * 'mozilla' i.e. the source package name it is *directly* associated
      with but also
    * the union set of source package names of its successor package sets

    >>> print_data(mozilla_ps.sourcesIncluded())
     1 -> mozilla-firefox
    16 -> mozilla
    18 -> thunderbird
    26 -> iceweasel

We can get the string source package names as follows:

    >>> sorted(mozilla_ps.getSourcesIncluded())
    [u'iceweasel', u'mozilla', u'mozilla-firefox', u'thunderbird']

We extend the package set hierarchy by including 'languagepack' into
'thunderbird' ..

    >>> populate(languagepack_ps , 'lang%')
    >>> thunderbird_ps.add((languagepack_ps,))

.. and see that the 'thunderbird' package set is (indirectly) associated
with the 'language-pack-de' source package name.

    >>> print_data(thunderbird_ps.sourcesIncluded(direct_inclusion=True))
    18 -> thunderbird
    26 -> iceweasel
    >>> print_data(thunderbird_ps.sourcesIncluded())
    18 -> thunderbird
    25 -> language-pack-de
    26 -> iceweasel

Furthermore, the 'language-pack-de' source package name is picked up by its
predecessor 'mozilla' as well.

    >>> print_data(mozilla_ps.sourcesIncluded())
     1 -> mozilla-firefox
    16 -> mozilla
    18 -> thunderbird
    25 -> language-pack-de
    26 -> iceweasel

Let's see what sources the 'umbrella' and the 'mozilla' package set have in
common:

    >>> print_data(umbrella_ps.sourcesSharedBy(mozilla_ps))
      1 -> mozilla-firefox
     16 -> mozilla
     18 -> thunderbird
     25 -> language-pack-de
     26 -> iceweasel

The same shared sources (but in string form) are obtained as follows:

    >>> sorted(umbrella_ps.getSourcesSharedBy(mozilla_ps))
    [u'iceweasel', u'language-pack-de', u'mozilla', u'mozilla-firefox',
     u'thunderbird']

If we ask the question the other way around the answer should be the same.

    >>> print_data(mozilla_ps.sourcesSharedBy(umbrella_ps))
      1 -> mozilla-firefox
     16 -> mozilla
     18 -> thunderbird
     25 -> language-pack-de
     26 -> iceweasel

Now we only want to see the directly included sources they have in common.

    >>> print_data(
    ...     umbrella_ps.sourcesSharedBy(mozilla_ps, direct_inclusion=True))
     16 -> mozilla

The same shared sources (but in string form) are obtained as follows:

    >>> sorted(
    ...     umbrella_ps.getSourcesSharedBy(mozilla_ps, direct_inclusion=True))
    [u'mozilla']

Again, asking the question the other way around works as well.

    >>> print_data(
    ...     mozilla_ps.sourcesSharedBy(umbrella_ps, direct_inclusion=True))
     16 -> mozilla

How many sources are in the 'mozilla' package set but not in 'umbrella'?

    >>> mozilla_ps.sourcesNotSharedBy(umbrella_ps).count()
    0

    >>> len(list(mozilla_ps.getSourcesNotSharedBy(umbrella_ps)))
    0

What sources are included by the 'mozilla' package set but not by 'firefox'?

    >>> print_data(mozilla_ps.sourcesNotSharedBy(firefox_ps))
     16 -> mozilla
     18 -> thunderbird
     25 -> language-pack-de

     >>> sorted(mozilla_ps.getSourcesNotSharedBy(firefox_ps))
     [u'language-pack-de', u'mozilla', u'thunderbird']

What sources are *directly* included by 'mozilla' but not by 'firefox'?

    >>> print_data(
    ...     mozilla_ps.sourcesNotSharedBy(firefox_ps, direct_inclusion=True))
     16 -> mozilla

    >>> sorted(
    ...     mozilla_ps.getSourcesNotSharedBy(
    ...         firefox_ps, direct_inclusion=True))
    [u'mozilla']

Sometimes it's interesting to see what package sets include a certain
source package name.

    >>> from lp.soyuz.interfaces.packageset import (
    ...     IPackagesetSet)
    >>> from lp.registry.interfaces.sourcepackagename import (
    ...     ISourcePackageNameSet)

Which package sets include 'mozilla-firefox' either directly or indirectly?

    >>> firefox_spn = getUtility(ISourcePackageNameSet)['mozilla-firefox']
    >>> ps_set = getUtility(IPackagesetSet)
    >>> print_data(ps_set.setsIncludingSource(firefox_spn))
      1 -> umbrella
      4 -> mozilla
      5 -> firefox

Which package sets include 'mozilla-firefox' directly? Remember that
'umbrella' includes *all* source package names directly.

    >>> print_data(
    ...     ps_set.setsIncludingSource(firefox_spn, direct_inclusion=True))
      1 -> umbrella
      5 -> firefox

We can filter the package sets by series:

    >>> from canonical.launchpad.interfaces import IDistributionSet
    >>> ubuntu = getUtility(IDistributionSet)['ubuntu']
    >>> print_data(
    ...     ps_set.setsIncludingSource(firefox_spn,
    ...                                distroseries=ubuntu['hoary']))
      1 -> umbrella
      4 -> mozilla
      5 -> firefox
    >>> print_data(
    ...     ps_set.setsIncludingSource(firefox_spn,
    ...                                distroseries=ubuntu['warty']))
   
It is also possible to ask the same question by providing the mere name of
the source package.

    >>> print_data(
    ...     ps_set.setsIncludingSource('mozilla-firefox',
    ...     direct_inclusion=True))
      1 -> umbrella
      5 -> firefox

If the source package for a given name cannot be found an exception is
raised.

    >>> print_data(ps_set.setsIncludingSource('this-will-fail'))
    Traceback (most recent call last):
    ...
    NoSuchSourcePackageName: No such source package: 'this-will-fail'.

    >>> store.commit()


== Various errors ==

Here's what happens if we try to add something that is not a source package
name or package set:

    >>> mozilla_ps.add('This will fail'.split())
    Traceback (most recent call last):
    ...
    AssertionError: Not all data was handled.

Likewise for removal:

    >>> mozilla_ps.remove(range(10))
    Traceback (most recent call last):
    ...
    AssertionError: Not all data was handled.

An attempt to add cycles to the package set graph also results in a failure:

    >>> mozilla_ps.add((umbrella_ps,))
    Traceback (most recent call last):
    ...
    InternalError: Package set umbrella already includes mozilla.
    Adding (mozilla -> umbrella) would introduce a cycle in the
    package set graph (DAG).
    <BLANKLINE>

    >>> store.rollback()

== Amending package sets ==

There are some methods that will enable the caller to add and delete
package sets.  They currently require launchpad.Edit permission to
use, which enforces the user to be an admin or a member of the "techboard"
(Ubuntu Technical Board) team.

    >>> from zope.security.checker import canAccess
    >>> from zope.security.proxy import removeSecurityProxy
    >>> from canonical.launchpad.interfaces.launchpad import (
    ...     ILaunchpadCelebrities)
    >>> from lp.registry.interfaces.person import IPersonSet
    >>> from lp.registry.interfaces.teammembership import (
    ...     TeamMembershipStatus)
    >>> restricted_methods = ('new',)
    >>> techboard = getUtility(ILaunchpadCelebrities).ubuntu_techboard
    >>> techboard = removeSecurityProxy(techboard)

Ordinary users have no access:

    >>> login('js@example.com')
    >>> canAccess(ps_factory, 'new')
    False

Admins have access:

    >>> login("foo.bar@canonical.com")
    >>> canAccess(ps_factory, 'new')
    True

Now add "test@canonical.com" to the techboard team and log in as him.

    >>> ignored = techboard.addMember(
    ...     person2, reviewer=person2, status=TeamMembershipStatus.APPROVED,
    ...     force_team_add=True)
    >>> login_person(person2)

Create a new package set.

    >>> kde_ps = ps_factory.new(
    ...     u'kde', u'Contains all KDE packages', person2)


== Package sets and permissions ==

As it stands package sets will first be used for governing source package
uploads i.e. in conjunction with `ArchivePermission` data.

    >>> from lp.soyuz..interfaces.archive import (
    ...     ArchivePermissionType, IArchivePermissionSet)
    >>> ap_set = getUtility(IArchivePermissionSet)

So, let's assign upload permissions for the 'mozilla' package set to our
happy hacker.

    >>> def print_permission(result_set):
    ...     for perm in result_set.order_by(
    ...         'person, permission, packageset, explicit'):
    ...         person = perm.person.name
    ...         pset = perm.packageset.name
    ...         permission = perm.permission.name
    ...         archive = perm.archive.name
    ...         if perm.explicit == True:
    ...             ptype = 'explicit'
    ...         else:
    ...             ptype = 'implicit'
    ...         print(
    ...             '%10s %10s: %12s -> %16s (%s)'
    ...             % (archive, person, pset, permission, ptype))

Introduce a copy archive that will be used to disambiguate archive
permissions.

<<<<<<< HEAD
    >>> from lp.registry.interfaces.distribution import IDistributionSet
=======
>>>>>>> 9112e15e
    >>> from lp.soyuz.interfaces.archive import (
    ...     ArchivePurpose, IArchiveSet)
    >>> rebuild_archive = getUtility(IArchiveSet).new(
    ...     owner=person1, purpose=ArchivePurpose.COPY,
    ...     distribution=ubuntu, name='copy-archive',
    ...     enabled=False, require_virtualized=False)

Since we just created the copy archive there will be no permissions
associated with it.

    >>> permissions = ap_set.packagesetsForUploader(rebuild_archive, person1)
    >>> print_permission(permissions)

Next we set up a permission for the Ubuntu main archive.

    >>> ubuntu_archive = ubuntu.main_archive
    >>> ignore_this = ap_set.newPackagesetUploader(
    ...     ubuntu_archive, person1, mozilla_ps)

Now we see that person 'hacker' has upload permissions to the 'mozilla'
package set.

    >>> permissions = ap_set.packagesetsForUploader(
    ...     ubuntu_archive, person1)
    >>> print_permission(permissions)
    primary     hacker:      mozilla ->           UPLOAD (implicit)

The generic checkAuthenticated() method works as well.

    >>> permissions = ap_set.checkAuthenticated(
    ...     person1, ubuntu_archive, ArchivePermissionType.UPLOAD,
    ...     mozilla_ps)
    >>> permission = permissions[0]

    >>> print permission.person.name
    hacker
    >>> print permission.package_set_name
    mozilla
    >>> print permission.permission.name
    UPLOAD
    >>> permission.explicit
    False

Since the permission above was granted for 'hacker' on the main Ubuntu
archive the copy archive still has no permissions associated with it.

    >>> nothing = ap_set.packagesetsForUploader(rebuild_archive, person1)
    >>> print_permission(nothing)

'juergen' is now getting granted upload permissions for the same package set
but for the copy archive.

    >>> ignore_this = ap_set.newPackagesetUploader(
    ...     rebuild_archive, person2, mozilla_ps)

    >>> print_permission(ap_set.uploadersForPackageset(
    ...     rebuild_archive, mozilla_ps))
    copy-archive    juergen:      mozilla ->           UPLOAD (implicit)

Now 'hacker' may upload packages associated with the 'mozilla' package set
in the Ubuntu main archive ..

    >>> ap_set.isSourceUploadAllowed(
    ...     ubuntu_archive, 'mozilla-firefox', person1)
    True

but not in the copy archive.

    >>> ap_set.isSourceUploadAllowed(
    ...     rebuild_archive, 'mozilla-firefox', person1)
    False

Conversely 'juergen' is entitled to uploading 'mozilla' packages in the copy
archive ..

    >>> ap_set.isSourceUploadAllowed(
    ...     rebuild_archive, 'mozilla-firefox', person2)
    True

but not in the Ubuntu main archive.

    >>> ap_set.isSourceUploadAllowed(
    ...     ubuntu_archive, 'mozilla-firefox', person2)
    False

The 'package_set_name' property allows easy access to the package set
name.

    >>> [archp] = permissions
    >>> archp.package_set_name
    u'mozilla'

'hacker' is also listed as one of the 'mozilla' uploaders. Please note that
the upload privilege to the same package set but in a different archive does
not show in the listing below since we only want to see permissions that
apply to the Ubuntu archive.

    >>> ignore_this = ap_set.newPackagesetUploader(
    ...     rebuild_archive, person1, mozilla_ps)

    >>> print_permission(ap_set.uploadersForPackageset(
    ...     ubuntu_archive, mozilla_ps))
    primary     hacker:      mozilla ->           UPLOAD (implicit)

    >>> print_permission(
    ...     ap_set.packagesetsForUploader(ubuntu_archive, person1))
    primary     hacker:      mozilla ->           UPLOAD (implicit)

    >>> print_permission(
    ...     ap_set.packagesetsForSourceUploader(
    ...         ubuntu_archive, 'mozilla-firefox', person1))
    primary     hacker:      mozilla ->           UPLOAD (implicit)

'hacker' has upload privileges for 'mozilla' in the copy archive.

    >>> print_permission(ap_set.uploadersForPackageset(
    ...     rebuild_archive, mozilla_ps))
    copy-archive     hacker:      mozilla ->           UPLOAD (implicit)
    copy-archive    juergen:      mozilla ->           UPLOAD (implicit)

Now we delete them..

    >>> ap_set.deletePackagesetUploader(
    ...     rebuild_archive, person1, mozilla_ps)

.. and the 'hacker' privileges are gone.

    >>> print_permission(ap_set.uploadersForPackageset(
    ...     rebuild_archive, mozilla_ps))
    copy-archive    juergen:      mozilla ->           UPLOAD (implicit)

The analogous permissions for the Ubuntu archive are unaffected by the
deletion.

    >>> print_permission(ap_set.uploadersForPackageset(
    ...     ubuntu_archive, mozilla_ps))
    primary     hacker:      mozilla ->           UPLOAD (implicit)

Furthermore, 'hacker' will be listed as an uploader for any included
package set as long as the latter does not have its own permission with
the 'explicit' flag set.

    >>> print_data(mozilla_ps.setsIncluded())
      5 -> firefox
      6 -> thunderbird
      7 -> languagepack

When we ask for the 'firefox' uploaders, 'hacker' will not be listed although
'mozilla' includes 'firefox'.

    >>> print_permission(ap_set.uploadersForPackageset(
    ...     ubuntu_archive, firefox_ps))

If we ask for uploaders while considering the inclusions between package
sets, 'hacker' will be listed as an uploader for 'firefox' by virtue of
the fact that the latter is included by 'mozilla' and 'hacker' is an
uploader for mozilla.

    >>> print_permission(
    ...     ap_set.uploadersForPackageset(
    ...         ubuntu_archive, firefox_ps, direct_permissions=False))
    primary     hacker:      mozilla ->           UPLOAD (implicit)

If we add a permission for 'firefox' things will stay the same i.e. 'hacker'
is still listed as an uploader. Please note the different package sets
('mozilla' and 'firefox') although we are looking for 'firefox' uploaders.

    >>> ignore_this = ap_set.newPackagesetUploader(
    ...     ubuntu_archive, person2, firefox_ps)

Please note also how any permissions granted for the copy archive are
ignored in the listing below since we are asking for permissions applying
to the Ubuntu archive.

    >>> ignore_this = ap_set.newPackagesetUploader(
    ...     rebuild_archive, person2, firefox_ps)
    >>> print_permission(
    ...     ap_set.uploadersForPackageset(
    ...         ubuntu_archive, firefox_ps, direct_permissions=False))
    primary     hacker:      mozilla ->           UPLOAD (implicit)
    primary    juergen:      firefox ->           UPLOAD (implicit)

Once 'mozilla' stops including 'firefox', user 'hacker' is not listed as
an uploader for 'firefox'.

    >>> mozilla_ps.remove((firefox_ps,))
    >>> print_data(mozilla_ps.setsIncluded())
      6 -> thunderbird
      7 -> languagepack

    >>> print_permission(
    ...     ap_set.uploadersForPackageset(
    ...         ubuntu_archive, firefox_ps, direct_permissions=False))
    primary    juergen:      firefox ->           UPLOAD (implicit)

Ulploaders with explicit permissions will be listed along with the other
uploaders.

    >>> mark = getUtility(IPersonSet).getByName("mark")
    >>> ignore_this = ap_set.newPackagesetUploader(
    ...     ubuntu_archive, mark, firefox_ps, True)
    >>> print_permission(
    ...     ap_set.uploadersForPackageset(ubuntu_archive, firefox_ps))
    primary     mark:      firefox ->           UPLOAD (explicit)
    primary    juergen:      firefox ->           UPLOAD (implicit)

Persons can have both explicit or non-explicit permissions for package sets.

    >>> ignore_this = ap_set.newPackagesetUploader(
    ...     ubuntu_archive, mark, thunderbird_ps)
    >>> print_permission(
    ...     ap_set.packagesetsForUploader(ubuntu_archive, mark))
    primary     mark:      firefox ->           UPLOAD (explicit)
    primary     mark:  thunderbird ->           UPLOAD (implicit)

Sometimes it's handy to know what permissions apply for a given source
package irrespective of the person.

    >>> print_permission(
    ...     ap_set.packagesetsForSource(ubuntu_archive, 'mozilla-firefox'))
    primary     mark:      firefox ->           UPLOAD (explicit)
    primary    juergen:      firefox ->           UPLOAD (implicit)

If we make the 'mozilla' package set include 'firefox' again and ask the same
question without insisiting on direct permissions we also see the permission
granting 'hacker' upload privileges to 'mozilla' (since the latter is now
a parent package set of 'firefox' and that includes the 'mozilla-firefox'
source package (directly)).

    >>> mozilla_ps.add((firefox_ps,))
    >>> print_permission(
    ...     ap_set.packagesetsForSource(
    ...         ubuntu_archive, 'mozilla-firefox', direct_permissions=False))
    primary     mark:      firefox ->           UPLOAD (explicit)
    primary     hacker:      mozilla ->           UPLOAD (implicit)
    primary    juergen:      firefox ->           UPLOAD (implicit)

Attempting to create an explicit permission when a non-explicit one exists
already will fail.

    >>> ignore_this = ap_set.newPackagesetUploader(
    ...     ubuntu_archive, mark, thunderbird_ps, True)
    Traceback (most recent call last):
    ...
    ValueError: Permission for package set 'thunderbird' already exists for
    mark but with a different 'explicit' flag value (False).

And the other way around:

    >>> ignore_this = ap_set.newPackagesetUploader(
    ...     ubuntu_archive, mark, firefox_ps)
    Traceback (most recent call last):
    ...
    ValueError: Permission for package set 'firefox' already exists for
    mark but with a different 'explicit' flag value (True).

Removing package set based permissions is straight-forward.

    >>> ap_set.deletePackagesetUploader(
    ...     ubuntu_archive, mark, firefox_ps, True)
    >>> print_permission(
    ...     ap_set.packagesetsForUploader(ubuntu_archive, mark))
    primary     mark:  thunderbird ->           UPLOAD (implicit)


    >>> ap_set.deletePackagesetUploader(
    ...     ubuntu_archive, mark, thunderbird_ps)
    >>> print_permission(ap_set.packagesetsForUploader(
    ...     ubuntu_archive, mark))

An attempt to look up package set based permission by something else than
by a package set (name) results in a failure.

    >>> print_permission(ap_set.uploadersForPackageset(
    ...     ubuntu_archive, 12345))
    Traceback (most recent call last):
    ...
    ValueError: Not a package set: int

Create a package set based permission for a team.

    >>> techboardp = (
    ...     ap_set.newPackagesetUploader(
    ...         ubuntu_archive, techboard, kde_ps))

An attempt to create a new permission for a 'techboard' team member
  * for the same package set
  * but with a conflicting 'explicit' flag value
will fail.

    >>> ignore_this = ap_set.newPackagesetUploader(
    ...     ubuntu_archive, person2, kde_ps, True)
    Traceback (most recent call last):
    ...
    ValueError: Permission for package set 'kde' already exists for
    techboard but with a different 'explicit' flag value (False).

An attempt to create the same permission repeatedly should just return
the existing one.

    >>> sameone = (
    ...     ap_set.newPackagesetUploader(
    ...         ubuntu_archive, techboard, kde_ps))
    >>> techboardp.id == sameone.id
    True

Creating a "compatible" permission for person 'juergen' succeeds although
there is one in place for 'techboard' already (and 'juergen' belongs to
the 'techboard' team).

    >>> print_permission(
    ...     ap_set.uploadersForPackageset(ubuntu_archive, kde_ps))
    primary  techboard:          kde ->           UPLOAD (implicit)


    >>> ignore_this = ap_set.newPackagesetUploader(
    ...     ubuntu_archive, person2, kde_ps)

    >>> print_permission(
    ...     ap_set.uploadersForPackageset(ubuntu_archive, kde_ps))
    primary  techboard:          kde ->           UPLOAD (implicit)
    primary    juergen:          kde ->           UPLOAD (implicit)


== Checking package set based upload permissions ==

The 'mozilla' package set includes the 'firefox' subset and hence the
'mozilla-firefox' source package name indirectly.

    >>> mozilla_ps.add((firefox_ps,))
    >>> print_data(mozilla_ps.sourcesIncluded())
      1 -> mozilla-firefox
     16 -> mozilla
     18 -> thunderbird
     25 -> language-pack-de
     26 -> iceweasel
    >>> print_data(mozilla_ps.sourcesIncluded(direct_inclusion=True))
     16 -> mozilla

'hacker' is authorized to upload to the 'mozilla' package set..

    >>> print_permission(
    ...     ap_set.uploadersForPackageset(ubuntu_archive, mozilla_ps))
    primary     hacker:      mozilla ->           UPLOAD (implicit)

.. and hence listed as a *potential* uploader of the 'mozilla-firefox'
source package.

    >>> print_permission(
    ...     ap_set.packagesetsForSourceUploader(
    ...         ubuntu_archive, 'mozilla-firefox', person1))
    primary     hacker:      mozilla ->           UPLOAD (implicit)

'juergen' is allowed to upload to the 'firefox' package set that includes
the 'mozilla-firefox' source package name directly ..

    >>> print_data(firefox_ps.sourcesIncluded(direct_inclusion=True))
      1 -> mozilla-firefox
     26 -> iceweasel

    >>> print_permission(
    ...     ap_set.uploadersForPackageset(ubuntu_archive, firefox_ps))
    primary    juergen:      firefox ->           UPLOAD (implicit)

.. and thus also listed as a possible uploader of the 'mozilla-firefox'
source package.

    >>> print_permission(
    ...     ap_set.packagesetsForSourceUploader(
    ...         ubuntu_archive, 'mozilla-firefox', person2))
    primary    juergen:      firefox ->           UPLOAD (implicit)

Fetching the permissions for a non-existent source package name will fail
as follows:

    >>> print_permission(
    ...     ap_set.packagesetsForSourceUploader(
    ...         ubuntu_archive, 'vapour-ware', person2))
    Traceback (most recent call last):
    ...
    NoSuchSourcePackageName: No such source package: 'vapour-ware'.

Now for the verdict: is 'hacker' allowed to upload 'mozilla-firefox'?

    >>> ap_set.isSourceUploadAllowed(
    ...     ubuntu_archive, 'mozilla-firefox', person1)
    True

How about 'juergen'?

    >>> ap_set.isSourceUploadAllowed(
    ...     ubuntu_archive, 'mozilla-firefox', person2)
    True

And the unprivileged user?

    >>> unprivileged = getUtility(IPersonSet).getByName("no-priv")
    >>> ap_set.isSourceUploadAllowed(
    ...     ubuntu_archive, 'mozilla-firefox', unprivileged)
    False

So, what we see is that the package set inclusion hierarchy is honored as
long as there are no explicit permissions for the package sets involved.

Let's

  * create a super-special package set
  * populate it with the 'mozilla-firefox' package
  * grant an explicit permission to the unprivileged person

and see how that changes things.

    >>> login("foo.bar@canonical.com")
    >>> specialist_ps = ps_factory.new(
    ...     u'specialists-only', u'Packages that require special care.',
    ...     person1)
    >>> store.commit()

    >>> specialist_ps.add((firefox_spn,))
    >>> print_data(
    ...     ps_set.setsIncludingSource('mozilla-firefox',
    ...     direct_inclusion=True))
      1 -> umbrella
      5 -> firefox
      9 -> specialists-only

    >>> ignore_this = ap_set.newPackagesetUploader(
    ...     ubuntu_archive, unprivileged, specialist_ps, True)

Please note that there's a package set now that includes 'mozilla-firefox'
and has an explicit permission.

    >>> for ps in sort_by_id(ps_set.setsIncludingSource(
    ...     'mozilla-firefox', direct_inclusion=True)):
    ...     print_permission(
    ...         ap_set.uploadersForPackageset(ubuntu_archive, ps))
    primary    juergen:      firefox     ->           UPLOAD (implicit)
    primary    no-priv: specialists-only ->           UPLOAD (explicit)

Is 'hacker' still allowed to upload 'mozilla-firefox'?

    >>> ap_set.isSourceUploadAllowed(
    ...     ubuntu_archive, 'mozilla-firefox', person1)
    False

How about 'juergen'?

    >>> ap_set.isSourceUploadAllowed(
    ...     ubuntu_archive, 'mozilla-firefox', person2)
    False

Now neither 'hacker' nor 'juergen' are allowed to upload. All non-explicit
permissions are ignored in the presence of explicit ones.

The 'unprivileged' person who holds an explicit permission for the
'specialists-only' package set (including the 'mozilla-firefox' source)
is allowed to upload.

    >>> ap_set.isSourceUploadAllowed(
    ...     ubuntu_archive, 'mozilla-firefox', unprivileged)
    True


== Methods for the Launchpad web services API ==

The following methods are used to expose the package set functionality
via the Launchpad web services API.

Let's create a few package sets first.

    >>> gnome_ps = ps_factory.new(
    ...     u'gnome', u'Contains all gnome desktop packages', person2)
    >>> xwin_ps = ps_factory.new(
    ...     u'x-win', u'Contains all X windows packages', person2)
    >>> universe_ps = ps_factory.new(
    ...     u'universe', u'Contains all universe packages', person2)
    >>> multiverse_ps = ps_factory.new(
    ...     u'multiverse', u'Contains all multiverse packages', person2)

The new package sets are added to 'umbrella' by passing their names. Please
note that non-existent package sets (e.g. 'not-there') are simply ignored.

    >>> to_be_added = (
    ...     'gnome', 'x-win', 'universe', 'multiverse', 'not-there')
    >>> umbrella_ps.addSubsets(to_be_added)
    >>> print_data(umbrella_ps.setsIncluded(direct_inclusion=True))
      4 -> mozilla
     10 -> gnome
     11 -> x-win
     12 -> universe
     13 -> multiverse

Package subsets can be removed in a similar fashion. Non-existent sets
or sets which are not (direct) subsets are ignored again.

    >>> to_be_removed = ('umbrella', 'universe', 'multiverse', 'not-mine')
    >>> umbrella_ps.removeSubsets(to_be_removed)
    >>> print_data(umbrella_ps.setsIncluded(direct_inclusion=True))
      4 -> mozilla
     10 -> gnome
     11 -> x-win

Source package names can be added by merely specifying their names.

    >>> print_data(mozilla_ps.sourcesIncluded(direct_inclusion=True))
     16 -> mozilla

    >>> mozilla_ps.addSources(('cdrkit', 'foobar', 'emacs'))
    >>> print_data(mozilla_ps.sourcesIncluded(direct_inclusion=True))
     16 -> mozilla
     23 -> foobar
     24 -> cdrkit

It also possible to remove source package names by their names.

    >>> mozilla_ps.removeSources(('mozilla', 'zope', 'firefox'))
    >>> print_data(mozilla_ps.sourcesIncluded(direct_inclusion=True))
     23 -> foobar
     24 -> cdrkit<|MERGE_RESOLUTION|>--- conflicted
+++ resolved
@@ -636,10 +636,7 @@
 Introduce a copy archive that will be used to disambiguate archive
 permissions.
 
-<<<<<<< HEAD
     >>> from lp.registry.interfaces.distribution import IDistributionSet
-=======
->>>>>>> 9112e15e
     >>> from lp.soyuz.interfaces.archive import (
     ...     ArchivePurpose, IArchiveSet)
     >>> rebuild_archive = getUtility(IArchiveSet).new(
