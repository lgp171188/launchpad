= The Build table =

The build table contains the information pertaining to a given build
of a sourcepackagerelease on a distroarchseries.

The build record may have many BinaryPackageRelease records pointing
at it and it may reference a build log if the build was done on a
launchpad build daemon.

    # Create a 'mozilla-firefox' build in ubuntutest/breezy-autotest/i386.
    >>> from zope.security.proxy import removeSecurityProxy
    >>> from lp.soyuz.tests.test_publishing import SoyuzTestPublisher
    >>> login('foo.bar@canonical.com')
    >>> test_publisher = SoyuzTestPublisher()
    >>> test_publisher.prepareBreezyAutotest()
    >>> source = test_publisher.getPubSource(
    ...     sourcename='mozilla-firefox', version='0.9')
    >>> binaries = test_publisher.getPubBinaries(
    ...     binaryname='firefox', pub_source=source)
    >>> [firefox_build] = source.getBuilds()
    >>> job = firefox_build.buildqueue_record.job
    >>> removeSecurityProxy(job).start()
    >>> removeSecurityProxy(job).complete()
    >>> login(ANONYMOUS)

A build has a title which describes the context source version and in
which series and architecture it is targeted for.

    >>> print firefox_build.title
    i386 build of mozilla-firefox 0.9 in ubuntutest breezy-autotest RELEASE

A build directly links to the archive, distribution, distroseries,
distroarchseries, pocket in its context and also the source version
that generated it.

    >>> print firefox_build.archive.displayname
    Primary Archive for Ubuntu Test

    >>> print firefox_build.distribution.displayname
    ubuntutest

    >>> print firefox_build.distroseries.displayname
    Breezy Badger Autotest

    >>> print firefox_build.distroarchseries.displayname
    ubuntutest Breezy Badger Autotest i386

    >>> firefox_build.pocket
    <DBItem PackagePublishingPocket.RELEASE, (0) Release>

    >>> print firefox_build.arch_tag
    i386

    >>> firefox_build.is_virtualized
    False

    >>> print firefox_build.sourcepackagerelease.title
    mozilla-firefox - 0.9

A build has an state that represents in which stage it is in a
life-cycle that goes from PENDING to BUILDING until FULLYBUILT or one
of the intermediate failed states (FAILEDTOBUILD, MANUALDEPWAIT,
CHROOTWAIT, SUPERSEDED and FAILEDTOUPLOAD).

    >>> firefox_build.buildstate
    <DBItem BuildStatus.FULLYBUILT, (1) Successfully built>

Builds which were already processed also offer additional information
about its process such as the time it was started and finished and its
'buildlog' and 'upload_changesfile' as librarian files.

    >>> firefox_build.was_built
    True

    >>> firefox_build.calculated_buildstart
    datetime.datetime(...)

    >>> firefox_build.datebuilt
    datetime.datetime(...)

    >>> firefox_build.buildduration
    datetime.timedelta(...)

    >>> print firefox_build.buildlog.filename
    buildlog_ubuntutest-breezy-autotest-i386.mozilla-firefox_0.9_FULLYBUILT.txt.gz

    >>> print firefox_build.build_log_url
    http://launchpad.dev/ubuntutest/+source/mozilla-firefox/0.9/+build/.../+files/buildlog_ubuntutest-breezy-autotest-i386.mozilla-firefox_0.9_FULLYBUILT.txt.gz

    >>> print firefox_build.upload_changesfile.filename
    firefox_0.9_i386.changes

The 'firefox_build' is already finished and requesting the estimated build
start time makes no sense. Hence an exception is raised.

    >>> firefox_build.buildqueue_record.getEstimatedJobStartTime()
    Traceback (most recent call last):
    ...
    AssertionError: The start time is only estimated for pending jobs.

On a build job in state `NEEDSBUILD` we can ask for its estimated
build start time.

    # Create a brand new pending build.
    >>> login('foo.bar@canonical.com')
    >>> source = test_publisher.getPubSource(sourcename='pending-source')
    >>> [pending_build] = source.createMissingBuilds()
    >>> login(ANONYMOUS)

    >>> pending_build.buildqueue_record.getEstimatedJobStartTime()
    datetime.datetime(...)

The currently published component is provided via the 'current_component'
property.  It looks over the publishing records and finds the current
publication of the source in question.

    >>> print firefox_build.current_component.name
    main

It is not necessarily the same as:

    >>> print firefox_build.sourcepackagerelease.component.name
    main

which is the component the source was originally uploaded to, before
any overriding action.

The build can report any corresponding uploads using the package_upload
property:

    >>> firefox_build.package_upload
    <PackageUpload ...>

    >>> firefox_build.package_upload.status
    <DBItem PackageUploadStatus.DONE, (3) Done>

If the build does not have any uploads, None is returned:

    >>> from lp.soyuz.interfaces.build import BuildStatus, IBuildSet
    >>> at_build = getUtility(IBuildSet).getByBuildID(15)
    >>> print at_build.package_upload
    None

Test "retry" functionality:

    >>> firefox_build.can_be_retried
    False

    >>> frozen_build = getUtility(IBuildSet).getByBuildID(9)
    >>> frozen_build.title
    u'i386 build of pmount 0.1-1 in ubuntu warty RELEASE'
    >>> frozen_build.buildstate.title
    'Failed to build'
    >>> frozen_build.can_be_retried
    False

See section 'AssertionErrors in IBuild' for further documentation about
consequences of an denied 'retry' action.

Let's retrieve a build record that can be retried.

    >>> active_build = getUtility(IBuildSet).getByBuildID(9)

    >>> print active_build.title
    i386 build of pmount 0.1-1 in ubuntu warty RELEASE

    >>> print active_build.buildstate.name
    FAILEDTOBUILD

    >>> print active_build.builder.name
    bob

    >>> print active_build.buildlog.filename
    netapplet-1.0.0.tar.gz

At this point, it's also convenient to test if any content can be
stored as 'upload_log' using storeUploadLog().

This method will upload a file to librarian with the given content and
update the context `upload_log` reference.

We store such information persistently to allow users to revisit it,
and potentially fix any issue, after the build has been processed.

We continue to send the upload information with the
build-failure-notification for FAILEDTOUPLOAD builds, see
build-failedtoupload-workflow.txt for further information.

    >>> print active_build.upload_log
    None

    >>> print active_build.upload_log_url
    None

    >>> active_build.storeUploadLog('sample upload log.')
    >>> print active_build.upload_log.filename
    upload_9_log.txt

    >>> print active_build.upload_log_url
    http://launchpad.dev/ubuntu/+source/pmount/0.1-1/+build/9/+files/upload_9_log.txt

Once the transaction is committed, the file is available in the
librarian, and we can retrieve its contents.

    >>> transaction.commit()
    >>> active_build.upload_log.open()
    >>> print active_build.upload_log.read()
    sample upload log.

The 'upload_log' library file privacy is set according to the build
target archive.

    >>> print active_build.archive.private
    False

    >>> print active_build.upload_log.restricted
    False

Transforming ubuntu primary archive in a private archive makes
storeUploadLog() upload the given content as a restricted file.

    >>> login('foo.bar@canonical.com')
    >>> original_archive = active_build.archive
    >>> private_ppa = factory.makeArchive(private=True)
    >>> removeSecurityProxy(active_build).archive = private_ppa
    >>> login(ANONYMOUS)

Simply changing the archive privacy after the 'upload_log' is stored
doesn't make it restricted. The archive privacy will be respected in
the next upload attempt only.

    >>> print active_build.upload_log.restricted
    False

In order to call storeUploadLog() again for the same build, we have to
remove the previously stored 'upload_log'. See the check below in
'AssertionErrors in IBuild' for more detail.

    >>> login('foo.bar@canonical.com')
    >>> active_build.upload_log = None
    >>> login(ANONYMOUS)

Once targeted to a private archive the 'upload_log' gets stored in the
restricted librarian instance.

    >>> print active_build.archive.private
    True

    >>> active_build.storeUploadLog('private upload log.')
    >>> print active_build.upload_log.restricted
    True

Restore ubuntu main archive as the target to not affect the rest of the
tests.

    >>> login('foo.bar@canonical.com')
    >>> removeSecurityProxy(active_build).archive = original_archive
    >>> login(ANONYMOUS)

Since ubuntu/warty is already released the failed build can't be
retried.

    >>> active_build.can_be_retried
    False

We will reactivate ubuntu/warty allowing the pmount build to be
retried.

    >>> from lp.registry.interfaces.series import SeriesStatus
    >>> from lp.registry.interfaces.distribution import IDistributionSet
    >>> login('foo.bar@canonical.com')
    >>> ubuntu = getUtility(IDistributionSet)['ubuntu']
    >>> warty = ubuntu.getSeries('warty')
    >>> warty.status = SeriesStatus.DEVELOPMENT
    >>> flush_database_updates()
    >>> login(ANONYMOUS)

    >>> active_build.can_be_retried
    True

Before we actually retry the build on hand let's set its start time.
This will allow us to observe the fact that a build retry does not
change the start time if it was set already.

    >>> from datetime import datetime, timedelta
    >>> import pytz
    >>> UTC = pytz.timezone('UTC')
    >>> time_now = datetime.now(UTC)
    >>> unsecured_build = removeSecurityProxy(active_build)
    >>> unsecured_build.date_first_dispatched = time_now
    >>> active_build.date_first_dispatched == time_now
    True

Re-trying builds requires the user to be logged in as an admin (including
buildd admin) to gain launchpad.Edit on the build record.  As an anonymous
user, retrying will fail:

    >>> active_build.retry()
    Traceback (most recent call last):
    ...
    Unauthorized:...

Login as an admin and retry the Build record in question:

    >>> login('foo.bar@canonical.com')
    >>> active_build.retry()

The build was retried but its start time remains the same.

    >>> active_build.date_first_dispatched == time_now
    True

Build record has no history and is NEEDSBUILD and a corresponding
BuildQueue record was created.

    >>> print active_build.builder
    None

    >>> print active_build.buildstate.name
    NEEDSBUILD

    >>> print active_build.buildqueue_record
    <...BuildQueue...>

'buildlog' and 'upload_log' librarian references were removed when the
build was retried. They will be garbage-collected later by
'librariangc' and replaced by new ones when the build re-attempt
finishes.

    >>> print active_build.buildlog
    None

    >>> print active_build.upload_log
    None

We will restore ubuntu/warty previously changes status, SUPPORTED, so
it won't interfere in the next tests.

    >>> login('foo.bar@canonical.com')
    >>> warty.status = SeriesStatus.SUPPORTED
    >>> flush_database_updates()
    >>> login(ANONYMOUS)

Initialize all the required arguments to create a binary package for a
given build record entry.

    >>> from lp.soyuz.interfaces.binarypackagename import (
    ...     IBinaryPackageNameSet)
    >>> binarypackagename = getUtility(
    ...     IBinaryPackageNameSet).ensure('demo').id
    >>> version = '0.0.1-demo'
    >>> summary = 'Summmmmmmmary'
    >>> description = 'Descripppppppption'
    >>> from lp.soyuz.interfaces.binarypackagerelease import (
    ...     BinaryPackageFormat)
    >>> binpackageformat = BinaryPackageFormat.DEB
    >>> component = firefox_build.sourcepackagerelease.component.id
    >>> section = firefox_build.sourcepackagerelease.section.id
    >>> from lp.soyuz.interfaces.publishing import PackagePublishingPriority
    >>> priority = PackagePublishingPriority.STANDARD
    >>> shlibdeps = None
    >>> depends = None
    >>> recommends = None
    >>> suggests = None
    >>> conflicts = None
    >>> replaces = None
    >>> provides = None
    >>> essential = False
    >>> installedsize = 0
    >>> architecturespecific = False
    >>> pre_depends = None
    >>> enhances = None
    >>> breaks = None

Invoke createBinaryPackageRelease with all required arguments.

    # Load a build from the samepledata for creating binaries.
    >>> pmount_build = getUtility(IBuildSet).getByBuildID(19)

    >>> bin = pmount_build.createBinaryPackageRelease(
    ...     binarypackagename, version, summary, description,
    ...     binpackageformat, component, section, priority, shlibdeps,
    ...     depends, recommends, suggests, conflicts, replaces, provides,
    ...     pre_depends, enhances, breaks, essential, installedsize,
    ...     architecturespecific)

    >>> from lp.soyuz.interfaces.binarypackagerelease import (
    ...     IBinaryPackageRelease)
    >>> from canonical.launchpad.webapp.testing import verifyObject
    >>> verifyObject(IBinaryPackageRelease, bin)
    True

Commit previous transaction, data we want to preserve:

XXX: flush_database_updates() shouldn't be needed. This seems to be
Bug 3989 -- StuarBishop 20060713

    >>> flush_database_updates()
    >>> transaction.commit()

Check binarypackages property:

    >>> for b in pmount_build.binarypackages:
    ...     b.version
    u'0.0.1-demo'
    u'0.1-1'

Emulate a huge list of binaries for 'pmount':

    >>> bpnameset = getUtility(IBinaryPackageNameSet)
    >>> for i in range(15):
    ...     version = "%d" % i
    ...     binarypackagename = bpnameset.ensure("test-%d" % i).id
    ...     b = pmount_build.createBinaryPackageRelease(
    ...         binarypackagename, version, summary, description,
    ...         binpackageformat, component, section, priority, shlibdeps,
    ...         depends, recommends, suggests, conflicts, replaces, provides,
    ...         pre_depends, enhances, breaks, essential, installedsize,
    ...         architecturespecific)


Check if the property is still working:

    >>> pmount_build.binarypackages.count()
    17

Ensure the list is ordered by 'name'

    >>> for b in pmount_build.binarypackages:
    ...     b.name, b.version
    (u'demo', u'0.0.1-demo')
    (u'pmount', u'0.1-1')
    (u'test-0', u'0')
    (u'test-1', u'1')
    (u'test-10', u'10')
    (u'test-11', u'11')
    (u'test-12', u'12')
    (u'test-13', u'13')
    (u'test-14', u'14')
    (u'test-2', u'2')
    (u'test-3', u'3')
    (u'test-4', u'4')
    (u'test-5', u'5')
    (u'test-6', u'6')
    (u'test-7', u'7')
    (u'test-8', u'8')
    (u'test-9', u'9')

Rollback transaction to no disturb the other tests:

    >>> transaction.abort()


== The BuildSet Class ==

The BuildSet class gives us some useful ways to consider the
collection of builds.

    >>> bs = getUtility(IBuildSet)

We can find builds given a source package release and architecture tag.

    >>> i386_builds = bs.getBuildBySRAndArchtag(20, 'i386')
    >>> i386_builds.count()
    4

IHasBuildRecords uses a base method provided by IBuildSet,
getBuildsByArchIds():

It receives list of architectures IDs:

    >>> hoary = ubuntu.getSeries('hoary')
    >>> arch_ids = [arch.id for arch in hoary.architectures]
    >>> bs.getBuildsByArchIds(arch_ids).count()
    5

It still working for empty list or None:

    >>> bs.getBuildsByArchIds([]).count()
    0

    >>> bs.getBuildsByArchIds(None).count()
    0

Using build status, only the successfully built ones:

    >>> bs.getBuildsByArchIds(arch_ids,
    ...     status=BuildStatus.FULLYBUILT).count()
    2

Check the result content:

    >>> [b.title for b in bs.getBuildsByArchIds(arch_ids,
    ...     status=BuildStatus.FULLYBUILT)]
    [u'i386 build of pmount 0.1-1 in ubuntu hoary RELEASE', u'hppa build
    of pmount 0.1-1 in ubuntu hoary RELEASE']

Using optional 'name' filter (matching with SQL LIKE %||filter||%)

    >>> bs.getBuildsByArchIds(arch_ids,
    ...     status=BuildStatus.FULLYBUILT,
    ...     name='pmo').count()
    2

Checking optional 'pocket' restriction:

    >>> from lp.registry.interfaces.pocket import PackagePublishingPocket
    >>> bs.getBuildsByArchIds(arch_ids,
    ...     pocket=PackagePublishingPocket.UPDATES).count()
    0

    >>> bs.getBuildsByArchIds(arch_ids,
    ...     pocket=PackagePublishingPocket.RELEASE).count()
    5

getBuildsByArchIds will also return builds for archives other than the
primary archive.

    >>> breezy = ubuntu.getSeries('breezy-autotest')
    >>> arch_ids = [arch.id for arch in breezy.architectures]
    >>> [(build.archive.purpose.name, build.title) for build in
    ...    bs.getBuildsByArchIds(arch_ids, name='commercialpackage')]
    [('PARTNER', u'i386 build of commercialpackage 1.0-1 in ubuntu breezy-autotest RELEASE')]

`IBuildSet` also provides getStatusSummaryForBuilds which summarizes the
build status of a set of builds:

First we'll define a helper to print the build summary:

    >>> def print_build_summary(summary):
    ...     print "%s\n%s\nRelevant builds:\n%s" % (
    ...         summary['status'].title,
    ...         summary['status'].description,
    ...         "\n".join(
    ...             " - %s" % build.title for build in summary['builds'])
    ...     )

    >>> build_summary = bs.getStatusSummaryForBuilds(i386_builds)
    >>> print_build_summary(build_summary)
    NEEDSBUILD
    There are some builds waiting to be built.
    Relevant builds:
     - i386 build of pmount 0.1-1 in ubuntu warty RELEASE

The build set class furthermore provides a mechanism to load build-related
data from the database for a given set of builds:

    >>> from storm.expr import In
    >>> from lp.soyuz.model.build import Build
    >>> from canonical.launchpad.webapp.interfaces import (
    ...     IStoreSelector, MAIN_STORE, DEFAULT_FLAVOR)
    >>> store = getUtility(IStoreSelector).get(MAIN_STORE, DEFAULT_FLAVOR)
    >>> results = list(store.find(Build, In(Build.id, (2,6,7,8))))
    >>> rset = removeSecurityProxy(bs)._prefetchBuildData(results)
    >>> def filename_or_none(item):
    ...     if item is not None:
    ...         return '%s' % item.filename
    ...     else:
    ...         return 'n/a'
    >>> def id_or_none(item):
    ...     if item is not None:
    ...         return '%d' % item.id
    ...     else:
    ...         return 'n/a'
    >>> def sort_result_key(row):
    ...     return row[0].id
    >>> for row in sorted(rset, key=sort_result_key):
    ...     (sourcepackagerelease, buildlog,
    ...      sourcepackagename, buildlog_content, builder) = row
    ...     print(
    ...         'builder: %s, spr: %s, log: %s' %
    ...         (id_or_none(builder),
    ...          sourcepackagerelease.title, filename_or_none(buildlog)))
    builder:   1, spr: mozilla-firefox - 0.9, log: netapplet-1.0.0.tar.gz
    builder: n/a, spr: mozilla-firefox - 0.9, log: n/a
    builder:   1, spr:        pmount - 0.1-1, log: netapplet-1.0.0.tar.gz
    builder:   1, spr:          foobar - 1.0, log: netapplet-1.0.0.tar.gz


== IHadBuildRecords.getBuildRecords() Implementations ==

XXX: Michael Nelson 20090701 bug=394276
The documentation for IHasBuildRecords is now in
lp/soyuz/doc/hasbuildrecords.txt. The following implementation tests should
be converted to unit-tests in lib/soyuz/tests/test_hasbuildrecords.py.

We can find recent and pending builds for a given distrarchoseries.

    >>> hoaryi386 = hoary['i386']
    >>> hoaryi386.title
    u'The Hoary Hedgehog Release for i386 (x86)'

Exercises IHasBuildRecords abilities for distroarchseriess

    >>> hoaryi386.getBuildRecords().count()
    4

    >>> hoaryi386.getBuildRecords(build_state=BuildStatus.FULLYBUILT).count()
    1

    >>> hoaryi386.getBuildRecords(name='pm').count()
    1

    >>> hoaryi386.getBuildRecords(
    ...     pocket=PackagePublishingPocket.RELEASE).count()
    4

    >>> hoaryi386.getBuildRecords(
    ...     pocket=PackagePublishingPocket.UPDATES).count()
    0


For SourcePackages, getBuildRecords() returns all build records
published in its context (distroseries and distribution main
archives), independent of their corresponding source publishing
status.

    >>> firefox = warty.getSourcePackage('mozilla-firefox')

    >>> firefox.getBuildRecords().count()
    8

    >>> firefox.getBuildRecords(
    ...     build_state=BuildStatus.FULLYBUILT).count()
    6

    >>> firefox.getBuildRecords(
    ...     pocket=PackagePublishingPocket.RELEASE).count()
    8

    >>> firefox.getBuildRecords(
    ...     pocket=PackagePublishingPocket.UPDATES).count()
    0

As mentioned above, SourcePackage.getBuildRecords() will return builds
for packages that are no longer published. At first, there are no
traces of the 'old-source' sourcepackage in ubuntutest/breezy-autotest

    >>> ubuntutest = getUtility(IDistributionSet).getByName('ubuntutest')
    >>> breezy_autotest = ubuntutest.getSeries('breezy-autotest')
    >>> print breezy_autotest.getSourcePackage('old-source')
    None

Once the SourcePackage exists and has builds, they will be returned by
getBuildRecords() ordered by descending creation date.

    # Create a DELETED and a SUPERSEDED source publication in
    # ubuntutest/breezy-autotest.
    >>> from lp.soyuz.interfaces.publishing import PackagePublishingStatus
    >>> login('foo.bar@canonical.com')
    >>> old_source_pub = test_publisher.getPubSource(
    ...     sourcename='old-source', version='1.0',
    ...     status=PackagePublishingStatus.SUPERSEDED)
    >>> [superseded_build] = old_source_pub.createMissingBuilds()
    >>> deleted_source_pub = test_publisher.getPubSource(
    ...     sourcename='old-source', version='1.1',
    ...     status=PackagePublishingStatus.DELETED)
    >>> [deleted_build] = deleted_source_pub.createMissingBuilds()
    >>> login(ANONYMOUS)

    >>> old_source_sp = breezy_autotest.getSourcePackage('old-source')
    >>> old_source_builds = old_source_sp.getBuildRecords()
    >>> [deleted_build, superseded_build] == list(old_source_builds)
    True

    >>> deleted_build.datecreated > superseded_build.datecreated
    True

Builds records for the exactly the same `SourcePackageRelease`s may
exist in a rebuild archive context, but they do not 'leak' to the
domain of SourcePackage.

    # Create a rebuild archive, copy the 'old-source' source
    # publications to it and create builds in the rebuild archive
    # context.
    >>> from lp.soyuz.interfaces.archive import ArchivePurpose
    >>> login('foo.bar@canonical.com')
    >>> rebuild_archive = factory.makeArchive(
    ...     ubuntutest, ubuntutest.owner, 'test-rebuild',
    ...     ArchivePurpose.COPY)
    >>> rebuild_old_pub = old_source_pub.copyTo(
    ...     breezy_autotest, PackagePublishingPocket.RELEASE,
    ...     rebuild_archive)
    >>> [rebuild_old_build] = rebuild_old_pub.createMissingBuilds()
    >>> rebuild_deleted_pub = deleted_source_pub.copyTo(
    ...     breezy_autotest, PackagePublishingPocket.RELEASE,
    ...     rebuild_archive)
    >>> [rebuild_deleted_build] = rebuild_deleted_pub.createMissingBuilds()
    >>> login(ANONYMOUS)

    >>> rebuild_builds = rebuild_archive.getBuildRecords()
    >>> [rebuild_deleted_build, rebuild_old_build] == list(rebuild_builds)
    True

    >>> old_source_sp.getBuildRecords().count()
    2

For a given distribution as well:

    >>> ubuntu.getBuildRecords().count()
    17

    >>> L = ubuntu.getBuildRecords(build_state=BuildStatus.FULLYBUILT)
    >>> for l in L:
    ...     print l.datebuilt, l.id, l.buildstate.value
    2007-08-10 00:00:14+00:00 30 1
    2007-08-09 23:59:59+00:00 29 1
    2005-03-25 00:00:03+00:00 7 1
    2005-03-25 00:00:02+00:00 16 1
    2005-03-25 00:00:01+00:00 19 1
    2004-09-27 11:57:14+00:00 2 1
    2004-09-27 11:57:13+00:00 18 1

Retrieve the current PENDING builds

    >>> builds = ubuntu.getBuildRecords(build_state=BuildStatus.NEEDSBUILD)
    >>> builds.count()
    2

Note, by ordering the build by BuildQueue.lastscore, it already notice
the existence of a new pending build, since retry already creates a
new BuildQueue record:

    >>> builds = ubuntu.getBuildRecords(build_state=BuildStatus.NEEDSBUILD)
    >>> builds.count()
    2

Note that they are ordered by DESC lastscore, as expected:

    >>> for b in builds:
    ...     b.id, b.buildstate.value, b.buildqueue_record.lastscore
    (11, 0, 10)
    (9, 0, 0)

Define a helper function to print out build details.

    >>> def print_build_details(builds):
    ...     for build in builds:
    ...         if build.archive.owner:
    ...             print "%s: %s" % (build.archive.owner.name, build.title)
    ...         else:
    ...             print "main: %s" % (build.title)

Using the optional name argument to filter build results:

    >>> builds = ubuntu.getBuildRecords(name='pm')
    >>> builds.count()
    4
    >>> print_build_details(builds)
    ubuntu-team: i386 build of pmount 0.1-1 in ubuntu warty RELEASE
    ubuntu-team: i386 build of pmount 0.1-1 in ubuntu breezy-autotest RELEASE
    ubuntu-team: hppa build of pmount 0.1-1 in ubuntu hoary RELEASE
    ubuntu-team: i386 build of pmount 0.1-1 in ubuntu hoary RELEASE

or using optional pocket argument:

    >>> from lp.registry.interfaces.pocket import PackagePublishingPocket

    >>> ubuntu.getBuildRecords(
    ...    build_state=BuildStatus.NEEDSBUILD,
    ...    pocket=PackagePublishingPocket.RELEASE).count()
    2

    >>> ubuntu.getBuildRecords(
    ...    build_state=BuildStatus.NEEDSBUILD,
    ...    pocket=PackagePublishingPocket.SECURITY).count()
    0

IHasBuildRecords is implemented by Builder.  It can filter on build state
and name.  A user can also be passed for security checks on private builds;
if user is not passed then the query runs anonymously which means private
builds are excluded from anything returned.

Log in as admin to avoid security on IBuild for the moment.

    >>> login('foo.bar@canonical.com')

Let's create a private PPA for cprov (and hence its builds become private):

    >>> from lp.registry.interfaces.person import IPersonSet
    >>> cprov = removeSecurityProxy(getUtility(IPersonSet).getByName('cprov'))
    >>> cprov_private_ppa = factory.makeArchive(
    ...     owner=cprov, private=True, name='p3a',
    ...     distribution=cprov.archive.distribution)
    >>> from canonical.launchpad.interfaces import IBuilderSet
    >>> bob = getUtility(IBuilderSet)['bob']
    >>> binaries = test_publisher.getPubBinaries(
    ...     archive=cprov_private_ppa, builder=bob,
    ...     binaryname='privacycheck-bin')
    >>> flush_database_updates()

The default set of builds with no user specified excludes private builds:

<<<<<<< HEAD
    >>> from lp.buildmaster.interfaces.builder import IBuilderSet
    >>> bob = getUtility(IBuilderSet)['bob']
=======
>>>>>>> 51827d2e
    >>> bob_builds = bob.getBuildRecords()
    >>> print_build_details(bob_builds)
    ubuntu-team: hppa build of mozilla-firefox 0.9 in ubuntu warty RELEASE
    cprov: hppa build of mozilla-firefox 0.9 in ubuntu warty RELEASE
    cprov: i386 build of pmount 0.1-1 in ubuntu warty RELEASE
    cprov: i386 build of cdrkit 1.0 in ubuntu breezy-autotest RELEASE
    no-priv: i386 build of cdrkit 1.0 in ubuntu warty RELEASE
    ubuntu-team: i386 build of cdrkit 1.0 in ubuntu breezy-autotest RELEASE
    ...
    ubuntu-team: i386 build of mozilla-firefox 0.9 in ubuntu warty RELEASE
    ubuntu-team: i386 build of mozilla-firefox 0.9 in ubuntu breezy-autotest
    RELEASE

    >>> bob_builds.count()
    16

If we include an admin user, we can see all the builds.  Here, we get
an additional private build for cprov:

    >>> from canonical.launchpad.interfaces.launchpad import (
    ...     ILaunchpadCelebrities)
    >>> admin = getUtility(ILaunchpadCelebrities).admin
    >>> bob_builds = bob.getBuildRecords(user=admin)
    >>> print_build_details(bob_builds)
    cprov: i386 build of privacycheck 666 in ubuntutest breezy-autotest...
    ubuntu-team: hppa build of mozilla-firefox 0.9 in ubuntu warty RELEASE
    cprov: hppa build of mozilla-firefox 0.9 in ubuntu warty RELEASE
    cprov: i386 build of pmount 0.1-1 in ubuntu warty RELEASE
    cprov: i386 build of cdrkit 1.0 in ubuntu breezy-autotest RELEASE
    no-priv: i386 build of cdrkit 1.0 in ubuntu warty RELEASE
    ubuntu-team: i386 build of cdrkit 1.0 in ubuntu breezy-autotest RELEASE
    ...
    ubuntu-team: i386 build of mozilla-firefox 0.9 in ubuntu warty RELEASE
    ubuntu-team: i386 build of mozilla-firefox 0.9 in ubuntu breezy-autotest
        RELEASE

    >>> bob_builds.count()
    17

Cprov can also see his own builds of course:

    >>> bob_builds = bob.getBuildRecords(user=cprov)
    >>> print_build_details(bob_builds)
    cprov: i386 build of privacycheck 666 in ubuntutest breezy-autotest...
    ubuntu-team: hppa build of mozilla-firefox 0.9 in ubuntu warty RELEASE
    cprov: hppa build of mozilla-firefox 0.9 in ubuntu warty RELEASE
    cprov: i386 build of pmount 0.1-1 in ubuntu warty RELEASE
    cprov: i386 build of cdrkit 1.0 in ubuntu breezy-autotest RELEASE
    no-priv: i386 build of cdrkit 1.0 in ubuntu warty RELEASE
    ubuntu-team: i386 build of cdrkit 1.0 in ubuntu breezy-autotest RELEASE
    ...
    ubuntu-team: i386 build of mozilla-firefox 0.9 in ubuntu warty RELEASE
    ubuntu-team: i386 build of mozilla-firefox 0.9 in ubuntu breezy-autotest
        RELEASE

    >>> bob_builds.count()
    17

Buildd admins specifically are not allowed to see private builds, which will
be filtered from the list returned:

    >>> buildd_admin = factory.makePerson()
    >>> buildd_admins = getUtility(
    ...     IPersonSet).getByName('launchpad-buildd-admins')
    >>> ignored = buildd_admins.addMember(buildd_admin, buildd_admin)
    >>> bob_builds = bob.getBuildRecords(user=buildd_admin)
    >>> print_build_details(bob_builds)
    ubuntu-team: hppa build of mozilla-firefox 0.9 in ubuntu warty RELEASE
    cprov: hppa build of mozilla-firefox 0.9 in ubuntu warty RELEASE
    cprov: i386 build of pmount 0.1-1 in ubuntu warty RELEASE
    cprov: i386 build of cdrkit 1.0 in ubuntu breezy-autotest RELEASE
    no-priv: i386 build of cdrkit 1.0 in ubuntu warty RELEASE
    ubuntu-team: i386 build of cdrkit 1.0 in ubuntu breezy-autotest RELEASE
    ...
    ubuntu-team: i386 build of mozilla-firefox 0.9 in ubuntu warty RELEASE
    ubuntu-team: i386 build of mozilla-firefox 0.9 in ubuntu breezy-autotest
    RELEASE

    >>> bob_builds.count()
    16

You can filter on build state:

    >>> bob_failed_builds = bob.getBuildRecords(
    ...     build_state=BuildStatus.FAILEDTOBUILD, user=admin)
    >>> bob_failed_builds.count()
    3

You can filter on package name:

    >>> bob_pmount_builds = bob.getBuildRecords(name='pmount', user=admin)
    >>> bob_pmount_builds.count()
    4

You can filter on build state and package name:

    >>> bob_pmount_ok_builds = bob.getBuildRecords(
    ...    build_state=BuildStatus.FULLYBUILT, name='pmount', user=admin)
    >>> bob_pmount_ok_builds.count()
    4


== AssertionErrors in IBuild ==

Build records inserted by gina don't provide calculated_buildstart
value, since they miss fields used in its calculation.

    >>> gina_build = getUtility(IBuildSet).getByBuildID(10)
    >>> gina_build.title
    u'i386 build of cnews cr.g7-37 in ubuntu warty RELEASE'

even if IBuild.was_built return true:

    >>> gina_build.was_built
    True

this method is protected by an assertion on valid buildduration and
datebuilt, it makes the diagnosis of problems in current DB easier.

    >>> gina_build.calculated_buildstart
    Traceback (most recent call last):
    ...
    AssertionError: value is not suitable for this build record (10)

Only builds in failed_states (FAILEDTOBUILD, MANUALDEPWAIT and
CHROOTWAIT) can be retried. We must check if Soyuz is able to accept
its result in case of success, i.e., we should not be able to retry a
build for a released pocket.

All those conditions are controlled by IBuild.can_be_retried() property
(see above).

    >>> failed_build = getUtility(IBuildSet).getByBuildID(6)

    >>> failed_build.title
    u'i386 build of foobar 1.0 in ubuntu warty RELEASE'

    >>> failed_build.buildstate.name
    'FAILEDTOBUILD'

    >>> failed_build.can_be_retried
    False

Attempt to retry this build record will fail with an AssertionError:

    >>> login('foo.bar@canonical.com')
    >>> failed_build.retry()
    Traceback (most recent call last):
    ...
    AssertionError: Build 6 cannot be retried

    >>> login(ANONYMOUS)

Partner archive builds are an exception to this rule; they can be retried
in the release pocket for a released distro.  Let's turn build 9 into a
partner archive build:

    >>> partner_archive = ubuntu.getArchiveByComponent('partner')
    >>> removeSecurityProxy(failed_build).archive = partner_archive

The build can now be re-tried:

    >>> failed_build.can_be_retried
    True

Similarly to PPA builds, they can be retried for release pockets since
they will happen in another archive.

    >>> removeSecurityProxy(failed_build).archive = cprov.archive

    >>> failed_build.can_be_retried
    True

storeUploadLog() refuses to override any previously stored
'upload_log'.

    >>> failedtoupload_build = getUtility(IBuildSet).getByBuildID(22)
    >>> print failedtoupload_build.title
    i386 build of cdrkit 1.0 in ubuntu breezy-autotest RELEASE

    >>> print failedtoupload_build.upload_log.filename
    upload_22_log.txt

    >>> failedtoupload_build.storeUploadLog('something')
    Traceback (most recent call last):
    ...
    AssertionError: Upload log information already exist and cannot be
    overridden.

It's only possible to store another 'upload_log' content once the
build is retried.

    >>> login('foo.bar@canonical.com')
    >>> failedtoupload_build.retry()
    >>> login(ANONYMOUS)
    >>> print failedtoupload_build.upload_log
    None

    >>> failedtoupload_build.storeUploadLog('something')

    >>> print failedtoupload_build.upload_log.filename
    upload_22_log.txt


== Updating build-dependencies line ==

The IBuild.dependencies field is only filled when a build job is
collected as MANUALDEPWAIT, its content is informed by the
buildd-slave in the apt-dependencies format.

    >>> depwait_build = getUtility(IBuildSet).getByBuildID(12)
    >>> print depwait_build.dependencies
    cpp (>= 4:4.0.1-3), gcc-4.0 (>= 4.0.1-2)

IBuild.updateDependencies is designed to process this field and
eliminate dependencies that can be satisfied. It is used as part of the
auto-depwait processing where all builds marked as MANUALDEPWAIT are
re-processed and the ones with empty dependencies are re-queued.

If nothing has changed, which is the case of the current
depwait_build, the 'dependencies' field remains the same.

    >>> old_dep = depwait_build.dependencies
    >>> depwait_build.updateDependencies()
    >>> depwait_build.dependencies == old_dep
    True

A dependency can only be used if it is an a component allowed in our
context (see above on 'Ogre' components). If we do a build using a
dependency available in the sample data but published in an unreachable
component, we will see that the dependency is considered to be unsatisfied.
See also bug 177827.

    >>> login('foo.bar@canonical.com')
    >>> depwait_build.dependencies = 'pmount'
    >>> flush_database_updates()

'pmount' in hoary/i386 is published in the 'universe' component:

    >>> hoary_i386 = depwait_build.distroarchseries
    >>> pmount_pub = hoary_i386[
    ...     'pmount'].currentrelease.current_publishing_record
    >>> print pmount_pub.component.name
    universe

The build is only allowed to depend on packages published in 'main':

    >>> print depwait_build.current_component.name
    main

    >>> from lp.soyuz.adapters.archivedependencies import (
    ...     get_components_for_building)
    >>> print get_components_for_building(depwait_build)
    ['main']

Thus the 'pmount' dependency remains unsatisfied.

    >>> depwait_build.updateDependencies()
    >>> print depwait_build.dependencies
    pmount

If we make pmount in hoary/i386 reachable, by moving it to the 'main'
component, we can see that it will be excluded from the dependencies
list.

    >>> login('foo.bar@canonical.com')
    >>> from lp.soyuz.interfaces.component import IComponentSet
    >>> main_component = getUtility(IComponentSet)['main']
    >>> pmount_pub.secure_record.component = main_component
    >>> depwait_build.dependencies = 'mozilla-firefox, pmount'
    >>> from canonical.database.sqlbase import flush_database_caches
    >>> flush_database_caches()
    >>> login(ANONYMOUS)

    >>> flush_database_updates()

Note that only the satisfied dependencies are removed the build
dependency list.

    >>> depwait_build.updateDependencies()
    >>> print depwait_build.dependencies
    mozilla-firefox

'pmount' dependency is also satisfied in the Celso's PPA context,
even when it is published in a component not allowed in its current
component domain ('ogre_components'). That's because PPAs implicitly
depend on all components of its distribution PRIMARY archive.


    >>> login('foo.bar@canonical.com')
    >>> depwait_build.dependencies = 'biscuit, pmount'
    >>> universe_component = getUtility(IComponentSet)['universe']
    >>> pmount_pub.secure_record.component = universe_component
    >>> removeSecurityProxy(depwait_build).archive = cprov.archive
    >>> flush_database_caches()
    >>> login(ANONYMOUS)

    >>> print get_components_for_building(depwait_build)
    ['main']

    >>> print pmount_pub.component.name
    universe

    >>> depwait_build.updateDependencies()
    >>> print depwait_build.dependencies
    biscuit

Restore depwait_build previous state.

    >>> login('foo.bar@canonical.com')
    >>> pmount_pub.secure_record.component = main_component
    >>> removeSecurityProxy(depwait_build).archive = ubuntu.main_archive
    >>> flush_database_caches()
    >>> login(ANONYMOUS)

=== Retrying DEPWAIT builds ===

It depends on the callsite to decide whether or not to 'retry' a
build after calling updateDependencies, to encapsulate such decision
for performing the mentioned  auto-depwait procedure we have a utility
in IBuildSet called retryDepWaiting().

    >>> print depwait_build.buildstate.name
    MANUALDEPWAIT
    >>> print depwait_build.distroarchseries.title
    The Hoary Hedgehog Release for i386 (x86)

In order to allow depwait_build to be retried we will forge a
'fully-satisfiable' dependencies field.

    >>> login('foo.bar@canonical.com')
    >>> depwait_build.dependencies = 'pmount'
    >>> login(ANONYMOUS)
    >>> flush_database_updates()

Then we can run the utility method for the target distroarchseries and
expect depwait_build to be 'retried' and scored.

    >>> getUtility(IBuildSet).retryDepWaiting(hoaryi386)

    >>> print depwait_build.buildstate.name
    NEEDSBUILD

    >>> depwait_build.buildqueue_record.lastscore
    2505

The 'retryDepWaiting' task is performed periodically via cronjob by
cronscript/buildd-retry-depwait.py. It can be run in parallel with
other buildd tasks because the procedure is 'atomic' enough, i.e.,
after the commit the retried jobs are ready to be dispatched.


== Build rescoring ==

Some builds can be rescored, to determine if it's possible check the
can_be_rescored property:

    >>> depwait_build.can_be_rescored
    True

We need to be at least a buildd-admin to rescore:

    >>> depwait_build.rescore(1000)
    Traceback (most recent call last):
    ...
    Unauthorized:...

    >>> login('celso.providelo@canonical.com')
    >>> depwait_build.rescore(1000)
    >>> print depwait_build.buildqueue_record.lastscore
    1000

If a callsite tries to rescore a build that is not in the NEEDSBUILD state,
a CannotBeRescored exception is raised.

    >>> depwait_build.buildstate = BuildStatus.FAILEDTOUPLOAD
    >>> depwait_build.rescore(1000)
    Traceback (most recent call last):
    ...
    CannotBeRescored: Build cannot be rescored.

    >>> login(ANONYMOUS)


== Build record security ==

IBuild's content class is wrapped in a Zope security wrapper that prevents
access to private builds for unauthorised users.

Accessing the cprov builds when logged in as admin will see the records:

    >>> login('admin@canonical.com')
    >>> bob_builds = bob.getBuildRecords(user=admin)
    >>> print_build_details(bob_builds)
    cprov: i386 build of privacycheck 666 in ubuntutest breezy-autotest...
    ubuntu-team: hppa build of mozilla-firefox 0.9 in ubuntu warty RELEASE
    cprov: hppa build of mozilla-firefox 0.9 in ubuntu warty RELEASE
    cprov: i386 build of pmount 0.1-1 in ubuntu warty RELEASE
    cprov: i386 build of cdrkit 1.0 in ubuntu breezy-autotest RELEASE
    ...

Likewise when logged in as cprov:

    >>> login('celso.providelo@canonical.com')
    >>> bob_builds = bob.getBuildRecords(user=admin)
    >>> print_build_details(bob_builds)
    cprov: i386 build of privacycheck 666 in ubuntutest breezy-autotest...
    ubuntu-team: hppa build of mozilla-firefox 0.9 in ubuntu warty RELEASE
    cprov: hppa build of mozilla-firefox 0.9 in ubuntu warty RELEASE
    cprov: i386 build of pmount 0.1-1 in ubuntu warty RELEASE
    cprov: i386 build of cdrkit 1.0 in ubuntu breezy-autotest RELEASE
    ...

A user who is a buildd admin is not allowed to see the build records for
private builds. Even though they are admin, privacy must be maintained.

    >>> login(buildd_admin.preferredemail.email)
    >>> bob_builds = bob.getBuildRecords(user=admin)

Define a helper function to catch the security exception:

    >>> from zope.security.interfaces import Unauthorized
    >>> def print_builds_with_exception(builds):
    ...     try:
    ...         print_build_details(bob_builds)
    ...     except Unauthorized:
    ...         print "Generated Unauthorized exception as expected"
    ...     else:
    ...         print "FAIL: should raise Unauthorized exception"

And try to access the builds:

    >>> print_builds_with_exception(bob_builds)
    Generated Unauthorized exception as expected

When logged in as anonymous this will generate a securtity exception
when accessing the builds:

    >>> login(ANONYMOUS)
    >>> bob_builds = bob.getBuildRecords(user=admin)
    >>> print_builds_with_exception(bob_builds)
    Generated Unauthorized exception as expected

There are other settable attributes declared in the zcml that require
launchpad.Edit.

    >>> def check_setting_property(build_rec, property, value, should_fail):
    ...     try:
    ...         setattr(build_rec, property, value)
    ...         if should_fail:
    ...             print "Should have failed setting %s" % property
    ...     except Unauthorized:
    ...         if not should_fail:
    ...             print "Did not fail when expected setting %s" % property
    >>> from canonical.database.constants import UTC_NOW
    >>> properties = {
    ...     'buildlog': 1,
    ...     'datebuilt': UTC_NOW,
    ...     'buildduration': None,
    ...     'builder': bob,
    ...     'buildstate': BuildStatus.FAILEDTOUPLOAD,
    ...     'dependencies': 'whatever',
    ...     'upload_log': 1,
    ...     }

Login as a non-privileged user and set the properties.  It will fail.

    >>> login('no-priv@canonical.com')
    >>> for property in properties:
    ...     check_setting_property(
    ...         depwait_build, property, properties[property],
    ...         should_fail=True)

As a buildd-admin it will work:

    >>> login('celso.providelo@canonical.com')
    >>> for property in properties:
    ...     check_setting_property(
    ...         depwait_build, property, properties[property],
    ...         should_fail=False)

== Estimated Build Duration ==

Build records will have an 'estimated_duration' time in the associated
BuildQueue record. The latter is set from a previous builds' 'buildduration'
value.

We will use SoyuzTestPublisher to generate coherent publications to
test this behaviour.

    >>> login('foo.bar@canonical.com')

Create oldest SourcePackageRelease instance.

    >>> oldest_spr = test_publisher.getPubSource(
    ...     status=PackagePublishingStatus.PUBLISHED,
    ...     sourcename='ebdtest')

Create oldest build instance.

    >>> oldest_build = oldest_spr.sourcepackagerelease.createBuild(
    ...         test_publisher.breezy_autotest_hppa,
    ...         PackagePublishingPocket.UPDATES,
    ...         test_publisher.breezy_autotest.main_archive,
    ...         status=BuildStatus.FULLYBUILT)
    >>> oldest_build.buildduration = timedelta(minutes=72)
    >>> oldest_build.datebuilt = datetime(2008, 4, 1, 10, 45, 39, tzinfo=UTC)

Check that the oldest build instance's 'estimated_duration'
is initialized based on its package size. Since the latter is very
small (less than a KB) the 'estimated_duration' will be a
minute.

    >>> bq = oldest_build.queueBuild()
    >>> bq.estimated_duration
    datetime.timedelta(0, 60)

Create intermediate SourcePackageRelease instance.

    >>> medium_spr = test_publisher.getPubSource(
    ...     status=PackagePublishingStatus.PUBLISHED,
    ...     sourcename='ebdtest')

Create intermediate build instance.

    >>> medium_build = medium_spr.sourcepackagerelease.createBuild(
    ...         test_publisher.breezy_autotest_hppa,
    ...         PackagePublishingPocket.UPDATES,
    ...         test_publisher.breezy_autotest.main_archive,
    ...         status=BuildStatus.FULLYBUILT)
    >>> medium_build.buildduration = timedelta(minutes=60)
    >>> medium_build.datebuilt = datetime(2008, 4, 2, 11, 56, 33, tzinfo=UTC)

Check whether the intermediate build instance's 'estimated_duration'
value equals the oldest instance's 'buildduration' (72 minutes equals 4320
seconds).

    >>> bq = medium_build.queueBuild()
    >>> bq.estimated_duration
    datetime.timedelta(0, 4320)

Create most recent SourcePackageRelease instance.

    >>> recent_spr = test_publisher.getPubSource(
    ...     status=PackagePublishingStatus.PUBLISHED,
    ...     sourcename='ebdtest')

Create most recent build instance. Please note: this one is in state
NEEDSBUILD.

    >>> recent_build = recent_spr.sourcepackagerelease.createBuild(
    ...         test_publisher.breezy_autotest_hppa,
    ...         PackagePublishingPocket.UPDATES,
    ...         test_publisher.breezy_autotest.main_archive,
    ...         status=BuildStatus.NEEDSBUILD)

Check whether the most recent build instance's 'estimated_duration'
value equals the intermediate instance's 'buildduration'.

    >>> bq = recent_build.queueBuild()
    >>> bq.estimated_duration
    datetime.timedelta(0, 3600)

Create a SourcePackageRelease instance in a PPA.

    >>> ppa_spr = test_publisher.getPubSource(
    ...     status=PackagePublishingStatus.PUBLISHED,
    ...     sourcename='ebdtest')

Create most recent build instance.

    >>> ppa_build = ppa_spr.sourcepackagerelease.createBuild(
    ...         test_publisher.breezy_autotest_hppa,
    ...         PackagePublishingPocket.UPDATES,
    ...         cprov.archive,
    ...         status=BuildStatus.NEEDSBUILD)

Check whether the PPA build instance's 'estimated_duration'
value was set from the intermediate instance's 'buildduration' in
the main archive.

    >>> bq = ppa_build.queueBuild()
    >>> bq.estimated_duration
    datetime.timedelta(0, 3600)


== IBuildSet.getBuildsBySourcePackageRelease() ==

getBuildsBySourcePackageRelease() will return all the Build records for
all the SourcePackageRelease IDs passed.

Create some sources with builds:

    >>> source_one = test_publisher.getPubSource(
    ...     status=PackagePublishingStatus.PUBLISHED,
    ...     sourcename='sourceone')
    >>> source_two = test_publisher.getPubSource(
    ...     status=PackagePublishingStatus.PUBLISHED,
    ...     sourcename='sourcetwo')
    >>> build_one = source_one.sourcepackagerelease.createBuild(
    ...         test_publisher.breezy_autotest_hppa,
    ...         PackagePublishingPocket.RELEASE,
    ...         test_publisher.breezy_autotest.main_archive,
    ...         status=BuildStatus.FULLYBUILT)
    >>> build_two = source_two.sourcepackagerelease.createBuild(
    ...         test_publisher.breezy_autotest_hppa,
    ...         PackagePublishingPocket.RELEASE,
    ...         test_publisher.breezy_autotest.main_archive,
    ...         status=BuildStatus.NEEDSBUILD)

    >>> source_ids = (
    ...     source_one.sourcepackagerelease.id,
    ...     source_two.sourcepackagerelease.id,
    ...     )
    >>> builds = removeSecurityProxy(bs).getBuildsBySourcePackageRelease(
    ...     source_ids)
    >>> import operator
    >>> for build in sorted(builds, key=operator.attrgetter("id")):
    ...     print build.title, build.buildstate.name
    hppa build of sourceone 666 in ubuntutest breezy-autotest RELEASE
        FULLYBUILT
    hppa build of sourcetwo 666 in ubuntutest breezy-autotest RELEASE
        NEEDSBUILD

The results can also be filtered on build state:

    >>> builds = removeSecurityProxy(bs).getBuildsBySourcePackageRelease(
    ...     source_ids, buildstate=BuildStatus.FULLYBUILT)
    >>> for build in sorted(builds, key=operator.attrgetter("id")):
    ...     print build.title, build.buildstate.name
    hppa build of sourceone 666 in ubuntutest breezy-autotest RELEASE
        FULLYBUILT

If there are no matching results then it returns an empty SelectResults.

    >>> builds = removeSecurityProxy(bs).getBuildsBySourcePackageRelease(
    ...     source_ids, buildstate=BuildStatus.CHROOTWAIT)
    >>> print builds.count()
    0

Supplying an empty list or None for the IDs results in an empty list
being returned.

    >>> removeSecurityProxy(bs).getBuildsBySourcePackageRelease(None)
    []

    >>> removeSecurityProxy(bs).getBuildsBySourcePackageRelease([])
    []


== Getting the build records for a particular builder ==

The getBuildsForBuilder method returns all the builds for the
specified builder ID, ordered from most-recently built.

    Create some source packages with which to test the
    getBuildsForBuilder method:

    >>> src_pkg_earlier = test_publisher.getPubSource(
    ...     status=PackagePublishingStatus.PUBLISHED,
    ...     sourcename='earlierbuildsrc', architecturehintlist='hppa i386')
    >>> src_pkg_later = test_publisher.getPubSource(
    ...     status=PackagePublishingStatus.PUBLISHED,
    ...     sourcename='laterbuildsrc',
    ...     architecturehintlist='hppa i386')

    Create the builds based on the source packages, with the builds
    for 'earlierbuildsrc' built one day before the 'laterbuildsrc':

    >>> frog_builder = getUtility(IBuilderSet)['frog']
    >>> bob_builder = getUtility(IBuilderSet)['bob']

    >>> earlier_builds = src_pkg_earlier.createMissingBuilds()
    >>> eg_build_date = earlier_builds[0].datecreated
    >>> for build in earlier_builds:
    ...     build.datebuilt = eg_build_date - timedelta(1)

    >>> later_builds = src_pkg_later.createMissingBuilds()
    >>> for build in later_builds:
    ...     build.datebuilt = eg_build_date

    Ensure that the i386 builds are created by the 'frog' builder,
    while the hppa builds are created by 'bob' the builder:

    >>> builds = earlier_builds + later_builds
    >>> for build in builds:
    ...     if build.processor.name == u'386':
    ...         build.builder = frog_builder
    ...     else:
    ...         build.builder = bob_builder

    A call to getBuildsForBuilder returns only those builds that were
    built by the specified builder, ordered by datebuilt DESC:

    >>> frog_builds = getUtility(IBuildSet).getBuildsForBuilder(
    ...     frog_builder.id)
    >>> print_build_details(frog_builds)
    ubuntu-team: i386 build of laterbuildsrc 666 in ubuntutest
        breezy-autotest RELEASE
    ubuntu-team: i386 build of earlierbuildsrc 666 in ubuntutest
        breezy-autotest RELEASE


== Source publication for builds ==

The current source publication for a given build is available via
its 'current_source_publication' property.

We will create a new publication and its corresponding build.

    >>> original_pub = test_publisher.getPubSource()
    >>> [build] = original_pub.createMissingBuilds()

The publication returned by 'current_source_publication' is the one
that originated the build.

    >>> build.current_source_publication == original_pub
    True

We will override the source publication, moving it from 'main'
component (default) to 'universe'.

    >>> universe_component = getUtility(IComponentSet)['universe']
    >>> secure_overridden_pub = original_pub.changeOverride(
    ...     new_component=universe_component)

Fetching the corresponding `SourcePackagePublishingHistory` for the
comparisons.

    >>> from lp.soyuz.model.publishing import (
    ...     SourcePackagePublishingHistory)
    >>> overridden_pub = SourcePackagePublishingHistory.get(
    ...     secure_overridden_pub.id)

An we can see that the build 'current_source_publication' now points
to the most recent publication, the overridden one.

    >>> original_pub == build.current_source_publication
    False

    >>> overridden_pub == build.current_source_publication
    True<|MERGE_RESOLUTION|>--- conflicted
+++ resolved
@@ -782,7 +782,7 @@
     >>> cprov_private_ppa = factory.makeArchive(
     ...     owner=cprov, private=True, name='p3a',
     ...     distribution=cprov.archive.distribution)
-    >>> from canonical.launchpad.interfaces import IBuilderSet
+    >>> from lp.buildmaster.interfaces.builder import IBuilderSet
     >>> bob = getUtility(IBuilderSet)['bob']
     >>> binaries = test_publisher.getPubBinaries(
     ...     archive=cprov_private_ppa, builder=bob,
@@ -791,11 +791,6 @@
 
 The default set of builds with no user specified excludes private builds:
 
-<<<<<<< HEAD
-    >>> from lp.buildmaster.interfaces.builder import IBuilderSet
-    >>> bob = getUtility(IBuilderSet)['bob']
-=======
->>>>>>> 51827d2e
     >>> bob_builds = bob.getBuildRecords()
     >>> print_build_details(bob_builds)
     ubuntu-team: hppa build of mozilla-firefox 0.9 in ubuntu warty RELEASE
