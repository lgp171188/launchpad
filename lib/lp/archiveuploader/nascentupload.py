--- conflicted
+++ resolved
@@ -498,12 +498,6 @@
         if self.binaryful:
             return
 
-<<<<<<< HEAD
-        # Set up some convenient shortcut variables.
-
-        uploader = self.policy.getUploader(self.changes, build)
-        archive = self.policy.archive
-=======
         # The build can have an explicit uploader, which may be different
         # from the changes file signer. (i.e in case of daily source package
         # builds)
@@ -511,7 +505,6 @@
             uploader = build.getUploader(self.changes)
         else:
             uploader = self.changes.signer
->>>>>>> 9c9f81fa
 
         # If we have no signer, there's no ACL we can apply.
         if uploader is None:
