# Copyright 2009-2010 Canonical Ltd.  This software is licensed under the
# GNU Affero General Public License version 3 (see the file LICENSE).

"""Functional tests for uploadprocessor.py."""

__metaclass__ = type
__all__ = [
    "MockOptions",
    "MockLogger",
    "TestUploadProcessorBase",
    ]

from email import message_from_string
import os
import shutil
from StringIO import StringIO
import sys
import tempfile
import traceback

from zope.component import (
    getGlobalSiteManager,
    getUtility,
    )
from zope.security.proxy import removeSecurityProxy

from canonical.config import config
from canonical.database.constants import UTC_NOW
from canonical.launchpad.ftests import import_public_test_keys
from canonical.launchpad.interfaces import ILibraryFileAliasSet
from canonical.launchpad.testing.fakepackager import FakePackager
from canonical.launchpad.webapp.errorlog import ErrorReportingUtility
from canonical.testing import LaunchpadZopelessLayer

from lp.app.errors import NotFoundError
from lp.archiveuploader.uploadpolicy import (
    AbstractUploadPolicy,
    findPolicyByName,
    IArchiveUploadPolicy,
    )
from lp.archiveuploader.uploadprocessor import (
    parse_build_upload_leaf_name,
    UploadProcessor,
    )
from lp.buildmaster.enums import (
    BuildFarmJobType,
    BuildStatus,
    )
from lp.registry.interfaces.distribution import IDistributionSet
from lp.registry.interfaces.person import IPersonSet
from lp.registry.interfaces.pocket import PackagePublishingPocket
from lp.registry.interfaces.series import SeriesStatus
from lp.registry.interfaces.sourcepackage import SourcePackageFileType
from lp.registry.interfaces.sourcepackagename import ISourcePackageNameSet
from lp.registry.model.sourcepackagename import SourcePackageName
from lp.services.mail import stub
from lp.soyuz.enums import (
    ArchivePermissionType,
    ArchivePurpose,
    PackageUploadStatus,
    SourcePackageFormat,
    )
from lp.soyuz.interfaces.archive import (
    IArchiveSet,
    )
from lp.soyuz.interfaces.archivepermission import (
    IArchivePermissionSet,
    )
from lp.soyuz.interfaces.component import IComponentSet
from lp.soyuz.interfaces.packageset import IPackagesetSet
from lp.soyuz.interfaces.publishing import (
    IPublishingSet,
    PackagePublishingStatus,
    )
from lp.soyuz.interfaces.queue import (
    QueueInconsistentStateError,
    )
from lp.soyuz.interfaces.sourcepackageformat import (
    ISourcePackageFormatSelectionSet,
    )
from lp.soyuz.model.archivepermission import ArchivePermission
from lp.soyuz.model.binarypackagename import BinaryPackageName
from lp.soyuz.model.binarypackagerelease import BinaryPackageRelease
from lp.soyuz.model.component import Component
from lp.soyuz.model.publishing import (
    BinaryPackagePublishingHistory,
    SourcePackagePublishingHistory,
    )
from lp.soyuz.model.sourcepackagerelease import SourcePackageRelease
from lp.soyuz.scripts.initialise_distroseries import InitialiseDistroSeries
from lp.testing import (
    TestCase,
    TestCaseWithFactory,
    )
from lp.testing.mail_helpers import pop_notifications


class MockOptions:
    """Use in place of an options object, adding more attributes if needed."""
    keep = False
    dryrun = False


class MockLogger:
    """Pass as a log object. Record debug calls for later checking."""

    def __init__(self):
        self.lines = []

    def debug(self, s, exc_info=False):
        self.lines.append(s)
        if exc_info:
            for err_msg in traceback.format_exception(*sys.exc_info()):
                self.lines.append(err_msg)

    info = debug
    warn = debug
    error = debug

    def exception(self, s):
        self.debug(s, exc_info=True)


class BrokenUploadPolicy(AbstractUploadPolicy):
    """A broken upload policy, to test error handling."""

    def __init__(self):
        AbstractUploadPolicy.__init__(self)
        self.name = "broken"
        self.unsigned_changes_ok = True
        self.unsigned_dsc_ok = True

    def checkUpload(self, upload):
        """Raise an exception upload processing is not expecting."""
        raise Exception("Exception raised by BrokenUploadPolicy for testing.")


class TestUploadProcessorBase(TestCaseWithFactory):
    """Base class for functional tests over uploadprocessor.py."""
    layer = LaunchpadZopelessLayer

    def setUp(self):
        super(TestUploadProcessorBase, self).setUp()

        self.queue_folder = tempfile.mkdtemp()
        self.incoming_folder = os.path.join(self.queue_folder, "incoming")
        os.makedirs(self.incoming_folder)

        self.test_files_dir = os.path.join(config.root,
            "lib/lp/archiveuploader/tests/data/suite")

        import_public_test_keys()

        self.options = MockOptions()
        self.options.base_fsroot = self.queue_folder
        self.options.builds = False
        self.options.leafname = None
        self.options.distro = "ubuntu"
        self.options.distroseries = None
        self.options.nomails = False
        self.options.context = 'insecure'

        # common recipients
        self.kinnison_recipient = (
            "Daniel Silverstone <daniel.silverstone@canonical.com>")
        self.name16_recipient = "Foo Bar <foo.bar@canonical.com>"

        self.log = MockLogger()

    def tearDown(self):
        shutil.rmtree(self.queue_folder)
        super(TestUploadProcessorBase, self).tearDown()

    def getUploadProcessor(self, txn):
        def getPolicy(distro, build):
            self.options.distro = distro.name
            policy = findPolicyByName(self.options.context)
            if self.options.builds:
                policy.distroseries = build.distro_series
                policy.pocket = build.pocket
                policy.archive = build.archive
            policy.setOptions(self.options)
            return policy
        return UploadProcessor(
            self.options.base_fsroot, self.options.dryrun,
            self.options.nomails, self.options.builds,
            self.options.keep, getPolicy, txn, self.log)

    def publishPackage(self, packagename, version, source=True,
                        archive=None):
        """Publish a single package that is currently NEW in the queue."""
        queue_items = self.breezy.getQueueItems(
            status=PackageUploadStatus.NEW, name=packagename,
            version=version, exact_match=True, archive=archive)
        self.assertEqual(queue_items.count(), 1)
        queue_item = queue_items[0]
        queue_item.setAccepted()
        if source:
            pubrec = queue_item.sources[0].publish(self.log)
        else:
            pubrec = queue_item.builds[0].publish(self.log)
        return pubrec

    def assertLogContains(self, line):
        """Assert if a given line is present in the log messages."""
        self.assertTrue(line in self.log.lines,
                        "'%s' is not in logged output\n\n%s"
                        % (line, '\n'.join(self.log.lines)))

    def assertRaisesAndReturnError(self, excClass, callableObj, *args,
                                   **kwargs):
        """See `TestCase.assertRaises`.

        Unlike `TestCase.assertRaises`, this method returns the exception
        object when it is raised.  Callsites can then easily check the
        exception contents.
        """
        try:
            callableObj(*args, **kwargs)
        except excClass, error:
            return error
        else:
            if getattr(excClass, '__name__', None) is not None:
                excName = excClass.__name__
            else:
                excName = str(excClass)
            raise self.failureException, "%s not raised" % excName

    def setupBreezy(self, name="breezy", permitted_formats=None):
        """Create a fresh distroseries in ubuntu.

        Use *initialiseFromParent* procedure to create 'breezy'
        on ubuntu based on the last 'breezy-autotest'.

        Also sets 'changeslist' and 'nominatedarchindep' properly and
        creates a chroot for breezy-autotest/i386 distroarchseries.

        :param name: supply the name of the distroseries if you don't want
            it to be called "breezy"
        :param permitted_formats: list of SourcePackageFormats to allow
            in the new distroseries. Only permits '1.0' by default.
        """
        self.ubuntu = getUtility(IDistributionSet).getByName('ubuntu')
        bat = self.ubuntu['breezy-autotest']
        self.breezy = self.ubuntu.newSeries(
            name, 'Breezy Badger',
            'The Breezy Badger', 'Black and White', 'Someone',
            '5.10', bat, bat.owner)

        self.breezy.changeslist = 'breezy-changes@ubuntu.com'
        ids = InitialiseDistroSeries(self.breezy)
        ids.initialise()

        fake_chroot = self.addMockFile('fake_chroot.tar.gz')
        self.breezy['i386'].addOrUpdateChroot(fake_chroot)

        if permitted_formats is None:
            permitted_formats = [SourcePackageFormat.FORMAT_1_0]

        for format in permitted_formats:
            if not self.breezy.isSourcePackageFormatPermitted(format):
                getUtility(ISourcePackageFormatSelectionSet).add(
                    self.breezy, format)

    def addMockFile(self, filename, content="anything"):
        """Return a librarian file."""
        return getUtility(ILibraryFileAliasSet).create(
            filename, len(content), StringIO(content),
            'application/x-gtar')

    def queueUpload(self, upload_name, relative_path="", test_files_dir=None,
            queue_entry=None):
        """Queue one of our test uploads.

        upload_name is the name of the test upload directory. If there 
        is no explicit queue entry name specified, it is also
        the name of the queue entry directory we create.
        relative_path is the path to create inside the upload, eg
        ubuntu/~malcc/default. If not specified, defaults to "".

        Return the path to the upload queue entry directory created.
        """
        if queue_entry is None:
            queue_entry = upload_name
        target_path = os.path.join(
            self.incoming_folder, queue_entry, relative_path)
        if test_files_dir is None:
            test_files_dir = self.test_files_dir
        upload_dir = os.path.join(test_files_dir, upload_name)
        if relative_path:
            os.makedirs(os.path.dirname(target_path))
        shutil.copytree(upload_dir, target_path)
        return os.path.join(self.incoming_folder, queue_entry)

    def processUpload(self, processor, upload_dir, build=None):
        """Process an upload queue entry directory.

        There is some duplication here with logic in UploadProcessor,
        but we need to be able to do this without error handling here,
        so that we can debug failing tests effectively.
        """
        results = []
        changes_files = processor.locateChangesFiles(upload_dir)
        for changes_file in changes_files:
            result = processor.processChangesFile(
                upload_dir, changes_file, build=build)
            results.append(result)
        return results

    def setupBreezyAndGetUploadProcessor(self, policy=None):
        """Setup Breezy and return an upload processor for it."""
        self.setupBreezy()
        self.layer.txn.commit()
        if policy is not None:
            self.options.context = policy
        return self.getUploadProcessor(self.layer.txn)

    def assertEmail(self, contents=None, recipients=None):
        """Check last email content and recipients.

        :param contents: A list of lines; assert that each is in the email.
        :param recipients: A list of recipients that must be on the email.
                           Supply an empty list if you don't want them
                           checked.  Default action is to check that the
                           recipient is foo.bar@canonical.com, which is the
                           signer on most of the test data uploads.
        """
        if recipients is None:
            recipients = [self.name16_recipient]
        if contents is None:
            contents = []

        self.assertEqual(
            len(stub.test_emails), 1,
            'Unexpected number of emails sent: %s' % len(stub.test_emails))

        from_addr, to_addrs, raw_msg = stub.test_emails.pop()
        msg = message_from_string(raw_msg)
        # This is now a MIMEMultipart message.
        body = msg.get_payload(0)
        body = body.get_payload(decode=True)

        # Only check recipients if callsite didn't provide an empty list.
        if recipients != []:
            clean_recipients = [r.strip() for r in to_addrs]
            for recipient in list(recipients):
                self.assertTrue(
                    recipient in clean_recipients,
                    "%s not found in %s" % (recipients, clean_recipients))
            self.assertEqual(
                len(recipients), len(clean_recipients),
                "Email recipients do not match exactly. Expected %s, got %s" %
                    (recipients, clean_recipients))

        subject = "Subject: %s\n" % msg['Subject']
        body = subject + body

        for content in list(contents):
            self.assertTrue(
                content in body,
                "Expect: '%s'\nGot:\n%s" % (content, body))

    def PGPSignatureNotPreserved(self, archive=None):
        """PGP signatures should be removed from .changes files.

        Email notifications and the librarian file for .changes file should
        both have the PGP signature removed.
        """
        bar = archive.getPublishedSources(
            name='bar', version="1.0-1", exact_match=True)
        changes_lfa = getUtility(IPublishingSet).getChangesFileLFA(
            bar[0].sourcepackagerelease)
        changes_file = changes_lfa.read()
        self.assertTrue(
            "Format: " in changes_file, "Does not look like a changes file")
        self.assertTrue(
            "-----BEGIN PGP SIGNED MESSAGE-----" not in changes_file,
            "Unexpected PGP header found")
        self.assertTrue(
            "-----BEGIN PGP SIGNATURE-----" not in changes_file,
            "Unexpected start of PGP signature found")
        self.assertTrue(
            "-----END PGP SIGNATURE-----" not in changes_file,
            "Unexpected end of PGP signature found")


class TestUploadProcessor(TestUploadProcessorBase):
    """Basic tests on uploadprocessor class.

    * Check if the rejection message is send even when an unexpected
      exception occur when processing the upload.
    * Check if known uploads targeted to a FROZEN distroseries
      end up in UNAPPROVED queue.

    This test case is able to setup a fresh distroseries in Ubuntu.
    """

    def _checkPartnerUploadEmailSuccess(self):
        """Ensure partner uploads generate the right email."""
        from_addr, to_addrs, raw_msg = stub.test_emails.pop()
        foo_bar = "Foo Bar <foo.bar@canonical.com>"
        self.assertEqual([e.strip() for e in to_addrs], [foo_bar])
        self.assertTrue(
            "rejected" not in raw_msg,
            "Expected acceptance email not rejection. Actually Got:\n%s"
                % raw_msg)

    def testInstantiate(self):
        """UploadProcessor should instantiate"""
        up = self.getUploadProcessor(None)

    def testLocateDirectories(self):
        """Return a sorted list of subdirs in a directory.

        We don't test that we block on the lockfile, as this is trivial
        code but tricky to test.
        """
        testdir = tempfile.mkdtemp()
        try:
            os.mkdir("%s/dir3" % testdir)
            os.mkdir("%s/dir1" % testdir)
            os.mkdir("%s/dir2" % testdir)

            up = self.getUploadProcessor(None)
            located_dirs = up.locateDirectories(testdir)
            self.assertEqual(located_dirs, ['dir1', 'dir2', 'dir3'])
        finally:
            shutil.rmtree(testdir)

    def testLocateChangesFiles(self):
        """locateChangesFiles should return the .changes files in a folder.

        'source' changesfiles come first. Files that are not named as
        changesfiles are ignored.
        """
        testdir = tempfile.mkdtemp()
        try:
            open("%s/1.changes" % testdir, "w").close()
            open("%s/2_source.changes" % testdir, "w").close()
            open("%s/3.not_changes" % testdir, "w").close()

            up = self.getUploadProcessor(None)
            located_files = up.locateChangesFiles(testdir)
            self.assertEqual(
                located_files, ["2_source.changes", "1.changes"])
        finally:
            shutil.rmtree(testdir)

    def _makeUpload(self, testdir):
        """Create a dummy upload for testing the move/remove methods."""
        upload = tempfile.mkdtemp(dir=testdir)
        distro = upload + ".distro"
        f = open(distro, mode="w")
        f.write("foo")
        f.close()
        return upload, distro

    def testMoveUpload(self):
        """moveUpload should move the upload directory and .distro file."""
        testdir = tempfile.mkdtemp()
        try:
            # Create an upload, a .distro and a target to move it to.
            upload, distro = self._makeUpload(testdir)
            target = tempfile.mkdtemp(dir=testdir)
            target_name = os.path.basename(target)
            upload_name = os.path.basename(upload)

            # Move it
            self.options.base_fsroot = testdir
            up = self.getUploadProcessor(None)
            up.moveUpload(upload, target_name, self.log)

            # Check it moved
            self.assertTrue(os.path.exists(os.path.join(target, upload_name)))
            self.assertTrue(os.path.exists(os.path.join(
                target, upload_name + ".distro")))
            self.assertFalse(os.path.exists(upload))
            self.assertFalse(os.path.exists(distro))
        finally:
            shutil.rmtree(testdir)

    def testMoveProcessUploadAccepted(self):
        testdir = tempfile.mkdtemp()
        try:
            # Create an upload, a .distro and a target to move it to.
            upload, distro = self._makeUpload(testdir)
            upload_name = os.path.basename(upload)

            # Remove it
            self.options.base_fsroot = testdir
            up = self.getUploadProcessor(None)
            up.moveProcessedUpload(upload, "accepted", self.log)

            # Check it was removed, not moved
            self.assertFalse(os.path.exists(os.path.join(
                testdir, "accepted")))
            self.assertFalse(os.path.exists(os.path.join(testdir,
                "accepted", upload_name + ".distro")))
            self.assertFalse(os.path.exists(upload))
            self.assertFalse(os.path.exists(distro))
        finally:
            shutil.rmtree(testdir)

    def testMoveProcessUploadFailed(self):
        """moveProcessedUpload moves if the result was not successful."""
        testdir = tempfile.mkdtemp()
        try:
            # Create an upload, a .distro and a target to move it to.
            upload, distro = self._makeUpload(testdir)
            upload_name = os.path.basename(upload)

            # Move it
            self.options.base_fsroot = testdir
            up = self.getUploadProcessor(None)
            up.moveProcessedUpload(upload, "rejected", self.log)

            # Check it moved
            self.assertTrue(os.path.exists(os.path.join(testdir,
                "rejected", upload_name)))
            self.assertTrue(os.path.exists(os.path.join(testdir,
                "rejected", upload_name + ".distro")))
            self.assertFalse(os.path.exists(upload))
            self.assertFalse(os.path.exists(distro))
        finally:
            shutil.rmtree(testdir)

    def testRemoveUpload(self):
        """RemoveUpload removes the upload directory and .distro file."""
        testdir = tempfile.mkdtemp()
        try:
            # Create an upload, a .distro and a target to move it to.
            upload, distro = self._makeUpload(testdir)
            upload_name = os.path.basename(upload)

            # Remove it
            self.options.base_fsroot = testdir
            up = self.getUploadProcessor(None)
            up.removeUpload(upload, self.log)

            # Check it was removed, not moved
            self.assertFalse(os.path.exists(os.path.join(
                testdir, "accepted")))
            self.assertFalse(os.path.exists(upload))
            self.assertFalse(os.path.exists(distro))
        finally:
            shutil.rmtree(testdir)

    def testOrderFilenames(self):
        """orderFilenames sorts _source.changes ahead of other files."""
        up = self.getUploadProcessor(None)

        self.assertEqual(["d_source.changes", "a", "b", "c"],
            up.orderFilenames(["b", "a", "d_source.changes", "c"]))

    def testRejectionEmailForUnhandledException(self):
        """Test there's a rejection email when nascentupload breaks.

        If a developer makes an upload which finds a bug in nascentupload,
        and an unhandled exception occurs, we should try to send a
        rejection email. We'll test that this works, in a case where we
        will have the right information to send the email before the
        error occurs.

        If we haven't extracted enough information to send a rejection
        email when things break, trying to send one will raise a new
        exception, and the upload will fail silently as before. We don't
        test this case.

        See bug 35965.
        """
        self.options.context = u'broken'
        # Register our broken upload policy.
        getGlobalSiteManager().registerUtility(
            component=BrokenUploadPolicy, provided=IArchiveUploadPolicy,
            name=self.options.context)

        uploadprocessor = self.getUploadProcessor(self.layer.txn)

        # Upload a package to Breezy.
        upload_dir = self.queueUpload("baz_1.0-1")
        self.processUpload(uploadprocessor, upload_dir)

        # Check the mailer stub has a rejection email for Daniel
        from_addr, to_addrs, raw_msg = stub.test_emails.pop()
        # This is now a MIMEMultipart message.
        msg = message_from_string(raw_msg)
        body = msg.get_payload(0)
        body = body.get_payload(decode=True)

        daniel = "Daniel Silverstone <daniel.silverstone@canonical.com>"
        self.assertEqual(to_addrs, [daniel])
        self.assertTrue("Unhandled exception processing upload: Exception "
                        "raised by BrokenUploadPolicy for testing."
                        in body)

    def testUploadToFrozenDistro(self):
        """Uploads to a frozen distroseries should work, but be unapproved.

        The rule for a frozen distroseries is that uploads should still
        be permitted, but that the usual rule for auto-accepting uploads
        of existing packages should be suspended. New packages will still
        go into NEW, but new versions will be UNAPPROVED, rather than
        ACCEPTED.

        To test this, we will upload two versions of the same package,
        accepting and publishing the first, and freezing the distroseries
        before the second. If all is well, the second upload should go
        through ok, but end up in status UNAPPROVED, and with the
        appropriate email contents.

        See bug 58187.
        """
        # Set up the uploadprocessor with appropriate options and logger
        uploadprocessor = self.setupBreezyAndGetUploadProcessor()

        # Upload a package for Breezy.
        upload_dir = self.queueUpload("bar_1.0-1")
        self.processUpload(uploadprocessor, upload_dir)

        # Check it went ok to the NEW queue and all is going well so far.
        from_addr, to_addrs, raw_msg = stub.test_emails.pop()
        foo_bar = "Foo Bar <foo.bar@canonical.com>"
        daniel = "Daniel Silverstone <daniel.silverstone@canonical.com>"
        self.assertEqual([e.strip() for e in to_addrs], [foo_bar, daniel])
        self.assertTrue(
            "NEW" in raw_msg, "Expected email containing 'NEW', got:\n%s"
            % raw_msg)

        # Accept and publish the upload.
        # This is required so that the next upload of a later version of
        # the same package will work correctly.
        queue_items = self.breezy.getQueueItems(
            status=PackageUploadStatus.NEW, name="bar",
            version="1.0-1", exact_match=True)
        self.assertEqual(queue_items.count(), 1)
        queue_item = queue_items[0]

        queue_item.setAccepted()
        pubrec = queue_item.sources[0].publish(self.log)
        pubrec.status = PackagePublishingStatus.PUBLISHED
        pubrec.datepublished = UTC_NOW

        # Make ubuntu/breezy a frozen distro, so a source upload for an
        # existing package will be allowed, but unapproved.
        self.breezy.status = SeriesStatus.FROZEN
        self.layer.txn.commit()

        # Upload a newer version of bar.
        upload_dir = self.queueUpload("bar_1.0-2")
        self.processUpload(uploadprocessor, upload_dir)

        # Verify we get an email talking about awaiting approval.
        from_addr, to_addrs, raw_msg = stub.test_emails.pop()
        daniel = "Daniel Silverstone <daniel.silverstone@canonical.com>"
        foo_bar = "Foo Bar <foo.bar@canonical.com>"
        self.assertEqual([e.strip() for e in to_addrs], [foo_bar, daniel])
        self.assertTrue("Waiting for approval" in raw_msg,
                        "Expected an 'upload awaits approval' email.\n"
                        "Got:\n%s" % raw_msg)

        # And verify that the queue item is in the unapproved state.
        queue_items = self.breezy.getQueueItems(
            status=PackageUploadStatus.UNAPPROVED, name="bar",
            version="1.0-2", exact_match=True)
        self.assertEqual(queue_items.count(), 1)
        queue_item = queue_items[0]
        self.assertEqual(
            queue_item.status, PackageUploadStatus.UNAPPROVED,
            "Expected queue item to be in UNAPPROVED status.")

    def _checkCopyArchiveUploadToDistro(self, pocket_to_check,
                                        status_to_check):
        """Check binary copy archive uploads for given pocket and status.

        This helper method tests that buildd binary uploads to copy
        archives work when the
            * destination pocket is `pocket_to_check`
            * associated distroseries is in state `status_to_check`.

        See bug 369512.
        """
        # Set up the uploadprocessor with appropriate options and logger
        uploadprocessor = self.setupBreezyAndGetUploadProcessor()

        # Upload 'bar-1.0-1' source and binary to ubuntu/breezy.
        upload_dir = self.queueUpload("bar_1.0-1")
        self.processUpload(uploadprocessor, upload_dir)
        bar_source_pub = self.publishPackage('bar', '1.0-1')
        [bar_original_build] = bar_source_pub.createMissingBuilds()

        # Move the source from the accepted queue.
        [queue_item] = self.breezy.getQueueItems(
            status=PackageUploadStatus.ACCEPTED,
            version="1.0-1",
            name="bar")
        queue_item.setDone()

        # Upload and accept a binary for the primary archive source.
        shutil.rmtree(upload_dir)
        self.options.context = 'buildd'
        self.layer.txn.commit()
        upload_dir = self.queueUpload("bar_1.0-1_binary")
        self.processUpload(uploadprocessor, upload_dir,
            build=bar_original_build)
        self.assertEqual(
            uploadprocessor.last_processed_upload.is_rejected, False)
        bar_bin_pubs = self.publishPackage('bar', '1.0-1', source=False)
        # Mangle its publishing component to "restricted" so we can check
        # the copy archive ancestry override later.
        restricted = getUtility(IComponentSet)["restricted"]
        for pub in bar_bin_pubs:
            pub.component = restricted

        # Create a COPY archive for building in non-virtual builds.
        uploader = getUtility(IPersonSet).getByName('name16')
        copy_archive = getUtility(IArchiveSet).new(
            owner=uploader, purpose=ArchivePurpose.COPY,
            distribution=self.ubuntu, name='the-copy-archive')
        copy_archive.require_virtualized = False

        # Copy 'bar-1.0-1' source to the COPY archive.
        bar_copied_source = bar_source_pub.copyTo(
            bar_source_pub.distroseries, pocket_to_check, copy_archive)
        [bar_copied_build] = bar_copied_source.createMissingBuilds()

        # Make ubuntu/breezy the current distro.
        self.breezy.status = status_to_check
        self.layer.txn.commit()

        shutil.rmtree(upload_dir)
        self.options.context = 'buildd'
        upload_dir = self.queueUpload(
            "bar_1.0-1_binary", "%s/ubuntu" % copy_archive.id)
        self.processUpload(uploadprocessor, upload_dir,
             build=bar_copied_build)

        # Make sure the upload succeeded.
        self.assertEqual(
            uploadprocessor.last_processed_upload.is_rejected, False)

        # The upload should also be auto-accepted even though there's no
        # ancestry.  This means items should go to ACCEPTED and not NEW.
        queue_items = self.breezy.getQueueItems(
            status=PackageUploadStatus.ACCEPTED,
            version="1.0-1",
            name="bar",
            archive=copy_archive)
        self.assertEqual(
            queue_items.count(), 1,
            "Binary upload was not accepted when it should have been.")

        # The copy archive binary published component should have been
        # inherited from the main archive's.
        copy_bin_pubs = queue_items[0].realiseUpload()
        for pub in copy_bin_pubs:
            self.assertEqual(pub.component.name, restricted.name)

    def testCopyArchiveUploadToCurrentDistro(self):
        """Check binary copy archive uploads to RELEASE pockets.

        Buildd binary uploads to COPY archives (resulting from successful
        builds) should be allowed to go to the RELEASE pocket even though
        the distro series has a CURRENT status.

        See bug 369512.
        """
        self._checkCopyArchiveUploadToDistro(
            PackagePublishingPocket.RELEASE, SeriesStatus.CURRENT)

    def testCopyArchiveUploadToSupportedDistro(self):
        """Check binary copy archive uploads to RELEASE pockets.

        Buildd binary uploads to COPY archives (resulting from successful
        builds) should be allowed to go to the RELEASE pocket even though
        the distro series has a SUPPORTED status.

        See bug 369512.
        """
        self._checkCopyArchiveUploadToDistro(
            PackagePublishingPocket.RELEASE, SeriesStatus.SUPPORTED)

    def testDuplicatedBinaryUploadGetsRejected(self):
        """The upload processor rejects duplicated binary uploads.

        Duplicated binary uploads should be rejected, because they can't
        be published on disk, since it will be introducing different contents
        to the same filename in the archive.

        Such situation happens when a source gets copied to another suite in
        the same archive. The binary rebuild will have the same
        (name, version) of the original binary and will certainly have a
        different content (at least, the ar-compressed timestamps) making it
        impossible to be published in the archive.
        """
        uploadprocessor = self.setupBreezyAndGetUploadProcessor()

        # Upload 'bar-1.0-1' source and binary to ubuntu/breezy.
        upload_dir = self.queueUpload("bar_1.0-1")
        self.processUpload(uploadprocessor, upload_dir)
        bar_source_pub = self.publishPackage('bar', '1.0-1')
        [bar_original_build] = bar_source_pub.createMissingBuilds()

        self.options.context = 'buildd'
        upload_dir = self.queueUpload("bar_1.0-1_binary")
        self.processUpload(
            uploadprocessor, upload_dir, build=bar_original_build)
        [bar_binary_pub] = self.publishPackage("bar", "1.0-1", source=False)

        # Prepare ubuntu/breezy-autotest to build sources in i386.
        breezy_autotest = self.ubuntu['breezy-autotest']
        breezy_autotest_i386 = breezy_autotest['i386']
        breezy_autotest.nominatedarchindep = breezy_autotest_i386
        fake_chroot = self.addMockFile('fake_chroot.tar.gz')
        breezy_autotest_i386.addOrUpdateChroot(fake_chroot)
        self.layer.txn.commit()

        # Copy 'bar-1.0-1' source from breezy to breezy-autotest.
        bar_copied_source = bar_source_pub.copyTo(
            breezy_autotest, PackagePublishingPocket.RELEASE,
            self.ubuntu.main_archive)
        [bar_copied_build] = bar_copied_source.createMissingBuilds()

        # Re-upload the same 'bar-1.0-1' binary as if it was rebuilt
        # in breezy-autotest context.
        shutil.rmtree(upload_dir)
        self.options.distroseries = breezy_autotest.name
        upload_dir = self.queueUpload("bar_1.0-1_binary")
        self.processUpload(uploadprocessor, upload_dir,
            build=bar_copied_build)
        [duplicated_binary_upload] = breezy_autotest.getQueueItems(
            status=PackageUploadStatus.NEW, name='bar',
            version='1.0-1', exact_match=True)

        # The just uploaded binary cannot be accepted because its
        # filename 'bar_1.0-1_i386.deb' is already published in the
        # archive.
        error = self.assertRaisesAndReturnError(
            QueueInconsistentStateError,
            duplicated_binary_upload.setAccepted)
        self.assertEqual(
            str(error),
            "The following files are already published in Primary "
            "Archive for Ubuntu Linux:\nbar_1.0-1_i386.deb")

    def testBinaryUploadToCopyArchive(self):
        """Copy archive binaries are not checked against the primary archive.

        When a buildd binary upload to a copy archive is performed the
        version should not be checked against the primary archive but
        against the copy archive in question.
        """
        uploadprocessor = self.setupBreezyAndGetUploadProcessor()

        # Upload 'bar-1.0-1' source and binary to ubuntu/breezy.
        upload_dir = self.queueUpload("bar_1.0-1")
        self.processUpload(uploadprocessor, upload_dir)
        bar_source_old = self.publishPackage('bar', '1.0-1')

        # Upload 'bar-1.0-1' source and binary to ubuntu/breezy.
        upload_dir = self.queueUpload("bar_1.0-2")
        self.processUpload(uploadprocessor, upload_dir)
        [bar_source_pub] = self.ubuntu.main_archive.getPublishedSources(
            name='bar', version='1.0-2', exact_match=True)
        [bar_original_build] = bar_source_pub.getBuilds()

        self.options.context = 'buildd'
        upload_dir = self.queueUpload("bar_1.0-2_binary")
        self.processUpload(uploadprocessor, upload_dir,
            build=bar_original_build)
        [bar_binary_pub] = self.publishPackage("bar", "1.0-2", source=False)

        # Create a COPY archive for building in non-virtual builds.
        uploader = getUtility(IPersonSet).getByName('name16')
        copy_archive = getUtility(IArchiveSet).new(
            owner=uploader, purpose=ArchivePurpose.COPY,
            distribution=self.ubuntu, name='no-source-uploads')
        copy_archive.require_virtualized = False

        # Copy 'bar-1.0-1' source to the COPY archive.
        bar_copied_source = bar_source_old.copyTo(
            bar_source_pub.distroseries, bar_source_pub.pocket,
            copy_archive)
        [bar_copied_build] = bar_copied_source.createMissingBuilds()

        shutil.rmtree(upload_dir)
        upload_dir = self.queueUpload(
            "bar_1.0-1_binary", "%s/ubuntu" % copy_archive.id)
        self.processUpload(uploadprocessor, upload_dir,
            build=bar_copied_build)

        # The binary just uploaded is accepted because it's destined for a
        # copy archive and the PRIMARY and the COPY archives are isolated
        # from each other.
        self.assertEqual(
            uploadprocessor.last_processed_upload.is_rejected, False)

    def testPartnerArchiveMissingForPartnerUploadFails(self):
        """A missing partner archive should produce a rejection email.

        If the partner archive is missing (i.e. there is a data problem)
        when a partner package is uploaded to it, a sensible rejection
        error email should be generated.
        """
        uploadprocessor = self.setupBreezyAndGetUploadProcessor(
            policy='anything')

        # Fudge the partner archive in the sample data temporarily so that
        # it's now a PPA instead.
        archive = getUtility(IArchiveSet).getByDistroPurpose(
            distribution=self.ubuntu, purpose=ArchivePurpose.PARTNER)
        removeSecurityProxy(archive).purpose = ArchivePurpose.PPA

        self.layer.txn.commit()

        # Upload a package.
        upload_dir = self.queueUpload("foocomm_1.0-1")
        self.processUpload(uploadprocessor, upload_dir)

        # Check that it was rejected appropriately.
        from_addr, to_addrs, raw_msg = stub.test_emails.pop()
        self.assertTrue(
            "Partner archive for distro '%s' not found" % self.ubuntu.name
                in raw_msg)

    def testMixedPartnerUploadFails(self):
        """Uploads with partner and non-partner files are rejected.

        Test that a package that has partner and non-partner files in it
        is rejected.  Partner uploads should be entirely partner.
        """
        uploadprocessor = self.setupBreezyAndGetUploadProcessor(
            policy='anything')

        # Upload a package for Breezy.
        upload_dir = self.queueUpload("foocomm_1.0-1-illegal-component-mix")
        self.processUpload(uploadprocessor, upload_dir)

        # Check that it was rejected.
        from_addr, to_addrs, raw_msg = stub.test_emails.pop()
        foo_bar = "Foo Bar <foo.bar@canonical.com>"
        self.assertEqual([e.strip() for e in to_addrs], [foo_bar])
        self.assertTrue(
            "Cannot mix partner files with non-partner." in raw_msg,
            "Expected email containing 'Cannot mix partner files with "
            "non-partner.', got:\n%s" % raw_msg)

    def testPartnerReusingOrigFromPartner(self):
        """Partner uploads reuse 'orig.tar.gz' from the partner archive."""
        # Make the official bar orig.tar.gz available in the system.
        uploadprocessor = self.setupBreezyAndGetUploadProcessor(
            policy='absolutely-anything')

        upload_dir = self.queueUpload("foocomm_1.0-1")
        self.processUpload(uploadprocessor, upload_dir)

        self.assertEqual(
            uploadprocessor.last_processed_upload.queue_root.status,
            PackageUploadStatus.NEW)

        [queue_item] = self.breezy.getQueueItems(
            status=PackageUploadStatus.NEW, name="foocomm",
            version="1.0-1", exact_match=True)
        queue_item.setAccepted()
        queue_item.realiseUpload()
        self.layer.commit()

        archive = getUtility(IArchiveSet).getByDistroPurpose(
            distribution=self.ubuntu, purpose=ArchivePurpose.PARTNER)
        try:
            self.ubuntu.getFileByName(
                'foocomm_1.0.orig.tar.gz', archive=archive, source=True,
                binary=False)
        except NotFoundError:
            self.fail('foocomm_1.0.orig.tar.gz is not yet published.')

        # Please note: this upload goes to the Ubuntu main archive.
        upload_dir = self.queueUpload("foocomm_1.0-3")
        self.processUpload(uploadprocessor, upload_dir)
        # Discard the announcement email and check the acceptance message
        # content.
        from_addr, to_addrs, raw_msg = stub.test_emails.pop()
        msg = message_from_string(raw_msg)
        # This is now a MIMEMultipart message.
        body = msg.get_payload(0)
        body = body.get_payload(decode=True)

        self.assertEqual(
            '[ubuntu/breezy] foocomm 1.0-3 (Accepted)', msg['Subject'])
        self.assertFalse(
            'Unable to find foocomm_1.0.orig.tar.gz in upload or '
            'distribution.' in body,
            'Unable to find foocomm_1.0.orig.tar.gz')

    def testPartnerUpload(self):
        """Partner packages should be uploaded to the partner archive.

        Packages that have files in the 'partner' component should be
        uploaded to a separate IArchive that has a purpose of
        ArchivePurpose.PARTNER.
        """
        uploadprocessor = self.setupBreezyAndGetUploadProcessor(
            policy='anything')

        # Upload a package for Breezy.
        upload_dir = self.queueUpload("foocomm_1.0-1")
        self.processUpload(uploadprocessor, upload_dir)

        # Check it went ok to the NEW queue and all is going well so far.
        self._checkPartnerUploadEmailSuccess()

        # Find the sourcepackagerelease and check its component.
        foocomm_name = SourcePackageName.selectOneBy(name="foocomm")
        foocomm_spr = SourcePackageRelease.selectOneBy(
           sourcepackagename=foocomm_name)
        self.assertEqual(foocomm_spr.component.name, 'partner')

        # Check that the right archive was picked.
        self.assertEqual(foocomm_spr.upload_archive.description,
            'Partner archive')

        # Accept and publish the upload.
        partner_archive = getUtility(IArchiveSet).getByDistroPurpose(
            self.ubuntu, ArchivePurpose.PARTNER)
        self.assertTrue(partner_archive)
        self.publishPackage("foocomm", "1.0-1", archive=partner_archive)

        # Check the publishing record's archive and component.
        foocomm_spph = SourcePackagePublishingHistory.selectOneBy(
            sourcepackagerelease=foocomm_spr)
        self.assertEqual(foocomm_spph.archive.description,
            'Partner archive')
        self.assertEqual(foocomm_spph.component.name,
            'partner')

        # Fudge a build for foocomm so that it's not in the partner archive.
        # We can then test that uploading a binary package must match the
        # build's archive.
        foocomm_build = foocomm_spr.createBuild(
            self.breezy['i386'], PackagePublishingPocket.RELEASE,
            self.ubuntu.main_archive)
        self.layer.txn.commit()
        upload_dir = self.queueUpload("foocomm_1.0-1_binary")
        self.processUpload(
            uploadprocessor, upload_dir, build=foocomm_build)

        contents = [
            "Subject: foocomm_1.0-1_i386.changes rejected",
            "Attempt to upload binaries specifying build 31, "
            "where they don't fit."]
        self.assertEmail(contents)

        # Reset upload queue directory for a new upload.
        shutil.rmtree(upload_dir)

        # Now upload a binary package of 'foocomm', letting a new build record
        # with appropriate data be created by the uploadprocessor.
        upload_dir = self.queueUpload("foocomm_1.0-1_binary")
        self.processUpload(uploadprocessor, upload_dir)

        # Find the binarypackagerelease and check its component.
        foocomm_binname = BinaryPackageName.selectOneBy(name="foocomm")
        foocomm_bpr = BinaryPackageRelease.selectOneBy(
            binarypackagename=foocomm_binname)
        self.assertEqual(foocomm_bpr.component.name, 'partner')

        # Publish the upload so we can check the publishing record.
        self.publishPackage("foocomm", "1.0-1", source=False)

        # Check the publishing record's archive and component.
        foocomm_bpph = BinaryPackagePublishingHistory.selectOneBy(
            binarypackagerelease=foocomm_bpr)
        self.assertEqual(foocomm_bpph.archive.description,
            'Partner archive')
        self.assertEqual(foocomm_bpph.component.name,
            'partner')

    def testUploadAncestry(self):
        """Check that an upload correctly finds any file ancestors.

        When uploading a package, any previous versions will have
        ancestor files which affects whether this upload is NEW or not.
        In particular, when an upload's archive has been overridden,
        we must make sure that the ancestry check looks in all the
        distro archives.  This can be done by two partner package
        uploads, as partner packages have their archive overridden.
        """
        # Use the 'absolutely-anything' policy which allows unsigned
        # DSC and changes files.
        uploadprocessor = self.setupBreezyAndGetUploadProcessor(
            policy='absolutely-anything')

        # Upload a package for Breezy.
        upload_dir = self.queueUpload("foocomm_1.0-1")
        self.processUpload(uploadprocessor, upload_dir)

        # Check it went ok to the NEW queue and all is going well so far.
        from_addr, to_addrs, raw_msg = stub.test_emails.pop()
        self.assertTrue(
            "NEW" in raw_msg,
            "Expected email containing 'NEW', got:\n%s"
            % raw_msg)

        # Accept and publish the upload.
        partner_archive = getUtility(IArchiveSet).getByDistroPurpose(
            self.ubuntu, ArchivePurpose.PARTNER)
        self.publishPackage("foocomm", "1.0-1", archive=partner_archive)

        # Now do the same thing with a binary package.
        upload_dir = self.queueUpload("foocomm_1.0-1_binary")
        self.processUpload(uploadprocessor, upload_dir)

        # Accept and publish the upload.
        self.publishPackage("foocomm", "1.0-1", source=False,
                             archive=partner_archive)

        # Upload the next source version of the package.
        upload_dir = self.queueUpload("foocomm_1.0-2")
        self.processUpload(uploadprocessor, upload_dir)

        # Check the upload is in the DONE queue since single source uploads
        # with ancestry (previously uploaded) will skip the ACCEPTED state.
        queue_items = self.breezy.getQueueItems(
            status=PackageUploadStatus.DONE,
            version="1.0-2",
            name="foocomm")
        self.assertEqual(queue_items.count(), 1)

        # Single source uploads also get their corrsponding builds created
        # at upload-time. 'foocomm' only builds in 'i386', thus only one
        # build gets created.
        [foocomm_source] = partner_archive.getPublishedSources(
            name='foocomm', version='1.0-2')
        [build] = foocomm_source.sourcepackagerelease.builds
        self.assertEqual(
            build.title,
            'i386 build of foocomm 1.0-2 in ubuntu breezy RELEASE')
        self.assertEqual(build.status.name, 'NEEDSBUILD')
        self.assertTrue(build.buildqueue_record.lastscore is not None)

        # Upload the next binary version of the package.
        upload_dir = self.queueUpload("foocomm_1.0-2_binary")
        self.processUpload(uploadprocessor, upload_dir)

        # Check that the binary upload was accepted:
        queue_items = self.breezy.getQueueItems(
            status=PackageUploadStatus.ACCEPTED,
            version="1.0-2",
            name="foocomm")
        self.assertEqual(queue_items.count(), 1)

    def testPartnerUploadToProposedPocket(self):
        """Upload a partner package to the proposed pocket."""
        self.setupBreezy()
        self.breezy.status = SeriesStatus.CURRENT
        self.layer.txn.commit()
        self.options.context = 'insecure'
        uploadprocessor = self.getUploadProcessor(self.layer.txn)

        # Upload a package for Breezy.
        upload_dir = self.queueUpload("foocomm_1.0-1_proposed")
        self.processUpload(uploadprocessor, upload_dir)

        self._checkPartnerUploadEmailSuccess()

    def testPartnerUploadToReleasePocketInStableDistroseries(self):
        """Partner package upload to release pocket in stable distroseries.

        Uploading a partner package to the release pocket in a stable
        distroseries is allowed.
        """
        self.setupBreezy()
        self.breezy.status = SeriesStatus.CURRENT
        self.layer.txn.commit()
        self.options.context = 'insecure'
        uploadprocessor = self.getUploadProcessor(self.layer.txn)

        # Upload a package for Breezy.
        upload_dir = self.queueUpload("foocomm_1.0-1")
        self.processUpload(uploadprocessor, upload_dir)

        self._checkPartnerUploadEmailSuccess()

    def _uploadPartnerToNonReleasePocketAndCheckFail(self):
        """Upload partner package to non-release pocket.

        Helper function to upload a partner package to a non-release
        pocket and ensure it fails."""
        # Set up the uploadprocessor with appropriate options and logger.
        self.options.context = 'insecure'
        uploadprocessor = self.getUploadProcessor(self.layer.txn)

        # Upload a package for Breezy.
        upload_dir = self.queueUpload("foocomm_1.0-1_updates")
        self.processUpload(uploadprocessor, upload_dir)

        # Check it is rejected.
        expect_msg = ("Partner uploads must be for the RELEASE or "
                      "PROPOSED pocket.")
        from_addr, to_addrs, raw_msg = stub.test_emails.pop()
        self.assertTrue(
            expect_msg in raw_msg,
            "Expected email with %s, got:\n%s" % (expect_msg, raw_msg))


        # And an oops should be filed for the error.
        error_utility = ErrorReportingUtility()
        error_report = error_utility.getLastOopsReport()
        fp = StringIO()
        error_report.write(fp)
        error_text = fp.getvalue()
        self.assertTrue(
            "Unable to find mandatory field 'Files' in the changes file" in error_text)

        # Housekeeping so the next test won't fail.
        shutil.rmtree(upload_dir)

    def testPartnerUploadToNonReleaseOrProposedPocket(self):
        """Test partner upload pockets.

        Partner uploads must be targeted to the RELEASE pocket only,
        """
        self.setupBreezy()

        # Check unstable states:

        self.breezy.status = SeriesStatus.DEVELOPMENT
        self.layer.txn.commit()
        self._uploadPartnerToNonReleasePocketAndCheckFail()

        self.breezy.status = SeriesStatus.EXPERIMENTAL
        self.layer.txn.commit()
        self._uploadPartnerToNonReleasePocketAndCheckFail()

        # Check stable states:

        self.breezy.status = SeriesStatus.CURRENT
        self.layer.txn.commit()
        self._uploadPartnerToNonReleasePocketAndCheckFail()

        self.breezy.status = SeriesStatus.SUPPORTED
        self.layer.txn.commit()
        self._uploadPartnerToNonReleasePocketAndCheckFail()

    def testUploadWithUnknownSectionIsRejected(self):
        uploadprocessor = self.setupBreezyAndGetUploadProcessor()
        upload_dir = self.queueUpload("bar_1.0-1_bad_section")
        self.processUpload(uploadprocessor, upload_dir)
        self.assertEqual(
            uploadprocessor.last_processed_upload.rejection_message,
            "bar_1.0-1.dsc: Unknown section 'badsection'\n"
            "bar_1.0.orig.tar.gz: Unknown section 'badsection'\n"
            "bar_1.0-1.diff.gz: Unknown section 'badsection'\n"
            "Further error processing not possible because of a "
            "critical previous error.")

    def testUploadWithUnknownComponentIsRejected(self):
        uploadprocessor = self.setupBreezyAndGetUploadProcessor()
        upload_dir = self.queueUpload("bar_1.0-1_contrib_component")
        self.processUpload(uploadprocessor, upload_dir)
        self.assertEqual(
            uploadprocessor.last_processed_upload.rejection_message,
            "bar_1.0-1.dsc: Unknown component 'contrib'\n"
            "bar_1.0.orig.tar.gz: Unknown component 'contrib'\n"
            "bar_1.0-1.diff.gz: Unknown component 'contrib'\n"
            "Further error processing not possible because of a "
            "critical previous error.")

    def testSourceUploadToBuilddPath(self):
        """Source uploads to buildd upload paths are not permitted."""
        ubuntu = getUtility(IDistributionSet).getByName('ubuntu')
        primary = ubuntu.main_archive

        uploadprocessor = self.setupBreezyAndGetUploadProcessor()
        upload_dir = self.queueUpload("bar_1.0-1", "%s/ubuntu" % primary.id)
        self.processUpload(uploadprocessor, upload_dir)

        # Check that the sourceful upload to the copy archive is rejected.
        contents = [
            "Invalid upload path (1/ubuntu) for this policy (insecure)"]
        self.assertEmail(contents=contents, recipients=[])

    # Uploads that are new should have the component overridden
    # such that:
    #   'contrib' -> 'multiverse'
    #   'non-free' -> 'multiverse'
    #   everything else -> 'universe'
    #
    # This is to relieve the archive admins of some work where this is
    # the default action taken anyway.
    #
    # The following three tests check this.

    def checkComponentOverride(self, upload_dir_name,
                               expected_component_name):
        """Helper function to check overridden component names.

        Upload a 'bar' package from upload_dir_name, then
        inspect the package 'bar' in the NEW queue and ensure its
        overridden component matches expected_component_name.

        The original component comes from the source package contained
        in upload_dir_name.
        """
        uploadprocessor = self.setupBreezyAndGetUploadProcessor()
        upload_dir = self.queueUpload(upload_dir_name)
        self.processUpload(uploadprocessor, upload_dir)

        queue_items = self.breezy.getQueueItems(
            status=PackageUploadStatus.NEW, name="bar",
            version="1.0-1", exact_match=True)
        [queue_item] = queue_items
        self.assertEqual(
            queue_item.sourcepackagerelease.component.name,
            expected_component_name)

    def testUploadContribComponentOverride(self):
        """Test the overriding of the contrib component on uploads."""
        # The component contrib does not exist in the sample data, so
        # add it here.
        Component(name='contrib')

        # Test it.
        self.checkComponentOverride(
            "bar_1.0-1_contrib_component", "multiverse")

    def testUploadNonfreeComponentOverride(self):
        """Test the overriding of the non-free component on uploads."""
        # The component non-free does not exist in the sample data, so
        # add it here.
        Component(name='non-free')

        # Test it.
        self.checkComponentOverride(
            "bar_1.0-1_nonfree_component", "multiverse")

    def testUploadDefaultComponentOverride(self):
        """Test the overriding of the component on uploads.

        Components other than non-free and contrib should override to
        universe.
        """
        self.checkComponentOverride("bar_1.0-1", "universe")

    def testOopsCreation(self):
        """Test the the creation of an OOPS upon upload processing failure.

        In order to trigger the exception needed a bogus changes file will be
        used.
        That exception will then initiate the creation of an OOPS report.
        """
        self.options.builds = False
        processor = self.getUploadProcessor(self.layer.txn)

        upload_dir = self.queueUpload("foocomm_1.0-1_proposed")
        bogus_changesfile_data = '''
        Ubuntu is a community developed, Linux-based operating system that is
        perfect for laptops, desktops and servers. It contains all the
        applications you need - a web browser, presentation, document and
        spreadsheet software, instant messaging and much more.
        '''
        file_handle = open(
            '%s/%s' % (upload_dir, 'bogus.changes'), 'w')
        file_handle.write(bogus_changesfile_data)
        file_handle.close()

        processor.processUploadQueue()

        error_utility = ErrorReportingUtility()
        error_report = error_utility.getLastOopsReport()
        fp = StringIO()
        error_report.write(fp)
        error_text = fp.getvalue()
        self.failUnless(
            error_text.find('Exception-Type: FatalUploadError') >= 0,
            'Expected Exception type not found in OOPS report:\n%s'
            % error_text)

        expected_explanation = (
            "Unable to find mandatory field 'Files' in the changes file.")
        self.failUnless(
            error_text.find(expected_explanation) >= 0,
            'Expected Exception text not found in OOPS report:\n%s'
            % error_text)

    def testLZMADebUpload(self):
        """Make sure that data files compressed with lzma in Debs work.

        Each Deb contains a data.tar.xxx file where xxx is one of gz, bz2
        or lzma.  Here we make sure that lzma works.
        """
        # Setup the test.
        self.setupBreezy()
        self.layer.txn.commit()
        self.options.context = 'absolutely-anything'
        uploadprocessor = self.getUploadProcessor(self.layer.txn)

        # Upload the source first to enable the binary later:
        upload_dir = self.queueUpload("bar_1.0-1_lzma")
        self.processUpload(uploadprocessor, upload_dir)
        # Make sure it went ok:
        from_addr, to_addrs, raw_msg = stub.test_emails.pop()
        self.assertTrue(
            "rejected" not in raw_msg,
            "Failed to upload bar source:\n%s" % raw_msg)
        self.publishPackage("bar", "1.0-1")
        # Clear out emails generated during upload.
        ignore = pop_notifications()

        # Upload a binary lzma-compressed package.
        upload_dir = self.queueUpload("bar_1.0-1_lzma_binary")
        self.processUpload(uploadprocessor, upload_dir)

        # Successful binary uploads won't generate any email.
        if len(stub.test_emails) != 0:
            from_addr, to_addrs, raw_msg = stub.test_emails.pop()
        self.assertEqual(
            len(stub.test_emails), 0,
            "Expected no emails!  Actually got:\n%s" % raw_msg)

        # Check in the queue to see if it really made it:
        queue_items = self.breezy.getQueueItems(
            status=PackageUploadStatus.NEW, name="bar",
            version="1.0-1", exact_match=True)
        self.assertEqual(
            queue_items.count(), 1,
            "Expected one 'bar' item in the queue, actually got %d."
                % queue_items.count())

    def testUploadResultingInNoBuilds(self):
        """Source uploads resulting in no builds.

        Source uploads building only in unsupported architectures are
        accepted in primary archives.

        If a new source upload results in no builds, it can be accepted
        from queue.

        If a auto-accepted source upload results in no builds, like a
        known ubuntu or a PPA upload, it will made its way to the
        repository.

        This scenario usually happens for sources targeted to
        architectures not yet supported in ubuntu, but for which we
        have plans to support soon.

        Once a chroot is available for the architecture being prepared,
        a `queue-builder` run will be required to create the missing
        builds.
        """
        self.setupBreezy()

        # New 'biscuit' source building in 'm68k' only can't be accepted.
        # The archive-admin will be forced to reject it manually.
        packager = FakePackager(
            'biscuit', '1.0', 'foo.bar@canonical.com-passwordless.sec')
        packager.buildUpstream(suite=self.breezy.name, arch="m68k")
        packager.buildSource()
        upload = packager.uploadSourceVersion(
            '1.0-1', auto_accept=False)
        upload.do_accept(notify=False)

        # Let's commit because acceptFromQueue needs to access the
        # just-uploaded changesfile from librarian.
        self.layer.txn.commit()

        upload.queue_root.acceptFromQueue('announce@ubuntu.com')

        # 'biscuit_1.0-2' building on i386 get accepted and published.
        packager.buildVersion('1.0-2', suite=self.breezy.name, arch="i386")
        packager.buildSource()
        biscuit_pub = packager.uploadSourceVersion('1.0-2')
        self.assertEqual(biscuit_pub.status, PackagePublishingStatus.PENDING)

        # A auto-accepted version building only in m68k, which also doesn't
        # exist in breezy gets rejected yet in upload time (meaning, the
        # uploader will receive a rejection email).
        packager.buildVersion('1.0-3', suite=self.breezy.name, arch="m68k")
        packager.buildSource()
        upload = packager.uploadSourceVersion('1.0-3', auto_accept=False)

        upload.storeObjectsInDatabase()

    def testPackageUploadPermissions(self):
        """Test package-specific upload permissions.

        Someone who has upload permissions to a component, but also
        has permission to a specific package in a different component
        should be able to upload that package. (Bug #250618)
        """
        self.setupBreezy()
        # Remove our favourite uploader from the team that has
        # permissions to all components at upload time.
        uploader = getUtility(IPersonSet).getByName('name16')
        distro_team = getUtility(IPersonSet).getByName('ubuntu-team')
        uploader.leave(distro_team)

        # Now give name16 specific permissions to "restricted" only.
        restricted = getUtility(IComponentSet)["restricted"]
        ArchivePermission(
            archive=self.ubuntu.main_archive,
            permission=ArchivePermissionType.UPLOAD, person=uploader,
            component=restricted)

        uploadprocessor = self.getUploadProcessor(self.layer.txn)

        # Upload the first version and accept it to make it known in
        # Ubuntu.  The uploader has rights to upload NEW packages to
        # components that he does not have direct rights to.
        upload_dir = self.queueUpload("bar_1.0-1")
        self.processUpload(uploadprocessor, upload_dir)
        bar_source_pub = self.publishPackage('bar', '1.0-1')
        # Clear out emails generated during upload.
        ignore = pop_notifications()

        # Now upload the next version.
        upload_dir = self.queueUpload("bar_1.0-2")
        self.processUpload(uploadprocessor, upload_dir)

        # Make sure it failed.
        self.assertEqual(
            uploadprocessor.last_processed_upload.rejection_message,
            u"Signer is not permitted to upload to the component 'universe'.")

        # Now add permission to upload "bar" for name16.
        bar_package = getUtility(ISourcePackageNameSet).queryByName("bar")
        ArchivePermission(
            archive=self.ubuntu.main_archive,
            permission=ArchivePermissionType.UPLOAD, person=uploader,
            sourcepackagename=bar_package)

        # Upload the package again.
        self.processUpload(uploadprocessor, upload_dir)

        # Check that it worked,
        status = uploadprocessor.last_processed_upload.queue_root.status
        self.assertEqual(
            status, PackageUploadStatus.DONE,
            "Expected NEW status, got %s" % status.value)

    def testPackagesetUploadPermissions(self):
        """Test package set based upload permissions."""
        self.setupBreezy()
        # Remove our favourite uploader from the team that has
        # permissions to all components at upload time.
        uploader = getUtility(IPersonSet).getByName('name16')
        distro_team = getUtility(IPersonSet).getByName('ubuntu-team')
        uploader.leave(distro_team)

        # Now give name16 specific permissions to "restricted" only.
        restricted = getUtility(IComponentSet)["restricted"]
        ArchivePermission(
            archive=self.ubuntu.main_archive,
            permission=ArchivePermissionType.UPLOAD, person=uploader,
            component=restricted)

        uploadprocessor = self.getUploadProcessor(self.layer.txn)

        # Upload the first version and accept it to make it known in
        # Ubuntu.  The uploader has rights to upload NEW packages to
        # components that he does not have direct rights to.
        upload_dir = self.queueUpload("bar_1.0-1")
        self.processUpload(uploadprocessor, upload_dir)
        bar_source_pub = self.publishPackage('bar', '1.0-1')
        # Clear out emails generated during upload.
        ignore = pop_notifications()

        # Now upload the next version.
        upload_dir = self.queueUpload("bar_1.0-2")
        self.processUpload(uploadprocessor, upload_dir)

        # Make sure it failed.
        self.assertEqual(
            uploadprocessor.last_processed_upload.rejection_message,
            "Signer is not permitted to upload to the component 'universe'.")

        # Now put in place a package set, add 'bar' to it and define a
        # permission for the former.
        bar_package = getUtility(ISourcePackageNameSet).queryByName("bar")
        ap_set = getUtility(IArchivePermissionSet)
        ps_set = getUtility(IPackagesetSet)
        foo_ps = ps_set.new(
            u'foo-pkg-set', u'Packages that require special care.', uploader,
            distroseries=self.ubuntu['grumpy'])
        self.layer.txn.commit()

        foo_ps.add((bar_package, ))
        ap_set.newPackagesetUploader(
            self.ubuntu.main_archive, uploader, foo_ps)

        # The uploader now does have a package set based upload permissions
        # to 'bar' in 'grumpy' but not in 'breezy'.
        self.assertTrue(
            ap_set.isSourceUploadAllowed(
                self.ubuntu.main_archive, 'bar', uploader,
                self.ubuntu['grumpy']))
        self.assertFalse(
            ap_set.isSourceUploadAllowed(
                self.ubuntu.main_archive, 'bar', uploader, self.breezy))

        # Upload the package again.
        self.processUpload(uploadprocessor, upload_dir)

        # Check that it failed (permissions were granted for wrong series).
        from_addr, to_addrs, raw_msg = stub.test_emails.pop()
        msg = message_from_string(raw_msg)
        self.assertEqual(
            msg['Subject'], 'bar_1.0-2_source.changes rejected')

        # Grant the permissions in the proper series.
        breezy_ps = ps_set.new(
            u'foo-pkg-set-breezy', u'Packages that require special care.',
            uploader, distroseries=self.breezy)
        breezy_ps.add((bar_package, ))
        ap_set.newPackagesetUploader(
            self.ubuntu.main_archive, uploader, breezy_ps)
        # The uploader now does have a package set based upload permission
        # to 'bar' in 'breezy'.
        self.assertTrue(
            ap_set.isSourceUploadAllowed(
                self.ubuntu.main_archive, 'bar', uploader, self.breezy))
        # Upload the package again.
        self.processUpload(uploadprocessor, upload_dir)
        # Check that it worked.
        status = uploadprocessor.last_processed_upload.queue_root.status
        self.assertEqual(
            status, PackageUploadStatus.DONE,
            "Expected DONE status, got %s" % status.value)

    def testUploadPathErrorIntendedForHumans(self):
        # Distribution upload path errors are augmented with a hint
        # to fix the current dput/dupload configuration.
        # This information gets included in the rejection email along
        # with pointer to the Soyuz questions in Launchpad and the
        # reason why the message was sent to the current recipients.
        self.setupBreezy()
        uploadprocessor = self.getUploadProcessor(self.layer.txn)

        upload_dir = self.queueUpload("bar_1.0-1", "boing")
        self.processUpload(uploadprocessor, upload_dir)
        rejection_message = (
            uploadprocessor.last_processed_upload.rejection_message)
        self.assertEqual(
            ["Launchpad failed to process the upload path 'boing':",
             '',
             "Could not find distribution 'boing'.",
             '',
             'It is likely that you have a configuration problem with '
                'dput/dupload.',
             'Please update your dput/dupload configuration and then '
                're-upload.',
             '',
             'Further error processing not possible because of a critical '
                'previous error.',
             ],
            rejection_message.splitlines())

        contents = [
            "Subject: bar_1.0-1_source.changes rejected",
            "Could not find distribution 'boing'",
            "If you don't understand why your files were rejected",
            "http://answers.launchpad.net/soyuz",
            "You are receiving this email because you are the "
               "uploader, maintainer or",
            "signer of the above package.",
            ]
        recipients = [
            'Foo Bar <foo.bar@canonical.com>',
            'Daniel Silverstone <daniel.silverstone@canonical.com>',
            ]
        self.assertEmail(contents, recipients=recipients)

    def test30QuiltUploadToUnsupportingSeriesIsRejected(self):
        """Ensure that uploads to series without format support are rejected.

        Series can restrict the source formats that they accept. Uploads
        should be rejected if an unsupported format is uploaded.
        """
        self.setupBreezy()
        self.layer.txn.commit()
        self.options.context = 'absolutely-anything'
        uploadprocessor = self.getUploadProcessor(self.layer.txn)

        # Upload the source.
        upload_dir = self.queueUpload("bar_1.0-1_3.0-quilt")
        self.processUpload(uploadprocessor, upload_dir)
        # Make sure it was rejected.
        from_addr, to_addrs, raw_msg = stub.test_emails.pop()
        self.assertTrue(
            "bar_1.0-1.dsc: format '3.0 (quilt)' is not permitted in "
            "breezy." in raw_msg,
            "Source was not rejected properly:\n%s" % raw_msg)

    def test30QuiltUpload(self):
        """Ensure that 3.0 (quilt) uploads work properly. """
        self.setupBreezy(
            permitted_formats=[SourcePackageFormat.FORMAT_3_0_QUILT])
        self.layer.txn.commit()
        self.options.context = 'absolutely-anything'
        uploadprocessor = self.getUploadProcessor(self.layer.txn)

        # Upload the source.
        upload_dir = self.queueUpload("bar_1.0-1_3.0-quilt")
        self.processUpload(uploadprocessor, upload_dir)
        # Make sure it went ok:
        from_addr, to_addrs, raw_msg = stub.test_emails.pop()
        self.assertTrue(
            "rejected" not in raw_msg,
            "Failed to upload bar source:\n%s" % raw_msg)
        spph = self.publishPackage("bar", "1.0-1")

        self.assertEquals(
            sorted((sprf.libraryfile.filename, sprf.filetype)
                   for sprf in spph.sourcepackagerelease.files),
            [('bar_1.0-1.debian.tar.bz2',
              SourcePackageFileType.DEBIAN_TARBALL),
             ('bar_1.0-1.dsc',
              SourcePackageFileType.DSC),
             ('bar_1.0.orig-comp1.tar.gz',
              SourcePackageFileType.COMPONENT_ORIG_TARBALL),
             ('bar_1.0.orig-comp2.tar.bz2',
              SourcePackageFileType.COMPONENT_ORIG_TARBALL),
             ('bar_1.0.orig.tar.gz',
              SourcePackageFileType.ORIG_TARBALL)])

    def test30QuiltUploadWithSameComponentOrig(self):
        """Ensure that 3.0 (quilt) uploads with shared component origs work.
        """
        self.setupBreezy(
            permitted_formats=[SourcePackageFormat.FORMAT_3_0_QUILT])
        self.layer.txn.commit()
        self.options.context = 'absolutely-anything'
        uploadprocessor = self.getUploadProcessor(self.layer.txn)

        # Upload the first source.
        upload_dir = self.queueUpload("bar_1.0-1_3.0-quilt")
        self.processUpload(uploadprocessor, upload_dir)
        # Make sure it went ok:
        from_addr, to_addrs, raw_msg = stub.test_emails.pop()
        self.assertTrue(
            "rejected" not in raw_msg,
            "Failed to upload bar source:\n%s" % raw_msg)
        spph = self.publishPackage("bar", "1.0-1")

        # Upload another source sharing the same (component) orig.
        upload_dir = self.queueUpload("bar_1.0-2_3.0-quilt_without_orig")
        self.assertEquals(
            self.processUpload(uploadprocessor, upload_dir), ['accepted'])

        queue_item = uploadprocessor.last_processed_upload.queue_root
        self.assertEquals(
            sorted((sprf.libraryfile.filename, sprf.filetype) for sprf
                   in queue_item.sources[0].sourcepackagerelease.files),
            [('bar_1.0-2.debian.tar.bz2',
              SourcePackageFileType.DEBIAN_TARBALL),
             ('bar_1.0-2.dsc',
              SourcePackageFileType.DSC),
             ('bar_1.0.orig-comp1.tar.gz',
              SourcePackageFileType.COMPONENT_ORIG_TARBALL),
             ('bar_1.0.orig-comp2.tar.bz2',
              SourcePackageFileType.COMPONENT_ORIG_TARBALL),
             ('bar_1.0.orig.tar.gz',
              SourcePackageFileType.ORIG_TARBALL)])

    def test30NativeUpload(self):
        """Ensure that 3.0 (native) uploads work properly. """
        self.setupBreezy(
            permitted_formats=[SourcePackageFormat.FORMAT_3_0_NATIVE])
        self.layer.txn.commit()
        self.options.context = 'absolutely-anything'
        uploadprocessor = self.getUploadProcessor(self.layer.txn)

        # Upload the source.
        upload_dir = self.queueUpload("bar_1.0_3.0-native")
        self.processUpload(uploadprocessor, upload_dir)
        # Make sure it went ok:
        from_addr, to_addrs, raw_msg = stub.test_emails.pop()
        self.assertTrue(
            "rejected" not in raw_msg,
            "Failed to upload bar source:\n%s" % raw_msg)
        spph = self.publishPackage("bar", "1.0")

        self.assertEquals(
            sorted((sprf.libraryfile.filename, sprf.filetype)
                   for sprf in spph.sourcepackagerelease.files),
            [('bar_1.0.dsc',
              SourcePackageFileType.DSC),
             ('bar_1.0.tar.bz2',
              SourcePackageFileType.NATIVE_TARBALL)])

    def test10Bzip2UploadIsRejected(self):
        """Ensure that 1.0 sources with bzip2 compression are rejected."""
        self.setupBreezy()
        self.layer.txn.commit()
        self.options.context = 'absolutely-anything'
        uploadprocessor = self.getUploadProcessor(self.layer.txn)

        # Upload the source.
        upload_dir = self.queueUpload("bar_1.0-1_1.0-bzip2")
        self.processUpload(uploadprocessor, upload_dir)
        # Make sure it was rejected.
        from_addr, to_addrs, raw_msg = stub.test_emails.pop()
        self.assertTrue(
            "bar_1.0-1.dsc: is format 1.0 but uses bzip2 compression."
            in raw_msg,
            "Source was not rejected properly:\n%s" % raw_msg)

    def testUploadToWrongPocketIsRejected(self):
        # Uploads to the wrong pocket are rejected.
        self.setupBreezy()
        breezy = self.ubuntu['breezy']
        breezy.status = SeriesStatus.CURRENT
        uploadprocessor = self.getUploadProcessor(self.layer.txn)

        upload_dir = self.queueUpload("bar_1.0-1")
        self.processUpload(uploadprocessor, upload_dir)
        rejection_message = (
            uploadprocessor.last_processed_upload.rejection_message)
        self.assertEqual(
            "Not permitted to upload to the RELEASE pocket in a series in "
            "the 'CURRENT' state.",
            rejection_message)

        contents = [
            "Subject: bar_1.0-1_source.changes rejected",
            "Not permitted to upload to the RELEASE pocket in a series "
            "in the 'CURRENT' state.",
            "If you don't understand why your files were rejected",
            "http://answers.launchpad.net/soyuz",
            "You are receiving this email because you are the "
               "uploader, maintainer or",
            "signer of the above package.",
            ]
        recipients = [
            'Foo Bar <foo.bar@canonical.com>',
            'Daniel Silverstone <daniel.silverstone@canonical.com>',
            ]
        self.assertEmail(contents, recipients=recipients)

    def testPGPSignatureNotPreserved(self):
        """PGP signatures should be removed from .changes files.

        Email notifications and the librarian file for the .changes file
        should both have the PGP signature removed.
        """
        uploadprocessor = self.setupBreezyAndGetUploadProcessor(
        policy='insecure')
        upload_dir = self.queueUpload("bar_1.0-1")
        self.processUpload(uploadprocessor, upload_dir)
        # ACCEPT the upload
        queue_items = self.breezy.getQueueItems(
            status=PackageUploadStatus.NEW, name="bar",
            version="1.0-1", exact_match=True)
        self.assertEqual(queue_items.count(), 1)
        queue_item = queue_items[0]
        queue_item.setAccepted()
        pubrec = queue_item.sources[0].publish(self.log)
        pubrec.status = PackagePublishingStatus.PUBLISHED
        pubrec.datepublished = UTC_NOW
        queue_item.setDone()
        self.PGPSignatureNotPreserved(archive=self.breezy.main_archive)


class TestBuildUploadProcessor(TestUploadProcessorBase):
    """Test that processing build uploads works."""

    def setUp(self):
        super(TestBuildUploadProcessor, self).setUp()
        self.uploadprocessor = self.setupBreezyAndGetUploadProcessor()

    def testInvalidLeafName(self):
        # Directories with invalid leaf names should be skipped,
        # and a warning logged.
        upload_dir = self.queueUpload("bar_1.0-1", queue_entry="bar")
        self.uploadprocessor.processBuildUpload(upload_dir, "bar")
        self.assertLogContains('Unable to extract build id from leaf '
                               'name bar, skipping.')

    def testNoBuildEntry(self):
        # Directories with that refer to a nonexistent build
        # should be skipped and a warning logged.
        cookie = "%s-%d" % (BuildFarmJobType.PACKAGEBUILD.name, 42)
        upload_dir = self.queueUpload("bar_1.0-1", queue_entry=cookie)
        self.uploadprocessor.processBuildUpload(upload_dir, cookie)
        self.assertLogContains(
            "Unable to find package build job with id 42. Skipping.")
<<<<<<< HEAD

    def testNoFiles(self):
        # If the upload directory is empty, the upload
        # will fail.

=======

    def testBinaryPackageBuild_fail(self):
        # If the upload directory is empty, the upload
        # will fail.

>>>>>>> 9c9f81fa
        # Upload a source package
        upload_dir = self.queueUpload("bar_1.0-1")
        self.processUpload(self.uploadprocessor, upload_dir)
        source_pub = self.publishPackage('bar', '1.0-1')
        [build] = source_pub.createMissingBuilds()

        # Move the source from the accepted queue.
        [queue_item] = self.breezy.getQueueItems(
            status=PackageUploadStatus.ACCEPTED,
            version="1.0-1", name="bar")
        queue_item.setDone()

        builder = self.factory.makeBuilder()
        build.buildqueue_record.markAsBuilding(builder)
        build.builder = build.buildqueue_record.builder

        build.status = BuildStatus.UPLOADING

        # Upload and accept a binary for the primary archive source.
        shutil.rmtree(upload_dir)

        # Commit so the build cookie has the right ids.
        self.layer.txn.commit()
        leaf_name = build.getUploadDirLeaf(build.getBuildCookie())
        os.mkdir(os.path.join(self.incoming_folder, leaf_name))
        self.options.context = 'buildd'
        self.options.builds = True
        self.uploadprocessor.processBuildUpload(
            self.incoming_folder, leaf_name)
        self.assertEquals(1, len(self.oopses))
        self.layer.txn.commit()
        self.assertEquals(
            BuildStatus.FAILEDTOUPLOAD, build.status)
        self.assertEquals(builder, build.builder)
        self.assertIsNot(None, build.date_finished)
        self.assertIsNot(None, build.duration)
        log_contents = build.upload_log.read()
        self.assertTrue('ERROR: Exception while processing upload '
            in log_contents)
        self.assertTrue('DEBUG: Moving upload directory '
            in log_contents)

<<<<<<< HEAD
    def testSuccess(self):
=======
    def testBinaryPackageBuilds(self):
>>>>>>> 9c9f81fa
        # Properly uploaded binaries should result in the
        # build status changing to FULLYBUILT.
        # Upload a source package
        upload_dir = self.queueUpload("bar_1.0-1")
        self.processUpload(self.uploadprocessor, upload_dir)
        source_pub = self.publishPackage('bar', '1.0-1')
        [build] = source_pub.createMissingBuilds()

        # Move the source from the accepted queue.
        [queue_item] = self.breezy.getQueueItems(
            status=PackageUploadStatus.ACCEPTED,
            version="1.0-1", name="bar")
        queue_item.setDone()

        build.buildqueue_record.markAsBuilding(self.factory.makeBuilder())

        build.status = BuildStatus.UPLOADING

        # Upload and accept a binary for the primary archive source.
        shutil.rmtree(upload_dir)

        # Commit so the build cookie has the right ids.
        self.layer.txn.commit()
        leaf_name = build.getUploadDirLeaf(build.getBuildCookie())
        upload_dir = self.queueUpload("bar_1.0-1_binary",
                queue_entry=leaf_name)
        self.options.context = 'buildd'
        self.options.builds = True
        last_stub_mail_count = len(stub.test_emails)
        self.uploadprocessor.processBuildUpload(
            self.incoming_folder, leaf_name)
        self.layer.txn.commit()
        # No emails are sent on success
        self.assertEquals(len(stub.test_emails), last_stub_mail_count)
        self.assertEquals(BuildStatus.FULLYBUILT, build.status)
        log_contents = build.upload_log.read()
        log_lines = log_contents.splitlines()
        self.assertTrue(
            'INFO: Processing upload bar_1.0-1_i386.changes' in log_lines)
        self.assertTrue(
            'INFO: Committing the transaction and any mails associated with '
            'this upload.' in log_lines)

    def testSourcePackageRecipeBuild(self):
        # Properly uploaded source packages should result in the
        # build status changing to FULLYBUILT.

        # Upload a source package
        archive = self.factory.makeArchive()
        archive.require_virtualized = False
        build = self.factory.makeSourcePackageRecipeBuild(sourcename=u"bar",
            distroseries=self.breezy, archive=archive, requester=archive.owner)
        self.assertEquals(archive.owner, build.requester)
        bq = self.factory.makeSourcePackageRecipeBuildJob(recipe_build=build)
        # Commit so the build cookie has the right ids.
        self.layer.txn.commit()
        leaf_name = build.getUploadDirLeaf(build.getBuildCookie())
        relative_path = "~%s/%s/%s/%s" % (
            archive.owner.name, archive.name, self.breezy.distribution.name,
            self.breezy.name)
        upload_dir = self.queueUpload(
            "bar_1.0-1", queue_entry=leaf_name, relative_path=relative_path)
        self.options.context = 'buildd'
        self.options.builds = True
        build.jobStarted()
        # Commit so date_started is recorded and doesn't cause constraint
        # violations later.
        build.status = BuildStatus.UPLOADING
        self.layer.txn.commit()
        self.uploadprocessor.processBuildUpload(
            self.incoming_folder, leaf_name)
        self.layer.txn.commit()

        self.assertEquals(BuildStatus.FULLYBUILT, build.status,
                          build.upload_log.read())
        self.assertEquals(None, build.builder)
        self.assertIsNot(None, build.date_finished)
        self.assertIsNot(None, build.duration)
        log_contents = build.upload_log.read()
        log_lines = log_contents.splitlines()
        self.assertTrue(
            'INFO: Processing upload bar_1.0-1_source.changes' in log_lines)
        self.assertTrue(
            'INFO: Committing the transaction and any mails associated with '
            'this upload.' in log_lines)

    def testSourcePackageRecipeBuild_fail(self):
        # A source package recipe build will fail if no files are present.

        # Upload a source package
        build = self.factory.makeSourcePackageRecipeBuild(sourcename=u"bar",
            distroseries=self.breezy)
        removeSecurityProxy(build).package_build.archive = self.ubuntu.main_archive
        bq = self.factory.makeSourcePackageRecipeBuildJob(recipe_build=build)
        # Commit so the build cookie has the right ids.
        self.layer.txn.commit()
        leaf_name = build.getUploadDirLeaf(build.getBuildCookie())
        os.mkdir(os.path.join(self.incoming_folder, leaf_name))
        self.options.context = 'buildd'
        self.options.builds = True
        build.jobStarted()
        # Commit so date_started is recorded and doesn't cause constraint
        # violations later.
        self.layer.txn.commit()
        build.status = BuildStatus.UPLOADING
        self.uploadprocessor.processBuildUpload(
            self.incoming_folder, leaf_name)
        self.layer.txn.commit()

        self.assertEquals(BuildStatus.FAILEDTOUPLOAD, build.status)
        self.assertEquals(None, build.builder)
        self.assertIsNot(None, build.date_finished)
        self.assertIsNot(None, build.duration)


class ParseBuildUploadLeafNameTests(TestCase):
    """Tests for parse_build_upload_leaf_name."""

    def test_valid(self):
        self.assertEquals(
            60, parse_build_upload_leaf_name("20100812-42-PACKAGEBUILD-60"))

    def test_invalid_jobid(self):
        self.assertRaises(
            ValueError, parse_build_upload_leaf_name, "aaba-a42-PACKAGEBUILD-abc")<|MERGE_RESOLUTION|>--- conflicted
+++ resolved
@@ -1883,19 +1883,11 @@
         self.uploadprocessor.processBuildUpload(upload_dir, cookie)
         self.assertLogContains(
             "Unable to find package build job with id 42. Skipping.")
-<<<<<<< HEAD
-
-    def testNoFiles(self):
-        # If the upload directory is empty, the upload
-        # will fail.
-
-=======
 
     def testBinaryPackageBuild_fail(self):
         # If the upload directory is empty, the upload
         # will fail.
 
->>>>>>> 9c9f81fa
         # Upload a source package
         upload_dir = self.queueUpload("bar_1.0-1")
         self.processUpload(self.uploadprocessor, upload_dir)
@@ -1938,11 +1930,7 @@
         self.assertTrue('DEBUG: Moving upload directory '
             in log_contents)
 
-<<<<<<< HEAD
-    def testSuccess(self):
-=======
     def testBinaryPackageBuilds(self):
->>>>>>> 9c9f81fa
         # Properly uploaded binaries should result in the
         # build status changing to FULLYBUILT.
         # Upload a source package
@@ -2033,9 +2021,10 @@
         # A source package recipe build will fail if no files are present.
 
         # Upload a source package
+        archive = self.factory.makeArchive()
+        archive.require_virtualized = False
         build = self.factory.makeSourcePackageRecipeBuild(sourcename=u"bar",
-            distroseries=self.breezy)
-        removeSecurityProxy(build).package_build.archive = self.ubuntu.main_archive
+            distroseries=self.breezy, archive=archive)
         bq = self.factory.makeSourcePackageRecipeBuildJob(recipe_build=build)
         # Commit so the build cookie has the right ids.
         self.layer.txn.commit()
