# Copyright 2009-2010 Canonical Ltd.  This software is licensed under the
# GNU Affero General Public License version 3 (see the file LICENSE).

"""Functional tests for uploadprocessor.py."""

__metaclass__ = type
__all__ = [
    "MockOptions",
    "TestUploadProcessorBase",
    ]

from email import message_from_string
import os
import shutil
from StringIO import StringIO
import tempfile

from storm.locals import Store
from zope.component import (
    getGlobalSiteManager,
    getUtility,
    )
from zope.security.proxy import removeSecurityProxy

from canonical.config import config
from canonical.database.constants import UTC_NOW
from canonical.launchpad.ftests import import_public_test_keys
from canonical.launchpad.interfaces.librarian import ILibraryFileAliasSet
from canonical.launchpad.testing.fakepackager import FakePackager
from canonical.launchpad.webapp.errorlog import ErrorReportingUtility
from canonical.testing.layers import LaunchpadZopelessLayer
from lp.app.errors import NotFoundError
from lp.archiveuploader.uploadpolicy import (
    AbstractUploadPolicy,
    findPolicyByName,
    IArchiveUploadPolicy,
    )
from lp.archiveuploader.uploadprocessor import (
    BuildUploadHandler,
    CannotGetBuild,
    parse_build_upload_leaf_name,
    UploadHandler,
    UploadProcessor,
    )
from lp.buildmaster.enums import (
    BuildFarmJobType,
    BuildStatus,
    )
from lp.registry.interfaces.distribution import IDistributionSet
from lp.registry.interfaces.person import IPersonSet
from lp.registry.interfaces.pocket import PackagePublishingPocket
from lp.registry.interfaces.series import SeriesStatus
from lp.registry.interfaces.sourcepackage import SourcePackageFileType
from lp.registry.interfaces.sourcepackagename import ISourcePackageNameSet
from lp.registry.model.sourcepackagename import SourcePackageName
from lp.services.log.logger import BufferLogger
from lp.services.mail import stub
from lp.soyuz.enums import (
    ArchivePermissionType,
    ArchivePurpose,
    PackageUploadStatus,
    SourcePackageFormat,
    )
from lp.soyuz.interfaces.archive import IArchiveSet
from lp.soyuz.interfaces.archivepermission import IArchivePermissionSet
from lp.soyuz.interfaces.component import IComponentSet
from lp.soyuz.interfaces.packageset import IPackagesetSet
from lp.soyuz.interfaces.publishing import (
    IPublishingSet,
    PackagePublishingStatus,
    )
from lp.soyuz.interfaces.queue import QueueInconsistentStateError
from lp.soyuz.interfaces.sourcepackageformat import (
    ISourcePackageFormatSelectionSet,
    )
from lp.soyuz.model.archivepermission import ArchivePermission
from lp.soyuz.model.binarypackagename import BinaryPackageName
from lp.soyuz.model.binarypackagerelease import BinaryPackageRelease
from lp.soyuz.model.component import Component
from lp.soyuz.model.publishing import (
    BinaryPackagePublishingHistory,
    SourcePackagePublishingHistory,
    )
from lp.soyuz.model.sourcepackagerelease import SourcePackageRelease
from lp.soyuz.scripts.initialise_distroseries import InitialiseDistroSeries
from lp.testing import (
    TestCase,
    TestCaseWithFactory,
    )
from lp.testing.mail_helpers import pop_notifications


class MockOptions:
    """Use in place of an options object, adding more attributes if needed."""
    keep = False
    dryrun = False


class BrokenUploadPolicy(AbstractUploadPolicy):
    """A broken upload policy, to test error handling."""

    def __init__(self):
        AbstractUploadPolicy.__init__(self)
        self.name = "broken"
        self.unsigned_changes_ok = True
        self.unsigned_dsc_ok = True

    def checkUpload(self, upload):
        """Raise an exception upload processing is not expecting."""
        raise Exception("Exception raised by BrokenUploadPolicy for testing.")


class TestUploadProcessorBase(TestCaseWithFactory):
    """Base class for functional tests over uploadprocessor.py."""
    layer = LaunchpadZopelessLayer

    def setUp(self):
        super(TestUploadProcessorBase, self).setUp()

        self.queue_folder = tempfile.mkdtemp()
        self.incoming_folder = os.path.join(self.queue_folder, "incoming")
        os.makedirs(self.incoming_folder)

        self.test_files_dir = os.path.join(config.root,
            "lib/lp/archiveuploader/tests/data/suite")

        import_public_test_keys()

        self.options = MockOptions()
        self.options.base_fsroot = self.queue_folder
        self.options.builds = False
        self.options.leafname = None
        self.options.distro = "ubuntu"
        self.options.distroseries = None
        self.options.nomails = False
        self.options.context = 'insecure'

        # common recipients
        self.kinnison_recipient = (
            "Daniel Silverstone <daniel.silverstone@canonical.com>")
        self.name16_recipient = "Foo Bar <foo.bar@canonical.com>"

        self.log = BufferLogger()

    def tearDown(self):
        shutil.rmtree(self.queue_folder)
        super(TestUploadProcessorBase, self).tearDown()

    def getUploadProcessor(self, txn, builds=None):
        if builds is None:
            builds = self.options.builds

        def getPolicy(distro, build):
            self.options.distro = distro.name
            policy = findPolicyByName(self.options.context)
            if builds:
                policy.distroseries = build.distro_series
                policy.pocket = build.pocket
                policy.archive = build.archive
            policy.setOptions(self.options)
            return policy

        return UploadProcessor(
            self.options.base_fsroot, self.options.dryrun,
            self.options.nomails, builds, self.options.keep, getPolicy, txn,
            self.log)

    def publishPackage(self, packagename, version, source=True,
                        archive=None):
        """Publish a single package that is currently NEW in the queue."""
        queue_items = self.breezy.getQueueItems(
            status=PackageUploadStatus.NEW, name=packagename,
            version=version, exact_match=True, archive=archive)
        self.assertEqual(queue_items.count(), 1)
        queue_item = queue_items[0]
        queue_item.setAccepted()
        if source:
            pubrec = queue_item.sources[0].publish(self.log)
        else:
            pubrec = queue_item.builds[0].publish(self.log)
        return pubrec

    def assertLogContains(self, line):
        """Assert if a given line is present in the log messages."""
        log_lines = self.log.getLogBuffer()
        self.assertTrue(line in log_lines,
                        "'%s' is not in logged output\n\n%s"
                        % (line, log_lines))

    def assertRaisesAndReturnError(self, excClass, callableObj, *args,
                                   **kwargs):
        """See `TestCase.assertRaises`.

        Unlike `TestCase.assertRaises`, this method returns the exception
        object when it is raised.  Callsites can then easily check the
        exception contents.
        """
        try:
            callableObj(*args, **kwargs)
        except excClass, error:
            return error
        else:
            if getattr(excClass, '__name__', None) is not None:
                excName = excClass.__name__
            else:
                excName = str(excClass)
            raise self.failureException, "%s not raised" % excName

    def setupBreezy(self, name="breezy", permitted_formats=None):
        """Create a fresh distroseries in ubuntu.

        Use *initialiseFromParent* procedure to create 'breezy'
        on ubuntu based on the last 'breezy-autotest'.

        Also sets 'changeslist' and 'nominatedarchindep' properly and
        creates a chroot for breezy-autotest/i386 distroarchseries.

        :param name: supply the name of the distroseries if you don't want
            it to be called "breezy"
        :param permitted_formats: list of SourcePackageFormats to allow
            in the new distroseries. Only permits '1.0' by default.
        """
        self.ubuntu = getUtility(IDistributionSet).getByName('ubuntu')
        bat = self.ubuntu['breezy-autotest']
        self.breezy = self.ubuntu.newSeries(
            name, 'Breezy Badger',
            'The Breezy Badger', 'Black and White', 'Someone',
            '5.10', bat, bat.owner)

        self.breezy.changeslist = 'breezy-changes@ubuntu.com'
        ids = InitialiseDistroSeries(self.breezy)
        ids.initialise()

        fake_chroot = self.addMockFile('fake_chroot.tar.gz')
        self.breezy['i386'].addOrUpdateChroot(fake_chroot)

        if permitted_formats is None:
            permitted_formats = [SourcePackageFormat.FORMAT_1_0]

        for format in permitted_formats:
            if not self.breezy.isSourcePackageFormatPermitted(format):
                getUtility(ISourcePackageFormatSelectionSet).add(
                    self.breezy, format)

    def addMockFile(self, filename, content="anything"):
        """Return a librarian file."""
        return getUtility(ILibraryFileAliasSet).create(
            filename, len(content), StringIO(content),
            'application/x-gtar')

    def queueUpload(self, upload_name, relative_path="", test_files_dir=None,
            queue_entry=None):
        """Queue one of our test uploads.

        upload_name is the name of the test upload directory. If there
        is no explicit queue entry name specified, it is also
        the name of the queue entry directory we create.
        relative_path is the path to create inside the upload, eg
        ubuntu/~malcc/default. If not specified, defaults to "".

        Return the path to the upload queue entry directory created.
        """
        if queue_entry is None:
            queue_entry = upload_name
        target_path = os.path.join(
            self.incoming_folder, queue_entry, relative_path)
        if test_files_dir is None:
            test_files_dir = self.test_files_dir
        upload_dir = os.path.join(test_files_dir, upload_name)
        if relative_path:
            os.makedirs(os.path.dirname(target_path))
        shutil.copytree(upload_dir, target_path)
        return os.path.join(self.incoming_folder, queue_entry)

    def processUpload(self, processor, upload_dir, build=None):
        """Process an upload queue entry directory.

        There is some duplication here with logic in UploadProcessor,
        but we need to be able to do this without error handling here,
        so that we can debug failing tests effectively.
        """
        results = []
        self.assertEqual(processor.builds, build is not None)
        handler = UploadHandler.forProcessor(
            processor, '.', upload_dir, build)
        changes_files = handler.locateChangesFiles()
        for changes_file in changes_files:
            result = handler.processChangesFile(changes_file)
            results.append(result)
        return results

    def setupBreezyAndGetUploadProcessor(self, policy=None):
        """Setup Breezy and return an upload processor for it."""
        self.setupBreezy()
        self.layer.txn.commit()
        if policy is not None:
            self.options.context = policy
        return self.getUploadProcessor(self.layer.txn)

    def assertEmail(self, contents=None, recipients=None):
        """Check last email content and recipients.

        :param contents: A list of lines; assert that each is in the email.
        :param recipients: A list of recipients that must be on the email.
                           Supply an empty list if you don't want them
                           checked.  Default action is to check that the
                           recipient is foo.bar@canonical.com, which is the
                           signer on most of the test data uploads.
        """
        if recipients is None:
            recipients = [self.name16_recipient]
        if contents is None:
            contents = []

        self.assertEqual(
            len(stub.test_emails), 1,
            'Unexpected number of emails sent: %s' % len(stub.test_emails))

        from_addr, to_addrs, raw_msg = stub.test_emails.pop()
        msg = message_from_string(raw_msg)
        # This is now a MIMEMultipart message.
        body = msg.get_payload(0)
        body = body.get_payload(decode=True)

        # Only check recipients if callsite didn't provide an empty list.
        if recipients != []:
            clean_recipients = [r.strip() for r in to_addrs]
            for recipient in list(recipients):
                self.assertTrue(
                    recipient in clean_recipients,
                    "%s not found in %s" % (recipients, clean_recipients))
            self.assertEqual(
                len(recipients), len(clean_recipients),
                "Email recipients do not match exactly. Expected %s, got %s" %
                    (recipients, clean_recipients))

        subject = "Subject: %s\n" % msg['Subject']
        body = subject + body

        for content in list(contents):
            self.assertTrue(
                content in body,
                "Expect: '%s'\nGot:\n%s" % (content, body))

    def PGPSignatureNotPreserved(self, archive=None):
        """PGP signatures should be removed from .changes files.

        Email notifications and the librarian file for .changes file should
        both have the PGP signature removed.
        """
        bar = archive.getPublishedSources(
            name='bar', version="1.0-1", exact_match=True)
        changes_lfa = getUtility(IPublishingSet).getChangesFileLFA(
            bar[0].sourcepackagerelease)
        changes_file = changes_lfa.read()
        self.assertTrue(
            "Format: " in changes_file, "Does not look like a changes file")
        self.assertTrue(
            "-----BEGIN PGP SIGNED MESSAGE-----" not in changes_file,
            "Unexpected PGP header found")
        self.assertTrue(
            "-----BEGIN PGP SIGNATURE-----" not in changes_file,
            "Unexpected start of PGP signature found")
        self.assertTrue(
            "-----END PGP SIGNATURE-----" not in changes_file,
            "Unexpected end of PGP signature found")


class TestUploadProcessor(TestUploadProcessorBase):
    """Basic tests on uploadprocessor class.

    * Check if the rejection message is send even when an unexpected
      exception occur when processing the upload.
    * Check if known uploads targeted to a FROZEN distroseries
      end up in UNAPPROVED queue.

    This test case is able to setup a fresh distroseries in Ubuntu.
    """

    def _checkPartnerUploadEmailSuccess(self):
        """Ensure partner uploads generate the right email."""
        from_addr, to_addrs, raw_msg = stub.test_emails.pop()
        foo_bar = "Foo Bar <foo.bar@canonical.com>"
        self.assertEqual([e.strip() for e in to_addrs], [foo_bar])
        self.assertTrue(
            "rejected" not in raw_msg,
            "Expected acceptance email not rejection. Actually Got:\n%s"
                % raw_msg)

    def testInstantiate(self):
        """UploadProcessor should instantiate"""
        up = self.getUploadProcessor(None)

    def testLocateDirectories(self):
        """Return a sorted list of subdirs in a directory.

        We don't test that we block on the lockfile, as this is trivial
        code but tricky to test.
        """
        testdir = tempfile.mkdtemp()
        try:
            os.mkdir("%s/dir3" % testdir)
            os.mkdir("%s/dir1" % testdir)
            os.mkdir("%s/dir2" % testdir)

            up = self.getUploadProcessor(None)
            located_dirs = up.locateDirectories(testdir)
            self.assertEqual(located_dirs, ['dir1', 'dir2', 'dir3'])
        finally:
            shutil.rmtree(testdir)

    def _makeUpload(self, testdir):
        """Create a dummy upload for testing the move/remove methods."""
        upload = tempfile.mkdtemp(dir=testdir)
        distro = upload + ".distro"
        f = open(distro, mode="w")
        f.write("foo")
        f.close()
        return upload, distro

    def testMoveUpload(self):
        """moveUpload should move the upload directory and .distro file."""
        testdir = tempfile.mkdtemp()
        try:
            # Create an upload, a .distro and a target to move it to.
            upload, distro = self._makeUpload(testdir)
            target = tempfile.mkdtemp(dir=testdir)
            target_name = os.path.basename(target)
            upload_name = os.path.basename(upload)

            # Move it
            self.options.base_fsroot = testdir
            up = self.getUploadProcessor(None)
            handler = UploadHandler(up, '.', upload)
            handler.moveUpload(target_name, self.log)

            # Check it moved
            self.assertTrue(os.path.exists(os.path.join(target, upload_name)))
            self.assertTrue(os.path.exists(os.path.join(
                target, upload_name + ".distro")))
            self.assertFalse(os.path.exists(upload))
            self.assertFalse(os.path.exists(distro))
        finally:
            shutil.rmtree(testdir)

    def testMoveProcessUploadAccepted(self):
        testdir = tempfile.mkdtemp()
        try:
            # Create an upload, a .distro and a target to move it to.
            upload, distro = self._makeUpload(testdir)
            upload_name = os.path.basename(upload)

            # Remove it
            self.options.base_fsroot = testdir
            up = self.getUploadProcessor(None)
            handler = UploadHandler(up, '.', upload)
            handler.moveProcessedUpload("accepted", self.log)

            # Check it was removed, not moved
            self.assertFalse(os.path.exists(os.path.join(
                testdir, "accepted")))
            self.assertFalse(os.path.exists(os.path.join(testdir,
                "accepted", upload_name + ".distro")))
            self.assertFalse(os.path.exists(upload))
            self.assertFalse(os.path.exists(distro))
        finally:
            shutil.rmtree(testdir)

    def testMoveProcessUploadFailed(self):
        """moveProcessedUpload moves if the result was not successful."""
        testdir = tempfile.mkdtemp()
        try:
            # Create an upload, a .distro and a target to move it to.
            upload, distro = self._makeUpload(testdir)
            upload_name = os.path.basename(upload)

            # Move it
            self.options.base_fsroot = testdir
            up = self.getUploadProcessor(None)
            handler = UploadHandler(up, '.', upload)
            handler.moveProcessedUpload("rejected", self.log)

            # Check it moved
            self.assertTrue(os.path.exists(os.path.join(testdir,
                "rejected", upload_name)))
            self.assertTrue(os.path.exists(os.path.join(testdir,
                "rejected", upload_name + ".distro")))
            self.assertFalse(os.path.exists(upload))
            self.assertFalse(os.path.exists(distro))
        finally:
            shutil.rmtree(testdir)

    def testRemoveUpload(self):
        """RemoveUpload removes the upload directory and .distro file."""
        testdir = tempfile.mkdtemp()
        try:
            # Create an upload, a .distro and a target to move it to.
            upload, distro = self._makeUpload(testdir)
            upload_name = os.path.basename(upload)

            # Remove it
            self.options.base_fsroot = testdir
            up = self.getUploadProcessor(None)
            handler = UploadHandler(up, '.', upload)
            handler.removeUpload(self.log)

            # Check it was removed, not moved
            self.assertFalse(os.path.exists(os.path.join(
                testdir, "accepted")))
            self.assertFalse(os.path.exists(upload))
            self.assertFalse(os.path.exists(distro))
        finally:
            shutil.rmtree(testdir)

    def testRejectionEmailForUnhandledException(self):
        """Test there's a rejection email when nascentupload breaks.

        If a developer makes an upload which finds a bug in nascentupload,
        and an unhandled exception occurs, we should try to send a
        rejection email. We'll test that this works, in a case where we
        will have the right information to send the email before the
        error occurs.

        If we haven't extracted enough information to send a rejection
        email when things break, trying to send one will raise a new
        exception, and the upload will fail silently as before. We don't
        test this case.

        See bug 35965.
        """
        self.options.context = u'broken'
        # Register our broken upload policy.
        getGlobalSiteManager().registerUtility(
            component=BrokenUploadPolicy, provided=IArchiveUploadPolicy,
            name=self.options.context)

        uploadprocessor = self.getUploadProcessor(self.layer.txn)

        # Upload a package to Breezy.
        upload_dir = self.queueUpload("baz_1.0-1")
        self.processUpload(uploadprocessor, upload_dir)

        # Check the mailer stub has a rejection email for Daniel
        from_addr, to_addrs, raw_msg = stub.test_emails.pop()
        # This is now a MIMEMultipart message.
        msg = message_from_string(raw_msg)
        body = msg.get_payload(0)
        body = body.get_payload(decode=True)

        daniel = "Daniel Silverstone <daniel.silverstone@canonical.com>"
        self.assertEqual(to_addrs, [daniel])
        self.assertTrue("Unhandled exception processing upload: Exception "
                        "raised by BrokenUploadPolicy for testing."
                        in body)

    def testUploadToFrozenDistro(self):
        """Uploads to a frozen distroseries should work, but be unapproved.

        The rule for a frozen distroseries is that uploads should still
        be permitted, but that the usual rule for auto-accepting uploads
        of existing packages should be suspended. New packages will still
        go into NEW, but new versions will be UNAPPROVED, rather than
        ACCEPTED.

        To test this, we will upload two versions of the same package,
        accepting and publishing the first, and freezing the distroseries
        before the second. If all is well, the second upload should go
        through ok, but end up in status UNAPPROVED, and with the
        appropriate email contents.

        See bug 58187.
        """
        # Set up the uploadprocessor with appropriate options and logger
        uploadprocessor = self.setupBreezyAndGetUploadProcessor()

        # Upload a package for Breezy.
        upload_dir = self.queueUpload("bar_1.0-1")
        self.processUpload(uploadprocessor, upload_dir)

        # Check it went ok to the NEW queue and all is going well so far.
        from_addr, to_addrs, raw_msg = stub.test_emails.pop()
        foo_bar = "Foo Bar <foo.bar@canonical.com>"
        daniel = "Daniel Silverstone <daniel.silverstone@canonical.com>"
        self.assertEqual([e.strip() for e in to_addrs], [foo_bar, daniel])
        self.assertTrue(
            "NEW" in raw_msg, "Expected email containing 'NEW', got:\n%s"
            % raw_msg)

        # Accept and publish the upload.
        # This is required so that the next upload of a later version of
        # the same package will work correctly.
        queue_items = self.breezy.getQueueItems(
            status=PackageUploadStatus.NEW, name="bar",
            version="1.0-1", exact_match=True)
        self.assertEqual(queue_items.count(), 1)
        queue_item = queue_items[0]

        queue_item.setAccepted()
        pubrec = queue_item.sources[0].publish(self.log)
        pubrec.status = PackagePublishingStatus.PUBLISHED
        pubrec.datepublished = UTC_NOW

        # Make ubuntu/breezy a frozen distro, so a source upload for an
        # existing package will be allowed, but unapproved.
        self.breezy.status = SeriesStatus.FROZEN
        self.layer.txn.commit()

        # Upload a newer version of bar.
        upload_dir = self.queueUpload("bar_1.0-2")
        self.processUpload(uploadprocessor, upload_dir)

        # Verify we get an email talking about awaiting approval.
        from_addr, to_addrs, raw_msg = stub.test_emails.pop()
        daniel = "Daniel Silverstone <daniel.silverstone@canonical.com>"
        foo_bar = "Foo Bar <foo.bar@canonical.com>"
        self.assertEqual([e.strip() for e in to_addrs], [foo_bar, daniel])
        self.assertTrue("Waiting for approval" in raw_msg,
                        "Expected an 'upload awaits approval' email.\n"
                        "Got:\n%s" % raw_msg)

        # And verify that the queue item is in the unapproved state.
        queue_items = self.breezy.getQueueItems(
            status=PackageUploadStatus.UNAPPROVED, name="bar",
            version="1.0-2", exact_match=True)
        self.assertEqual(queue_items.count(), 1)
        queue_item = queue_items[0]
        self.assertEqual(
            queue_item.status, PackageUploadStatus.UNAPPROVED,
            "Expected queue item to be in UNAPPROVED status.")

    def _checkCopyArchiveUploadToDistro(self, pocket_to_check,
                                        status_to_check):
        """Check binary copy archive uploads for given pocket and status.

        This helper method tests that buildd binary uploads to copy
        archives work when the
            * destination pocket is `pocket_to_check`
            * associated distroseries is in state `status_to_check`.

        See bug 369512.
        """
        # Set up the uploadprocessor with appropriate options and logger
        uploadprocessor = self.setupBreezyAndGetUploadProcessor()

        # Upload 'bar-1.0-1' source and binary to ubuntu/breezy.
        upload_dir = self.queueUpload("bar_1.0-1")
        self.processUpload(uploadprocessor, upload_dir)
        bar_source_pub = self.publishPackage('bar', '1.0-1')
        [bar_original_build] = bar_source_pub.createMissingBuilds()

        # Move the source from the accepted queue.
        [queue_item] = self.breezy.getQueueItems(
            status=PackageUploadStatus.ACCEPTED,
            version="1.0-1",
            name="bar")
        queue_item.setDone()

        # Upload and accept a binary for the primary archive source.
        shutil.rmtree(upload_dir)
        self.options.context = 'buildd'
        self.layer.txn.commit()
        upload_dir = self.queueUpload("bar_1.0-1_binary")
        build_uploadprocessor = self.getUploadProcessor(
            self.layer.txn, builds=True)
        self.processUpload(build_uploadprocessor, upload_dir,
            build=bar_original_build)
        self.assertEqual(
            uploadprocessor.last_processed_upload.is_rejected, False)
        bar_bin_pubs = self.publishPackage('bar', '1.0-1', source=False)
        # Mangle its publishing component to "restricted" so we can check
        # the copy archive ancestry override later.
        restricted = getUtility(IComponentSet)["restricted"]
        for pub in bar_bin_pubs:
            pub.component = restricted

        # Create a COPY archive for building in non-virtual builds.
        uploader = getUtility(IPersonSet).getByName('name16')
        copy_archive = getUtility(IArchiveSet).new(
            owner=uploader, purpose=ArchivePurpose.COPY,
            distribution=self.ubuntu, name='the-copy-archive')
        copy_archive.require_virtualized = False

        # Copy 'bar-1.0-1' source to the COPY archive.
        bar_copied_source = bar_source_pub.copyTo(
            bar_source_pub.distroseries, pocket_to_check, copy_archive)
        [bar_copied_build] = bar_copied_source.createMissingBuilds()

        # Make ubuntu/breezy the current distro.
        self.breezy.status = status_to_check
        self.layer.txn.commit()

        shutil.rmtree(upload_dir)
        self.options.context = 'buildd'
        upload_dir = self.queueUpload(
            "bar_1.0-1_binary", "%s/ubuntu" % copy_archive.id)
        self.processUpload(build_uploadprocessor, upload_dir,
             build=bar_copied_build)

        # Make sure the upload succeeded.
        self.assertEqual(
            build_uploadprocessor.last_processed_upload.is_rejected, False)

        # The upload should also be auto-accepted even though there's no
        # ancestry.  This means items should go to ACCEPTED and not NEW.
        queue_items = self.breezy.getQueueItems(
            status=PackageUploadStatus.ACCEPTED,
            version="1.0-1",
            name="bar",
            archive=copy_archive)
        self.assertEqual(
            queue_items.count(), 1,
            "Binary upload was not accepted when it should have been.")

        # The copy archive binary published component should have been
        # inherited from the main archive's.
        copy_bin_pubs = queue_items[0].realiseUpload()
        for pub in copy_bin_pubs:
            self.assertEqual(pub.component.name, restricted.name)

    def testCopyArchiveUploadToCurrentDistro(self):
        """Check binary copy archive uploads to RELEASE pockets.

        Buildd binary uploads to COPY archives (resulting from successful
        builds) should be allowed to go to the RELEASE pocket even though
        the distro series has a CURRENT status.

        See bug 369512.
        """
        self._checkCopyArchiveUploadToDistro(
            PackagePublishingPocket.RELEASE, SeriesStatus.CURRENT)

    def testCopyArchiveUploadToSupportedDistro(self):
        """Check binary copy archive uploads to RELEASE pockets.

        Buildd binary uploads to COPY archives (resulting from successful
        builds) should be allowed to go to the RELEASE pocket even though
        the distro series has a SUPPORTED status.

        See bug 369512.
        """
        self._checkCopyArchiveUploadToDistro(
            PackagePublishingPocket.RELEASE, SeriesStatus.SUPPORTED)

    def testDuplicatedBinaryUploadGetsRejected(self):
        """The upload processor rejects duplicated binary uploads.

        Duplicated binary uploads should be rejected, because they can't
        be published on disk, since it will be introducing different contents
        to the same filename in the archive.

        Such situation happens when a source gets copied to another suite in
        the same archive. The binary rebuild will have the same
        (name, version) of the original binary and will certainly have a
        different content (at least, the ar-compressed timestamps) making it
        impossible to be published in the archive.
        """
        uploadprocessor = self.setupBreezyAndGetUploadProcessor()

        # Upload 'bar-1.0-1' source and binary to ubuntu/breezy.
        upload_dir = self.queueUpload("bar_1.0-1")
        self.processUpload(uploadprocessor, upload_dir)
        bar_source_pub = self.publishPackage('bar', '1.0-1')
        [bar_original_build] = bar_source_pub.createMissingBuilds()

        self.options.context = 'buildd'
        upload_dir = self.queueUpload("bar_1.0-1_binary")
        build_uploadprocessor = self.getUploadProcessor(
            self.layer.txn, builds=True)
        self.processUpload(
            build_uploadprocessor, upload_dir, build=bar_original_build)
        [bar_binary_pub] = self.publishPackage("bar", "1.0-1", source=False)

        # Prepare ubuntu/breezy-autotest to build sources in i386.
        breezy_autotest = self.ubuntu['breezy-autotest']
        breezy_autotest_i386 = breezy_autotest['i386']
        breezy_autotest.nominatedarchindep = breezy_autotest_i386
        fake_chroot = self.addMockFile('fake_chroot.tar.gz')
        breezy_autotest_i386.addOrUpdateChroot(fake_chroot)
        self.layer.txn.commit()

        # Copy 'bar-1.0-1' source from breezy to breezy-autotest.
        bar_copied_source = bar_source_pub.copyTo(
            breezy_autotest, PackagePublishingPocket.RELEASE,
            self.ubuntu.main_archive)
        [bar_copied_build] = bar_copied_source.createMissingBuilds()

        # Re-upload the same 'bar-1.0-1' binary as if it was rebuilt
        # in breezy-autotest context.
        shutil.rmtree(upload_dir)
        self.options.distroseries = breezy_autotest.name
        upload_dir = self.queueUpload("bar_1.0-1_binary")
        self.processUpload(build_uploadprocessor, upload_dir,
            build=bar_copied_build)
        [duplicated_binary_upload] = breezy_autotest.getQueueItems(
            status=PackageUploadStatus.NEW, name='bar',
            version='1.0-1', exact_match=True)

        # The just uploaded binary cannot be accepted because its
        # filename 'bar_1.0-1_i386.deb' is already published in the
        # archive.
        error = self.assertRaisesAndReturnError(
            QueueInconsistentStateError,
            duplicated_binary_upload.setAccepted)
        self.assertEqual(
            str(error),
            "The following files are already published in Primary "
            "Archive for Ubuntu Linux:\nbar_1.0-1_i386.deb")

    def testBinaryUploadToCopyArchive(self):
        """Copy archive binaries are not checked against the primary archive.

        When a buildd binary upload to a copy archive is performed the
        version should not be checked against the primary archive but
        against the copy archive in question.
        """
        uploadprocessor = self.setupBreezyAndGetUploadProcessor()

        # Upload 'bar-1.0-1' source and binary to ubuntu/breezy.
        upload_dir = self.queueUpload("bar_1.0-1")
        self.processUpload(uploadprocessor, upload_dir)
        bar_source_old = self.publishPackage('bar', '1.0-1')

        # Upload 'bar-1.0-1' source and binary to ubuntu/breezy.
        upload_dir = self.queueUpload("bar_1.0-2")
        self.processUpload(uploadprocessor, upload_dir)
        [bar_source_pub] = self.ubuntu.main_archive.getPublishedSources(
            name='bar', version='1.0-2', exact_match=True)
        [bar_original_build] = bar_source_pub.getBuilds()

        self.options.context = 'buildd'
        upload_dir = self.queueUpload("bar_1.0-2_binary")
        build_uploadprocessor = self.getUploadProcessor(
            self.layer.txn, builds=True)
        self.processUpload(build_uploadprocessor, upload_dir,
            build=bar_original_build)
        [bar_binary_pub] = self.publishPackage("bar", "1.0-2", source=False)

        # Create a COPY archive for building in non-virtual builds.
        uploader = getUtility(IPersonSet).getByName('name16')
        copy_archive = getUtility(IArchiveSet).new(
            owner=uploader, purpose=ArchivePurpose.COPY,
            distribution=self.ubuntu, name='no-source-uploads')
        copy_archive.require_virtualized = False

        # Copy 'bar-1.0-1' source to the COPY archive.
        bar_copied_source = bar_source_old.copyTo(
            bar_source_pub.distroseries, bar_source_pub.pocket,
            copy_archive)
        [bar_copied_build] = bar_copied_source.createMissingBuilds()

        shutil.rmtree(upload_dir)
        upload_dir = self.queueUpload(
            "bar_1.0-1_binary", "%s/ubuntu" % copy_archive.id)
        self.processUpload(build_uploadprocessor, upload_dir,
            build=bar_copied_build)

        # The binary just uploaded is accepted because it's destined for a
        # copy archive and the PRIMARY and the COPY archives are isolated
        # from each other.
        self.assertEqual(
            build_uploadprocessor.last_processed_upload.is_rejected, False)

    def testPartnerArchiveMissingForPartnerUploadFails(self):
        """A missing partner archive should produce a rejection email.

        If the partner archive is missing (i.e. there is a data problem)
        when a partner package is uploaded to it, a sensible rejection
        error email should be generated.
        """
        uploadprocessor = self.setupBreezyAndGetUploadProcessor(
            policy='anything')

        # Fudge the partner archive in the sample data temporarily so that
        # it's now a PPA instead.
        archive = getUtility(IArchiveSet).getByDistroPurpose(
            distribution=self.ubuntu, purpose=ArchivePurpose.PARTNER)
        removeSecurityProxy(archive).purpose = ArchivePurpose.PPA

        self.layer.txn.commit()

        # Upload a package.
        upload_dir = self.queueUpload("foocomm_1.0-1")
        self.processUpload(uploadprocessor, upload_dir)

        # Check that it was rejected appropriately.
        from_addr, to_addrs, raw_msg = stub.test_emails.pop()
        self.assertTrue(
            "Partner archive for distro '%s' not found" % self.ubuntu.name
                in raw_msg)

    def testMixedPartnerUploadFails(self):
        """Uploads with partner and non-partner files are rejected.

        Test that a package that has partner and non-partner files in it
        is rejected.  Partner uploads should be entirely partner.
        """
        uploadprocessor = self.setupBreezyAndGetUploadProcessor(
            policy='anything')

        # Upload a package for Breezy.
        upload_dir = self.queueUpload("foocomm_1.0-1-illegal-component-mix")
        self.processUpload(uploadprocessor, upload_dir)

        # Check that it was rejected.
        from_addr, to_addrs, raw_msg = stub.test_emails.pop()
        foo_bar = "Foo Bar <foo.bar@canonical.com>"
        self.assertEqual([e.strip() for e in to_addrs], [foo_bar])
        self.assertTrue(
            "Cannot mix partner files with non-partner." in raw_msg,
            "Expected email containing 'Cannot mix partner files with "
            "non-partner.', got:\n%s" % raw_msg)

    def testPartnerReusingOrigFromPartner(self):
        """Partner uploads reuse 'orig.tar.gz' from the partner archive."""
        # Make the official bar orig.tar.gz available in the system.
        uploadprocessor = self.setupBreezyAndGetUploadProcessor(
            policy='absolutely-anything')

        upload_dir = self.queueUpload("foocomm_1.0-1")
        self.processUpload(uploadprocessor, upload_dir)

        self.assertEqual(
            uploadprocessor.last_processed_upload.queue_root.status,
            PackageUploadStatus.NEW)

        [queue_item] = self.breezy.getQueueItems(
            status=PackageUploadStatus.NEW, name="foocomm",
            version="1.0-1", exact_match=True)
        queue_item.setAccepted()
        queue_item.realiseUpload()
        self.layer.commit()

        archive = getUtility(IArchiveSet).getByDistroPurpose(
            distribution=self.ubuntu, purpose=ArchivePurpose.PARTNER)
        try:
            self.ubuntu.getFileByName(
                'foocomm_1.0.orig.tar.gz', archive=archive, source=True,
                binary=False)
        except NotFoundError:
            self.fail('foocomm_1.0.orig.tar.gz is not yet published.')

        # Please note: this upload goes to the Ubuntu main archive.
        upload_dir = self.queueUpload("foocomm_1.0-3")
        self.processUpload(uploadprocessor, upload_dir)
        # Discard the announcement email and check the acceptance message
        # content.
        from_addr, to_addrs, raw_msg = stub.test_emails.pop()
        msg = message_from_string(raw_msg)
        # This is now a MIMEMultipart message.
        body = msg.get_payload(0)
        body = body.get_payload(decode=True)

        self.assertEqual(
            '[ubuntu/breezy] foocomm 1.0-3 (Accepted)', msg['Subject'])
        self.assertFalse(
            'Unable to find foocomm_1.0.orig.tar.gz in upload or '
            'distribution.' in body,
            'Unable to find foocomm_1.0.orig.tar.gz')

    def testPartnerUpload(self):
        """Partner packages should be uploaded to the partner archive.

        Packages that have files in the 'partner' component should be
        uploaded to a separate IArchive that has a purpose of
        ArchivePurpose.PARTNER.
        """
        uploadprocessor = self.setupBreezyAndGetUploadProcessor(
            policy='anything')

        # Upload a package for Breezy.
        upload_dir = self.queueUpload("foocomm_1.0-1")
        self.processUpload(uploadprocessor, upload_dir)

        # Check it went ok to the NEW queue and all is going well so far.
        self._checkPartnerUploadEmailSuccess()

        # Find the sourcepackagerelease and check its component.
        foocomm_name = SourcePackageName.selectOneBy(name="foocomm")
        foocomm_spr = SourcePackageRelease.selectOneBy(
           sourcepackagename=foocomm_name)
        self.assertEqual(foocomm_spr.component.name, 'partner')

        # Check that the right archive was picked.
        self.assertEqual(foocomm_spr.upload_archive.description,
            'Partner archive')

        # Accept and publish the upload.
        partner_archive = getUtility(IArchiveSet).getByDistroPurpose(
            self.ubuntu, ArchivePurpose.PARTNER)
        self.assertTrue(partner_archive)
        self.publishPackage("foocomm", "1.0-1", archive=partner_archive)

        # Check the publishing record's archive and component.
        foocomm_spph = SourcePackagePublishingHistory.selectOneBy(
            sourcepackagerelease=foocomm_spr)
        self.assertEqual(foocomm_spph.archive.description,
            'Partner archive')
        self.assertEqual(foocomm_spph.component.name,
            'partner')

        # Fudge a build for foocomm so that it's not in the partner archive.
        # We can then test that uploading a binary package must match the
        # build's archive.
        foocomm_build = foocomm_spr.createBuild(
            self.breezy['i386'], PackagePublishingPocket.RELEASE,
            self.ubuntu.main_archive)
        self.layer.txn.commit()
        upload_dir = self.queueUpload("foocomm_1.0-1_binary")
        build_uploadprocessor = self.getUploadProcessor(
            self.layer.txn, builds=True)
        self.processUpload(
            build_uploadprocessor, upload_dir, build=foocomm_build)

        contents = [
            "Subject: foocomm_1.0-1_i386.changes rejected",
            "Attempt to upload binaries specifying build 31, "
            "where they don't fit."]
        self.assertEmail(contents)

        # Reset upload queue directory for a new upload.
        shutil.rmtree(upload_dir)

        # Now upload a binary package of 'foocomm', letting a new build record
        # with appropriate data be created by the uploadprocessor.
        upload_dir = self.queueUpload("foocomm_1.0-1_binary")
        self.processUpload(uploadprocessor, upload_dir)

        # Find the binarypackagerelease and check its component.
        foocomm_binname = BinaryPackageName.selectOneBy(name="foocomm")
        foocomm_bpr = BinaryPackageRelease.selectOneBy(
            binarypackagename=foocomm_binname)
        self.assertEqual(foocomm_bpr.component.name, 'partner')

        # Publish the upload so we can check the publishing record.
        self.publishPackage("foocomm", "1.0-1", source=False)

        # Check the publishing record's archive and component.
        foocomm_bpph = BinaryPackagePublishingHistory.selectOneBy(
            binarypackagerelease=foocomm_bpr)
        self.assertEqual(foocomm_bpph.archive.description,
            'Partner archive')
        self.assertEqual(foocomm_bpph.component.name,
            'partner')

    def testUploadAncestry(self):
        """Check that an upload correctly finds any file ancestors.

        When uploading a package, any previous versions will have
        ancestor files which affects whether this upload is NEW or not.
        In particular, when an upload's archive has been overridden,
        we must make sure that the ancestry check looks in all the
        distro archives.  This can be done by two partner package
        uploads, as partner packages have their archive overridden.
        """
        # Use the 'absolutely-anything' policy which allows unsigned
        # DSC and changes files.
        uploadprocessor = self.setupBreezyAndGetUploadProcessor(
            policy='absolutely-anything')

        # Upload a package for Breezy.
        upload_dir = self.queueUpload("foocomm_1.0-1")
        self.processUpload(uploadprocessor, upload_dir)

        # Check it went ok to the NEW queue and all is going well so far.
        from_addr, to_addrs, raw_msg = stub.test_emails.pop()
        self.assertTrue(
            "NEW" in raw_msg,
            "Expected email containing 'NEW', got:\n%s"
            % raw_msg)

        # Accept and publish the upload.
        partner_archive = getUtility(IArchiveSet).getByDistroPurpose(
            self.ubuntu, ArchivePurpose.PARTNER)
        self.publishPackage("foocomm", "1.0-1", archive=partner_archive)

        # Now do the same thing with a binary package.
        upload_dir = self.queueUpload("foocomm_1.0-1_binary")
        self.processUpload(uploadprocessor, upload_dir)

        # Accept and publish the upload.
        self.publishPackage("foocomm", "1.0-1", source=False,
                             archive=partner_archive)

        # Upload the next source version of the package.
        upload_dir = self.queueUpload("foocomm_1.0-2")
        self.processUpload(uploadprocessor, upload_dir)

        # Check the upload is in the DONE queue since single source uploads
        # with ancestry (previously uploaded) will skip the ACCEPTED state.
        queue_items = self.breezy.getQueueItems(
            status=PackageUploadStatus.DONE,
            version="1.0-2",
            name="foocomm")
        self.assertEqual(queue_items.count(), 1)

        # Single source uploads also get their corrsponding builds created
        # at upload-time. 'foocomm' only builds in 'i386', thus only one
        # build gets created.
        [foocomm_source] = partner_archive.getPublishedSources(
            name='foocomm', version='1.0-2')
        [build] = foocomm_source.sourcepackagerelease.builds
        self.assertEqual(
            build.title,
            'i386 build of foocomm 1.0-2 in ubuntu breezy RELEASE')
        self.assertEqual(build.status.name, 'NEEDSBUILD')
        self.assertTrue(build.buildqueue_record.lastscore is not None)

        # Upload the next binary version of the package.
        upload_dir = self.queueUpload("foocomm_1.0-2_binary")
        self.processUpload(uploadprocessor, upload_dir)

        # Check that the binary upload was accepted:
        queue_items = self.breezy.getQueueItems(
            status=PackageUploadStatus.ACCEPTED,
            version="1.0-2",
            name="foocomm")
        self.assertEqual(queue_items.count(), 1)

    def testPartnerUploadToProposedPocket(self):
        """Upload a partner package to the proposed pocket."""
        self.setupBreezy()
        self.breezy.status = SeriesStatus.CURRENT
        self.layer.txn.commit()
        self.options.context = 'insecure'
        uploadprocessor = self.getUploadProcessor(self.layer.txn)

        # Upload a package for Breezy.
        upload_dir = self.queueUpload("foocomm_1.0-1_proposed")
        self.processUpload(uploadprocessor, upload_dir)

        self._checkPartnerUploadEmailSuccess()

    def testPartnerUploadToReleasePocketInStableDistroseries(self):
        """Partner package upload to release pocket in stable distroseries.

        Uploading a partner package to the release pocket in a stable
        distroseries is allowed.
        """
        self.setupBreezy()
        self.breezy.status = SeriesStatus.CURRENT
        self.layer.txn.commit()
        self.options.context = 'insecure'
        uploadprocessor = self.getUploadProcessor(self.layer.txn)

        # Upload a package for Breezy.
        upload_dir = self.queueUpload("foocomm_1.0-1")
        self.processUpload(uploadprocessor, upload_dir)

        self._checkPartnerUploadEmailSuccess()

    def _uploadPartnerToNonReleasePocketAndCheckFail(self):
        """Upload partner package to non-release pocket.

        Helper function to upload a partner package to a non-release
        pocket and ensure it fails."""
        # Set up the uploadprocessor with appropriate options and logger.
        self.options.context = 'insecure'
        uploadprocessor = self.getUploadProcessor(self.layer.txn)

        # Upload a package for Breezy.
        upload_dir = self.queueUpload("foocomm_1.0-1_updates")
        self.processUpload(uploadprocessor, upload_dir)

        # Check it is rejected.
        expect_msg = ("Partner uploads must be for the RELEASE or "
                      "PROPOSED pocket.")
        from_addr, to_addrs, raw_msg = stub.test_emails.pop()
        self.assertTrue(
            expect_msg in raw_msg,
            "Expected email with %s, got:\n%s" % (expect_msg, raw_msg))


        # And an oops should be filed for the error.
        error_utility = ErrorReportingUtility()
        error_report = error_utility.getLastOopsReport()
        fp = StringIO()
        error_report.write(fp)
        error_text = fp.getvalue()
        self.assertIn(
            "Unable to find mandatory field 'Files' "
            "in the changes file", error_text)

        # Housekeeping so the next test won't fail.
        shutil.rmtree(upload_dir)

    def testPartnerUploadToNonReleaseOrProposedPocket(self):
        """Test partner upload pockets.

        Partner uploads must be targeted to the RELEASE pocket only,
        """
        self.setupBreezy()

        # Check unstable states:

        self.breezy.status = SeriesStatus.DEVELOPMENT
        self.layer.txn.commit()
        self._uploadPartnerToNonReleasePocketAndCheckFail()

        self.breezy.status = SeriesStatus.EXPERIMENTAL
        self.layer.txn.commit()
        self._uploadPartnerToNonReleasePocketAndCheckFail()

        # Check stable states:

        self.breezy.status = SeriesStatus.CURRENT
        self.layer.txn.commit()
        self._uploadPartnerToNonReleasePocketAndCheckFail()

        self.breezy.status = SeriesStatus.SUPPORTED
        self.layer.txn.commit()
        self._uploadPartnerToNonReleasePocketAndCheckFail()

    def testUploadWithUnknownSectionIsRejected(self):
        uploadprocessor = self.setupBreezyAndGetUploadProcessor()
        upload_dir = self.queueUpload("bar_1.0-1_bad_section")
        self.processUpload(uploadprocessor, upload_dir)
        self.assertEqual(
            uploadprocessor.last_processed_upload.rejection_message,
            "bar_1.0-1.dsc: Unknown section 'badsection'\n"
            "bar_1.0.orig.tar.gz: Unknown section 'badsection'\n"
            "bar_1.0-1.diff.gz: Unknown section 'badsection'\n"
            "Further error processing not possible because of a "
            "critical previous error.")

    def testUploadWithUnknownComponentIsRejected(self):
        uploadprocessor = self.setupBreezyAndGetUploadProcessor()
        upload_dir = self.queueUpload("bar_1.0-1_contrib_component")
        self.processUpload(uploadprocessor, upload_dir)
        self.assertEqual(
            uploadprocessor.last_processed_upload.rejection_message,
            "bar_1.0-1.dsc: Unknown component 'contrib'\n"
            "bar_1.0.orig.tar.gz: Unknown component 'contrib'\n"
            "bar_1.0-1.diff.gz: Unknown component 'contrib'\n"
            "Further error processing not possible because of a "
            "critical previous error.")

    def testSourceUploadToBuilddPath(self):
        """Source uploads to buildd upload paths are not permitted."""
        ubuntu = getUtility(IDistributionSet).getByName('ubuntu')
        primary = ubuntu.main_archive

        uploadprocessor = self.setupBreezyAndGetUploadProcessor()
        upload_dir = self.queueUpload("bar_1.0-1", "%s/ubuntu" % primary.id)
        self.processUpload(uploadprocessor, upload_dir)

        # Check that the sourceful upload to the copy archive is rejected.
        contents = [
            "Invalid upload path (1/ubuntu) for this policy (insecure)"]
        self.assertEmail(contents=contents, recipients=[])


    # Uploads that are new should have the component overridden
    # such that:
    #   'contrib' -> 'multiverse'
    #   'non-free' -> 'multiverse'
    #   everything else -> 'universe'
    #
    # This is to relieve the archive admins of some work where this is
    # the default action taken anyway.
    #
    # The following three tests check this.

    def checkComponentOverride(self, upload_dir_name,
                               expected_component_name):
        """Helper function to check overridden component names.

        Upload a 'bar' package from upload_dir_name, then
        inspect the package 'bar' in the NEW queue and ensure its
        overridden component matches expected_component_name.

        The original component comes from the source package contained
        in upload_dir_name.
        """
        uploadprocessor = self.setupBreezyAndGetUploadProcessor()
        upload_dir = self.queueUpload(upload_dir_name)
        self.processUpload(uploadprocessor, upload_dir)

        queue_items = self.breezy.getQueueItems(
            status=PackageUploadStatus.NEW, name="bar",
            version="1.0-1", exact_match=True)
        [queue_item] = queue_items
        self.assertEqual(
            queue_item.sourcepackagerelease.component.name,
            expected_component_name)

    def testUploadContribComponentOverride(self):
        """Test the overriding of the contrib component on uploads."""
        # The component contrib does not exist in the sample data, so
        # add it here.
        Component(name='contrib')

        # Test it.
        self.checkComponentOverride(
            "bar_1.0-1_contrib_component", "multiverse")

    def testUploadNonfreeComponentOverride(self):
        """Test the overriding of the non-free component on uploads."""
        # The component non-free does not exist in the sample data, so
        # add it here.
        Component(name='non-free')

        # Test it.
        self.checkComponentOverride(
            "bar_1.0-1_nonfree_component", "multiverse")

    def testUploadDefaultComponentOverride(self):
        """Test the overriding of the component on uploads.

        Components other than non-free and contrib should override to
        universe.
        """
        self.checkComponentOverride("bar_1.0-1", "universe")

    def testOopsCreation(self):
        """Test the the creation of an OOPS upon upload processing failure.

        In order to trigger the exception needed a bogus changes file will be
        used.
        That exception will then initiate the creation of an OOPS report.
        """
        self.options.builds = False
        processor = self.getUploadProcessor(self.layer.txn)

        upload_dir = self.queueUpload("foocomm_1.0-1_proposed")
        bogus_changesfile_data = '''
        Ubuntu is a community developed, Linux-based operating system that is
        perfect for laptops, desktops and servers. It contains all the
        applications you need - a web browser, presentation, document and
        spreadsheet software, instant messaging and much more.
        '''
        file_handle = open(
            '%s/%s' % (upload_dir, 'bogus.changes'), 'w')
        file_handle.write(bogus_changesfile_data)
        file_handle.close()

        processor.processUploadQueue()

        error_utility = ErrorReportingUtility()
        error_report = error_utility.getLastOopsReport()
        fp = StringIO()
        error_report.write(fp)
        error_text = fp.getvalue()
        self.failUnless(
            error_text.find('Exception-Type: FatalUploadError') >= 0,
            'Expected Exception type not found in OOPS report:\n%s'
            % error_text)

        expected_explanation = (
            "Unable to find mandatory field 'Files' in the changes file.")
        self.failUnless(
            error_text.find(expected_explanation) >= 0,
            'Expected Exception text not found in OOPS report:\n%s'
            % error_text)

    def testLZMADebUpload(self):
        """Make sure that data files compressed with lzma in Debs work.

        Each Deb contains a data.tar.xxx file where xxx is one of gz, bz2
        or lzma.  Here we make sure that lzma works.
        """
        # Setup the test.
        self.setupBreezy()
        self.layer.txn.commit()
        self.options.context = 'absolutely-anything'
        uploadprocessor = self.getUploadProcessor(self.layer.txn)

        # Upload the source first to enable the binary later:
        upload_dir = self.queueUpload("bar_1.0-1_lzma")
        self.processUpload(uploadprocessor, upload_dir)
        # Make sure it went ok:
        from_addr, to_addrs, raw_msg = stub.test_emails.pop()
        self.assertTrue(
            "rejected" not in raw_msg,
            "Failed to upload bar source:\n%s" % raw_msg)
        self.publishPackage("bar", "1.0-1")
        # Clear out emails generated during upload.
        ignore = pop_notifications()

        # Upload a binary lzma-compressed package.
        upload_dir = self.queueUpload("bar_1.0-1_lzma_binary")
        self.processUpload(uploadprocessor, upload_dir)

        # Successful binary uploads won't generate any email.
        if len(stub.test_emails) != 0:
            from_addr, to_addrs, raw_msg = stub.test_emails.pop()
        self.assertEqual(
            len(stub.test_emails), 0,
            "Expected no emails!  Actually got:\n%s" % raw_msg)

        # Check in the queue to see if it really made it:
        queue_items = self.breezy.getQueueItems(
            status=PackageUploadStatus.NEW, name="bar",
            version="1.0-1", exact_match=True)
        self.assertEqual(
            queue_items.count(), 1,
            "Expected one 'bar' item in the queue, actually got %d."
                % queue_items.count())

    def testUploadResultingInNoBuilds(self):
        """Source uploads resulting in no builds.

        Source uploads building only in unsupported architectures are
        accepted in primary archives.

        If a new source upload results in no builds, it can be accepted
        from queue.

        If a auto-accepted source upload results in no builds, like a
        known ubuntu or a PPA upload, it will made its way to the
        repository.

        This scenario usually happens for sources targeted to
        architectures not yet supported in ubuntu, but for which we
        have plans to support soon.

        Once a chroot is available for the architecture being prepared,
        a `queue-builder` run will be required to create the missing
        builds.
        """
        self.setupBreezy()

        # New 'biscuit' source building in 'm68k' only can't be accepted.
        # The archive-admin will be forced to reject it manually.
        packager = FakePackager(
            'biscuit', '1.0', 'foo.bar@canonical.com-passwordless.sec')
        packager.buildUpstream(suite=self.breezy.name, arch="m68k")
        packager.buildSource()
        upload = packager.uploadSourceVersion(
            '1.0-1', auto_accept=False)
        upload.do_accept(notify=False)

        # Let's commit because acceptFromQueue needs to access the
        # just-uploaded changesfile from librarian.
        self.layer.txn.commit()

        upload.queue_root.acceptFromQueue('announce@ubuntu.com')

        # 'biscuit_1.0-2' building on i386 get accepted and published.
        packager.buildVersion('1.0-2', suite=self.breezy.name, arch="i386")
        packager.buildSource()
        biscuit_pub = packager.uploadSourceVersion('1.0-2')
        self.assertEqual(biscuit_pub.status, PackagePublishingStatus.PENDING)

        # A auto-accepted version building only in m68k, which also doesn't
        # exist in breezy gets rejected yet in upload time (meaning, the
        # uploader will receive a rejection email).
        packager.buildVersion('1.0-3', suite=self.breezy.name, arch="m68k")
        packager.buildSource()
        upload = packager.uploadSourceVersion('1.0-3', auto_accept=False)

        upload.storeObjectsInDatabase()

    def testPackageUploadPermissions(self):
        """Test package-specific upload permissions.

        Someone who has upload permissions to a component, but also
        has permission to a specific package in a different component
        should be able to upload that package. (Bug #250618)
        """
        self.setupBreezy()
        # Remove our favourite uploader from the team that has
        # permissions to all components at upload time.
        uploader = getUtility(IPersonSet).getByName('name16')
        distro_team = getUtility(IPersonSet).getByName('ubuntu-team')
        uploader.leave(distro_team)

        # Now give name16 specific permissions to "restricted" only.
        restricted = getUtility(IComponentSet)["restricted"]
        ArchivePermission(
            archive=self.ubuntu.main_archive,
            permission=ArchivePermissionType.UPLOAD, person=uploader,
            component=restricted)

        uploadprocessor = self.getUploadProcessor(self.layer.txn)

        # Upload the first version and accept it to make it known in
        # Ubuntu.  The uploader has rights to upload NEW packages to
        # components that he does not have direct rights to.
        upload_dir = self.queueUpload("bar_1.0-1")
        self.processUpload(uploadprocessor, upload_dir)
        bar_source_pub = self.publishPackage('bar', '1.0-1')
        # Clear out emails generated during upload.
        ignore = pop_notifications()

        # Now upload the next version.
        upload_dir = self.queueUpload("bar_1.0-2")
        self.processUpload(uploadprocessor, upload_dir)

        # Make sure it failed.
        self.assertEqual(
            uploadprocessor.last_processed_upload.rejection_message,
            u"Signer is not permitted to upload to the component 'universe'.")

        # Now add permission to upload "bar" for name16.
        bar_package = getUtility(ISourcePackageNameSet).queryByName("bar")
        ArchivePermission(
            archive=self.ubuntu.main_archive,
            permission=ArchivePermissionType.UPLOAD, person=uploader,
            sourcepackagename=bar_package)

        # Upload the package again.
        self.processUpload(uploadprocessor, upload_dir)

        # Check that it worked,
        status = uploadprocessor.last_processed_upload.queue_root.status
        self.assertEqual(
            status, PackageUploadStatus.DONE,
            "Expected NEW status, got %s" % status.value)

    def testPackagesetUploadPermissions(self):
        """Test package set based upload permissions."""
        self.setupBreezy()
        # Remove our favourite uploader from the team that has
        # permissions to all components at upload time.
        uploader = getUtility(IPersonSet).getByName('name16')
        distro_team = getUtility(IPersonSet).getByName('ubuntu-team')
        uploader.leave(distro_team)

        # Now give name16 specific permissions to "restricted" only.
        restricted = getUtility(IComponentSet)["restricted"]
        ArchivePermission(
            archive=self.ubuntu.main_archive,
            permission=ArchivePermissionType.UPLOAD, person=uploader,
            component=restricted)

        uploadprocessor = self.getUploadProcessor(self.layer.txn)

        # Upload the first version and accept it to make it known in
        # Ubuntu.  The uploader has rights to upload NEW packages to
        # components that he does not have direct rights to.
        upload_dir = self.queueUpload("bar_1.0-1")
        self.processUpload(uploadprocessor, upload_dir)
        bar_source_pub = self.publishPackage('bar', '1.0-1')
        # Clear out emails generated during upload.
        ignore = pop_notifications()

        # Now upload the next version.
        upload_dir = self.queueUpload("bar_1.0-2")
        self.processUpload(uploadprocessor, upload_dir)

        # Make sure it failed.
        self.assertEqual(
            uploadprocessor.last_processed_upload.rejection_message,
            "Signer is not permitted to upload to the component 'universe'.")

        # Now put in place a package set, add 'bar' to it and define a
        # permission for the former.
        bar_package = getUtility(ISourcePackageNameSet).queryByName("bar")
        ap_set = getUtility(IArchivePermissionSet)
        ps_set = getUtility(IPackagesetSet)
        foo_ps = ps_set.new(
            u'foo-pkg-set', u'Packages that require special care.', uploader,
            distroseries=self.ubuntu['grumpy'])
        self.layer.txn.commit()

        foo_ps.add((bar_package, ))
        ap_set.newPackagesetUploader(
            self.ubuntu.main_archive, uploader, foo_ps)

        # The uploader now does have a package set based upload permissions
        # to 'bar' in 'grumpy' but not in 'breezy'.
        self.assertTrue(
            ap_set.isSourceUploadAllowed(
                self.ubuntu.main_archive, 'bar', uploader,
                self.ubuntu['grumpy']))
        self.assertFalse(
            ap_set.isSourceUploadAllowed(
                self.ubuntu.main_archive, 'bar', uploader, self.breezy))

        # Upload the package again.
        self.processUpload(uploadprocessor, upload_dir)

        # Check that it failed (permissions were granted for wrong series).
        from_addr, to_addrs, raw_msg = stub.test_emails.pop()
        msg = message_from_string(raw_msg)
        self.assertEqual(
            msg['Subject'], 'bar_1.0-2_source.changes rejected')

        # Grant the permissions in the proper series.
        breezy_ps = ps_set.new(
            u'foo-pkg-set-breezy', u'Packages that require special care.',
            uploader, distroseries=self.breezy)
        breezy_ps.add((bar_package, ))
        ap_set.newPackagesetUploader(
            self.ubuntu.main_archive, uploader, breezy_ps)
        # The uploader now does have a package set based upload permission
        # to 'bar' in 'breezy'.
        self.assertTrue(
            ap_set.isSourceUploadAllowed(
                self.ubuntu.main_archive, 'bar', uploader, self.breezy))
        # Upload the package again.
        self.processUpload(uploadprocessor, upload_dir)
        # Check that it worked.
        status = uploadprocessor.last_processed_upload.queue_root.status
        self.assertEqual(
            status, PackageUploadStatus.DONE,
            "Expected DONE status, got %s" % status.value)

    def testUploadPathErrorIntendedForHumans(self):
        # Distribution upload path errors are augmented with a hint
        # to fix the current dput/dupload configuration.
        # This information gets included in the rejection email along
        # with pointer to the Soyuz questions in Launchpad and the
        # reason why the message was sent to the current recipients.
        self.setupBreezy()
        uploadprocessor = self.getUploadProcessor(self.layer.txn)

        upload_dir = self.queueUpload("bar_1.0-1", "boing")
        self.processUpload(uploadprocessor, upload_dir)
        rejection_message = (
            uploadprocessor.last_processed_upload.rejection_message)
        self.assertEqual(
            ["Launchpad failed to process the upload path 'boing':",
             '',
             "Could not find distribution 'boing'.",
             '',
             'It is likely that you have a configuration problem with '
                'dput/dupload.',
             'Please update your dput/dupload configuration and then '
                're-upload.',
             '',
             'Further error processing not possible because of a critical '
                'previous error.',
             ],
            rejection_message.splitlines())

        contents = [
            "Subject: bar_1.0-1_source.changes rejected",
            "Could not find distribution 'boing'",
            "If you don't understand why your files were rejected",
            "http://answers.launchpad.net/soyuz",
            "You are receiving this email because you are the "
               "uploader, maintainer or",
            "signer of the above package.",
            ]
        recipients = [
            'Foo Bar <foo.bar@canonical.com>',
            'Daniel Silverstone <daniel.silverstone@canonical.com>',
            ]
        self.assertEmail(contents, recipients=recipients)

    def test30QuiltUploadToUnsupportingSeriesIsRejected(self):
        """Ensure that uploads to series without format support are rejected.

        Series can restrict the source formats that they accept. Uploads
        should be rejected if an unsupported format is uploaded.
        """
        self.setupBreezy()
        self.layer.txn.commit()
        self.options.context = 'absolutely-anything'
        uploadprocessor = self.getUploadProcessor(self.layer.txn)

        # Upload the source.
        upload_dir = self.queueUpload("bar_1.0-1_3.0-quilt")
        self.processUpload(uploadprocessor, upload_dir)
        # Make sure it was rejected.
        from_addr, to_addrs, raw_msg = stub.test_emails.pop()
        self.assertTrue(
            "bar_1.0-1.dsc: format '3.0 (quilt)' is not permitted in "
            "breezy." in raw_msg,
            "Source was not rejected properly:\n%s" % raw_msg)

    def test30QuiltUpload(self):
        """Ensure that 3.0 (quilt) uploads work properly. """
        self.setupBreezy(
            permitted_formats=[SourcePackageFormat.FORMAT_3_0_QUILT])
        self.layer.txn.commit()
        self.options.context = 'absolutely-anything'
        uploadprocessor = self.getUploadProcessor(self.layer.txn)

        # Upload the source.
        upload_dir = self.queueUpload("bar_1.0-1_3.0-quilt")
        self.processUpload(uploadprocessor, upload_dir)
        # Make sure it went ok:
        from_addr, to_addrs, raw_msg = stub.test_emails.pop()
        self.assertTrue(
            "rejected" not in raw_msg,
            "Failed to upload bar source:\n%s" % raw_msg)
        spph = self.publishPackage("bar", "1.0-1")

        self.assertEquals(
            sorted((sprf.libraryfile.filename, sprf.filetype)
                   for sprf in spph.sourcepackagerelease.files),
            [('bar_1.0-1.debian.tar.bz2',
              SourcePackageFileType.DEBIAN_TARBALL),
             ('bar_1.0-1.dsc',
              SourcePackageFileType.DSC),
             ('bar_1.0.orig-comp1.tar.gz',
              SourcePackageFileType.COMPONENT_ORIG_TARBALL),
             ('bar_1.0.orig-comp2.tar.bz2',
              SourcePackageFileType.COMPONENT_ORIG_TARBALL),
             ('bar_1.0.orig.tar.gz',
              SourcePackageFileType.ORIG_TARBALL)])

    def test30QuiltUploadWithSameComponentOrig(self):
        """Ensure that 3.0 (quilt) uploads with shared component origs work.
        """
        self.setupBreezy(
            permitted_formats=[SourcePackageFormat.FORMAT_3_0_QUILT])
        self.layer.txn.commit()
        self.options.context = 'absolutely-anything'
        uploadprocessor = self.getUploadProcessor(self.layer.txn)

        # Upload the first source.
        upload_dir = self.queueUpload("bar_1.0-1_3.0-quilt")
        self.processUpload(uploadprocessor, upload_dir)
        # Make sure it went ok:
        from_addr, to_addrs, raw_msg = stub.test_emails.pop()
        self.assertTrue(
            "rejected" not in raw_msg,
            "Failed to upload bar source:\n%s" % raw_msg)
        spph = self.publishPackage("bar", "1.0-1")

        # Upload another source sharing the same (component) orig.
        upload_dir = self.queueUpload("bar_1.0-2_3.0-quilt_without_orig")
        self.assertEquals(
            self.processUpload(uploadprocessor, upload_dir), ['accepted'])

        queue_item = uploadprocessor.last_processed_upload.queue_root
        self.assertEquals(
            sorted((sprf.libraryfile.filename, sprf.filetype) for sprf
                   in queue_item.sources[0].sourcepackagerelease.files),
            [('bar_1.0-2.debian.tar.bz2',
              SourcePackageFileType.DEBIAN_TARBALL),
             ('bar_1.0-2.dsc',
              SourcePackageFileType.DSC),
             ('bar_1.0.orig-comp1.tar.gz',
              SourcePackageFileType.COMPONENT_ORIG_TARBALL),
             ('bar_1.0.orig-comp2.tar.bz2',
              SourcePackageFileType.COMPONENT_ORIG_TARBALL),
             ('bar_1.0.orig.tar.gz',
              SourcePackageFileType.ORIG_TARBALL)])

    def test30NativeUpload(self):
        """Ensure that 3.0 (native) uploads work properly. """
        self.setupBreezy(
            permitted_formats=[SourcePackageFormat.FORMAT_3_0_NATIVE])
        self.layer.txn.commit()
        self.options.context = 'absolutely-anything'
        uploadprocessor = self.getUploadProcessor(self.layer.txn)

        # Upload the source.
        upload_dir = self.queueUpload("bar_1.0_3.0-native")
        self.processUpload(uploadprocessor, upload_dir)
        # Make sure it went ok:
        from_addr, to_addrs, raw_msg = stub.test_emails.pop()
        self.assertTrue(
            "rejected" not in raw_msg,
            "Failed to upload bar source:\n%s" % raw_msg)
        spph = self.publishPackage("bar", "1.0")

        self.assertEquals(
            sorted((sprf.libraryfile.filename, sprf.filetype)
                   for sprf in spph.sourcepackagerelease.files),
            [('bar_1.0.dsc',
              SourcePackageFileType.DSC),
             ('bar_1.0.tar.bz2',
              SourcePackageFileType.NATIVE_TARBALL)])

    def test10Bzip2UploadIsRejected(self):
        """Ensure that 1.0 sources with bzip2 compression are rejected."""
        self.setupBreezy()
        self.layer.txn.commit()
        self.options.context = 'absolutely-anything'
        uploadprocessor = self.getUploadProcessor(self.layer.txn)

        # Upload the source.
        upload_dir = self.queueUpload("bar_1.0-1_1.0-bzip2")
        self.processUpload(uploadprocessor, upload_dir)
        # Make sure it was rejected.
        from_addr, to_addrs, raw_msg = stub.test_emails.pop()
        self.assertTrue(
            "bar_1.0-1.dsc: is format 1.0 but uses bzip2 compression."
            in raw_msg,
            "Source was not rejected properly:\n%s" % raw_msg)

    def testUploadToWrongPocketIsRejected(self):
        # Uploads to the wrong pocket are rejected.
        self.setupBreezy()
        breezy = self.ubuntu['breezy']
        breezy.status = SeriesStatus.CURRENT
        uploadprocessor = self.getUploadProcessor(self.layer.txn)

        upload_dir = self.queueUpload("bar_1.0-1")
        self.processUpload(uploadprocessor, upload_dir)
        rejection_message = (
            uploadprocessor.last_processed_upload.rejection_message)
        self.assertEqual(
            "Not permitted to upload to the RELEASE pocket in a series in "
            "the 'CURRENT' state.",
            rejection_message)

        contents = [
            "Subject: bar_1.0-1_source.changes rejected",
            "Not permitted to upload to the RELEASE pocket in a series "
            "in the 'CURRENT' state.",
            "If you don't understand why your files were rejected",
            "http://answers.launchpad.net/soyuz",
            "You are receiving this email because you are the "
               "uploader, maintainer or",
            "signer of the above package.",
            ]
        recipients = [
            'Foo Bar <foo.bar@canonical.com>',
            'Daniel Silverstone <daniel.silverstone@canonical.com>',
            ]
        self.assertEmail(contents, recipients=recipients)

    def testPGPSignatureNotPreserved(self):
        """PGP signatures should be removed from .changes files.

        Email notifications and the librarian file for the .changes file
        should both have the PGP signature removed.
        """
        uploadprocessor = self.setupBreezyAndGetUploadProcessor(
        policy='insecure')
        upload_dir = self.queueUpload("bar_1.0-1")
        self.processUpload(uploadprocessor, upload_dir)
        # ACCEPT the upload
        queue_items = self.breezy.getQueueItems(
            status=PackageUploadStatus.NEW, name="bar",
            version="1.0-1", exact_match=True)
        self.assertEqual(queue_items.count(), 1)
        queue_item = queue_items[0]
        queue_item.setAccepted()
        pubrec = queue_item.sources[0].publish(self.log)
        pubrec.status = PackagePublishingStatus.PUBLISHED
        pubrec.datepublished = UTC_NOW
        queue_item.setDone()
        self.PGPSignatureNotPreserved(archive=self.breezy.main_archive)


class TestBuildUploadProcessor(TestUploadProcessorBase):
    """Test that processing build uploads works."""

    def setUp(self):
        super(TestBuildUploadProcessor, self).setUp()
        self.uploadprocessor = self.setupBreezyAndGetUploadProcessor()


class TestUploadHandler(TestUploadProcessorBase):

    def setUp(self):
        super(TestUploadHandler, self).setUp()
        self.uploadprocessor = self.setupBreezyAndGetUploadProcessor()

    def testInvalidLeafName(self):
        # Directories with invalid leaf names should be skipped,
        # and a warning logged.
        upload_dir = self.queueUpload("bar_1.0-1", queue_entry="bar")
        e = self.assertRaises(
            CannotGetBuild, BuildUploadHandler, self.uploadprocessor,
            upload_dir, "bar")
        self.assertIn(
            'Unable to extract build id from leaf name bar, skipping.',
            str(e))

    def testNoBuildEntry(self):
        # Directories with that refer to a nonexistent build
        # should be skipped and a warning logged.
        cookie = "%s-%d" % (BuildFarmJobType.PACKAGEBUILD.name, 42)
        upload_dir = self.queueUpload("bar_1.0-1", queue_entry=cookie)
        e = self.assertRaises(
            CannotGetBuild,
            BuildUploadHandler, self.uploadprocessor, upload_dir, cookie)
        self.assertIn(
            "Unable to find package build job with id 42. Skipping.", str(e))

    def testBinaryPackageBuild_fail(self):
        # If the upload directory is empty, the upload
        # will fail.

        # Upload a source package
        upload_dir = self.queueUpload("bar_1.0-1")
        self.processUpload(self.uploadprocessor, upload_dir)
        source_pub = self.publishPackage('bar', '1.0-1')
        [build] = source_pub.createMissingBuilds()

        # Move the source from the accepted queue.
        [queue_item] = self.breezy.getQueueItems(
            status=PackageUploadStatus.ACCEPTED,
            version="1.0-1", name="bar")
        queue_item.setDone()

        builder = self.factory.makeBuilder()
        build.buildqueue_record.markAsBuilding(builder)
        build.builder = build.buildqueue_record.builder

        build.status = BuildStatus.UPLOADING
        build.date_finished = UTC_NOW

        # Upload and accept a binary for the primary archive source.
        shutil.rmtree(upload_dir)

        # Commit so the build cookie has the right ids.
        self.layer.txn.commit()
        leaf_name = build.getUploadDirLeaf(build.getBuildCookie())
        os.mkdir(os.path.join(self.incoming_folder, leaf_name))
        self.options.context = 'buildd'
        self.options.builds = True
        BuildUploadHandler(self.uploadprocessor, self.incoming_folder,
            leaf_name).process()
        self.assertEquals(1, len(self.oopses))
        self.assertEquals(
            BuildStatus.FAILEDTOUPLOAD, build.status)
        self.assertEquals(builder, build.builder)
        self.assertIsNot(None, build.duration)
        log_contents = build.upload_log.read()
        self.assertTrue('ERROR Exception while processing upload '
            in log_contents)
        self.assertFalse('DEBUG Moving upload directory '
            in log_contents)

    def testBinaryPackageBuilds(self):
        # Properly uploaded binaries should result in the
        # build status changing to FULLYBUILT.
        # Upload a source package
        upload_dir = self.queueUpload("bar_1.0-1")
        self.processUpload(self.uploadprocessor, upload_dir)
        source_pub = self.publishPackage('bar', '1.0-1')
        [build] = source_pub.createMissingBuilds()

        # Move the source from the accepted queue.
        [queue_item] = self.breezy.getQueueItems(
            status=PackageUploadStatus.ACCEPTED,
            version="1.0-1", name="bar")
        queue_item.setDone()

        build.buildqueue_record.markAsBuilding(self.factory.makeBuilder())

        build.status = BuildStatus.UPLOADING

        # Upload and accept a binary for the primary archive source.
        shutil.rmtree(upload_dir)

        # Commit so the build cookie has the right ids.
        self.layer.txn.commit()
        leaf_name = build.getUploadDirLeaf(build.getBuildCookie())
        upload_dir = self.queueUpload("bar_1.0-1_binary",
                queue_entry=leaf_name)
        self.options.context = 'buildd'
        self.options.builds = True
        last_stub_mail_count = len(stub.test_emails)
        BuildUploadHandler(self.uploadprocessor, self.incoming_folder,
            leaf_name).process()
        self.layer.txn.commit()
        # No emails are sent on success
        self.assertEquals(len(stub.test_emails), last_stub_mail_count)
        self.assertEquals(BuildStatus.FULLYBUILT, build.status)
        # Upon full build the upload log is unset.
        self.assertIs(None, build.upload_log)

    def doSuccessRecipeBuild(self):
        # Upload a source package
        archive = self.factory.makeArchive()
        archive.require_virtualized = False
        build = self.factory.makeSourcePackageRecipeBuild(sourcename=u"bar",
            distroseries=self.breezy, archive=archive,
            requester=archive.owner)
        self.assertEquals(archive.owner, build.requester)
        bq = self.factory.makeSourcePackageRecipeBuildJob(recipe_build=build)
        # Commit so the build cookie has the right ids.
        self.layer.txn.commit()
        leaf_name = build.getUploadDirLeaf(build.getBuildCookie())
        relative_path = "~%s/%s/%s/%s" % (
            archive.owner.name, archive.name, self.breezy.distribution.name,
            self.breezy.name)
        upload_dir = self.queueUpload(
            "bar_1.0-1", queue_entry=leaf_name, relative_path=relative_path)
        self.options.context = 'buildd'
        self.options.builds = True
        build.jobStarted()
        # Commit so date_started is recorded and doesn't cause constraint
        # violations later.
        build.status = BuildStatus.UPLOADING
        build.date_finished = UTC_NOW
        Store.of(build).flush()
        BuildUploadHandler(self.uploadprocessor, self.incoming_folder,
            leaf_name).process()
        self.layer.txn.commit()
        return build

    def testSourcePackageRecipeBuild(self):
        # Properly uploaded source packages should result in the
        # build status changing to FULLYBUILT.
        build = self.doSuccessRecipeBuild()
        self.assertEquals(BuildStatus.FULLYBUILT, build.status)
        self.assertEquals(None, build.builder)
        self.assertIsNot(None, build.duration)
        # Upon full build the upload log is unset.
        self.assertIs(None, build.upload_log)

    def testSourcePackageRecipeBuild_success_mail(self):
        # When a source package recipe build succeeds, it sends a build-style
        # email, not user-upload-style one.
        self.doSuccessRecipeBuild()
        (mail,) = pop_notifications()
        subject = mail['Subject'].replace('\n\t', ' ')
        self.assertIn('Successfully built', subject)

    def doFailureRecipeBuild(self):
        # A source package recipe build will fail if no files are present.

        # Upload a source package
        archive = self.factory.makeArchive()
        archive.require_virtualized = False
        build = self.factory.makeSourcePackageRecipeBuild(sourcename=u"bar",
            distroseries=self.breezy, archive=archive)
        bq = self.factory.makeSourcePackageRecipeBuildJob(recipe_build=build)
        # Commit so the build cookie has the right ids.
        Store.of(build).flush()
        leaf_name = build.getUploadDirLeaf(build.getBuildCookie())
        os.mkdir(os.path.join(self.incoming_folder, leaf_name))
        self.options.context = 'buildd'
        self.options.builds = True
        build.jobStarted()
        # Commit so date_started is recorded and doesn't cause constraint
        # violations later.
        Store.of(build).flush()
        build.status = BuildStatus.UPLOADING
        build.date_finished = UTC_NOW
        BuildUploadHandler(self.uploadprocessor, self.incoming_folder,
            leaf_name).process()
        self.layer.txn.commit()
        return build

    def testSourcePackageRecipeBuild_fail(self):
        build = self.doFailureRecipeBuild()
        self.assertEquals(BuildStatus.FAILEDTOUPLOAD, build.status)
        self.assertEquals(None, build.builder)
        self.assertIsNot(None, build.duration)
        self.assertIsNot(None, build.upload_log)

    def testSourcePackageRecipeBuild_fail_mail(self):
        # Failures should generate a message that includes the upload log URL.
        self.doFailureRecipeBuild()
        (mail,) = pop_notifications()
        subject = mail['Subject'].replace('\n\t', ' ')
        self.assertIn('Failed to upload', subject)
        body = mail.get_payload(decode=True)
        self.assertIn('Upload Log: http', body)

<<<<<<< HEAD
=======
    def doDeletedRecipeBuild(self):
        # A source package recipe build will fail if the recipe is deleted.

        # Upload a source package
        archive = self.factory.makeArchive()
        archive.require_virtualized = False
        build = self.factory.makeSourcePackageRecipeBuild(sourcename=u"bar",
            distroseries=self.breezy, archive=archive)
        bq = self.factory.makeSourcePackageRecipeBuildJob(recipe_build=build)
        # Commit so the build cookie has the right ids.
        Store.of(build).flush()
        leaf_name = build.getUploadDirLeaf(build.getBuildCookie())
        os.mkdir(os.path.join(self.incoming_folder, leaf_name))
        self.options.context = 'buildd'
        self.options.builds = True
        build.jobStarted()
        build.recipe.destroySelf()
        # Commit so date_started is recorded and doesn't cause constraint
        # violations later.
        Store.of(build).flush()
        build.status = BuildStatus.UPLOADING
        build.date_finished = UTC_NOW
        BuildUploadHandler(self.uploadprocessor, self.incoming_folder,
            leaf_name).process()
        self.layer.txn.commit()
        return build

    def testSourcePackageRecipeBuild_deleted_recipe(self):
        build = self.doDeletedRecipeBuild()
        self.assertEquals(BuildStatus.FAILEDTOUPLOAD, build.status)
        self.assertEquals(None, build.builder)
        self.assertIsNot(None, build.duration)
        self.assertIs(None, build.upload_log)

>>>>>>> eea2a587
    def testBuildWithInvalidStatus(self):
        # Builds with an invalid (non-UPLOADING) status should trigger
        # a warning but be left alone.
        upload_dir = self.queueUpload("bar_1.0-1")
        self.processUpload(self.uploadprocessor, upload_dir)
        source_pub = self.publishPackage('bar', '1.0-1')
        [build] = source_pub.createMissingBuilds()

        # Move the source from the accepted queue.
        [queue_item] = self.breezy.getQueueItems(
            status=PackageUploadStatus.ACCEPTED,
            version="1.0-1", name="bar")
        queue_item.setDone()

        build.buildqueue_record.markAsBuilding(self.factory.makeBuilder())
        build.status = BuildStatus.BUILDING

        shutil.rmtree(upload_dir)

        # Commit so the build cookie has the right ids.
        self.layer.txn.commit()
        leaf_name = build.getUploadDirLeaf(build.getBuildCookie())
        upload_dir = self.queueUpload(
            "bar_1.0-1_binary", queue_entry=leaf_name)
        self.options.context = 'buildd'
        self.options.builds = True
        last_stub_mail_count = len(stub.test_emails)
        BuildUploadHandler(self.uploadprocessor, self.incoming_folder,
            leaf_name).process()
        self.layer.txn.commit()
        # The build status is not changed
        self.assertTrue(
            os.path.exists(os.path.join(self.incoming_folder, leaf_name)))
        self.assertEquals(BuildStatus.BUILDING, build.status)
        self.assertLogContains(
            "Expected build status to be 'UPLOADING', was BUILDING. "
            "Ignoring.")

    def testOrderFilenames(self):
        """orderFilenames sorts _source.changes ahead of other files."""
        self.assertEqual(["d_source.changes", "a", "b", "c"],
            UploadHandler.orderFilenames(["b", "a", "d_source.changes", "c"]))

    def testLocateChangesFiles(self):
        """locateChangesFiles should return the .changes files in a folder.

        'source' changesfiles come first. Files that are not named as
        changesfiles are ignored.
        """
        testdir = tempfile.mkdtemp()
        try:
            open("%s/1.changes" % testdir, "w").close()
            open("%s/2_source.changes" % testdir, "w").close()
            open("%s/3.not_changes" % testdir, "w").close()

            up = self.getUploadProcessor(None)
            handler = UploadHandler(up, '.', testdir)
            located_files = handler.locateChangesFiles()
            self.assertEqual(
                located_files, ["2_source.changes", "1.changes"])
        finally:
            shutil.rmtree(testdir)


class ParseBuildUploadLeafNameTests(TestCase):
    """Tests for parse_build_upload_leaf_name."""

    def test_valid(self):
        self.assertEquals(
            60, parse_build_upload_leaf_name("20100812-42-PACKAGEBUILD-60"))

    def test_invalid_jobid(self):
        self.assertRaises(
            ValueError, parse_build_upload_leaf_name,
            "aaba-a42-PACKAGEBUILD-abc")<|MERGE_RESOLUTION|>--- conflicted
+++ resolved
@@ -2040,8 +2040,6 @@
         body = mail.get_payload(decode=True)
         self.assertIn('Upload Log: http', body)
 
-<<<<<<< HEAD
-=======
     def doDeletedRecipeBuild(self):
         # A source package recipe build will fail if the recipe is deleted.
 
@@ -2076,7 +2074,6 @@
         self.assertIsNot(None, build.duration)
         self.assertIs(None, build.upload_log)
 
->>>>>>> eea2a587
     def testBuildWithInvalidStatus(self):
         # Builds with an invalid (non-UPLOADING) status should trigger
         # a warning but be left alone.
