--- conflicted
+++ resolved
@@ -10,13 +10,6 @@
 from debian.deb822 import Changes
 from zope.component import getUtility
 
-<<<<<<< HEAD
-from canonical.testing.layers import (
-    LaunchpadZopelessLayer,
-    ZopelessDatabaseLayer,
-    )
-=======
->>>>>>> e2c170e4
 from lp.archiveuploader.changesfile import (
     CannotDetermineFileTypeError,
     ChangesFile,
