--- conflicted
+++ resolved
@@ -48,11 +48,8 @@
 
     layer = DatabaseFunctionalLayer
 
-<<<<<<< HEAD
-=======
     control_text = 'mark-spam-0'
 
->>>>>>> cba19f1d
     def getContext(self):
         """Required by the mixin."""
         administrator = getUtility(ILaunchpadCelebrities).admin.teamowner
