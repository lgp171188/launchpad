# Copyright 2019-2021 Canonical Ltd.  This software is licensed under the
# GNU Affero General Public License version 3 (see the file LICENSE).

"""Interfaces related to recipes for OCI Images."""

from __future__ import absolute_import, print_function, unicode_literals

__metaclass__ = type
__all__ = [
    'CannotModifyOCIRecipeProcessor',
    'DuplicateOCIRecipeName',
    'IOCIRecipe',
    'IOCIRecipeBuildRequest',
    'IOCIRecipeEdit',
    'IOCIRecipeEditableAttributes',
    'IOCIRecipeSet',
    'IOCIRecipeView',
    'NoSourceForOCIRecipe',
    'NoSuchOCIRecipe',
    'OCIRecipeBuildAlreadyPending',
    'OCIRecipeFeatureDisabled',
    'OCIRecipeNotOwner',
    'OCIRecipePrivacyMismatch',
    'OCI_RECIPE_ALLOW_CREATE',
    'OCI_RECIPE_BUILD_DISTRIBUTION',
    'OCI_RECIPE_WEBHOOKS_FEATURE_FLAG',
    ]

from lazr.lifecycle.snapshot import doNotSnapshot
from lazr.restful.declarations import (
    call_with,
    error_status,
    export_factory_operation,
    export_write_operation,
    exported,
    exported_as_webservice_entry,
    operation_for_version,
    operation_parameters,
    REQUEST_USER,
    )
from lazr.restful.fields import (
    CollectionField,
    Reference,
    ReferenceChoice,
    )
from six.moves import http_client
from zope.interface import (
    Attribute,
    Interface,
    )
from zope.schema import (
    Bool,
    Choice,
    Datetime,
    Dict,
    Int,
    List,
    Set,
    Text,
    TextLine,
    )
from zope.security.interfaces import Unauthorized

from lp import _
from lp.app.enums import InformationType
from lp.app.errors import NameLookupFailed
from lp.app.validators.name import name_validator
from lp.app.validators.path import path_does_not_escape
from lp.buildmaster.interfaces.processor import IProcessor
from lp.code.interfaces.gitref import IGitRef
from lp.code.interfaces.gitrepository import IGitRepository
from lp.oci.enums import OCIRecipeBuildRequestStatus
from lp.registry.interfaces.distribution import IDistribution
from lp.registry.interfaces.distroseries import IDistroSeries
from lp.registry.interfaces.ociproject import IOCIProject
from lp.registry.interfaces.person import IPerson
from lp.registry.interfaces.role import IHasOwner
from lp.services.database.constants import DEFAULT
from lp.services.fields import (
    PersonChoice,
    PublicPersonChoice,
    )
from lp.services.webhooks.interfaces import IWebhookTarget


OCI_RECIPE_WEBHOOKS_FEATURE_FLAG = "oci.recipe.webhooks.enabled"
OCI_RECIPE_ALLOW_CREATE = 'oci.recipe.create.enabled'
OCI_RECIPE_BUILD_DISTRIBUTION = 'oci.default_build_distribution'
OCI_RECIPE_PRIVATE_FEATURE_FLAG = "oci.recipe.allow_private"


@error_status(http_client.UNAUTHORIZED)
class OCIRecipeFeatureDisabled(Unauthorized):
    """Only certain users can create new OCI recipes."""

    def __init__(self):
        super(OCIRecipeFeatureDisabled, self).__init__(
            "You do not have permission to create new OCI recipes.")


@error_status(http_client.UNAUTHORIZED)
class OCIRecipeNotOwner(Unauthorized):
    """The registrant/requester is not the owner or a member of its team."""


@error_status(http_client.BAD_REQUEST)
class OCIRecipeBuildAlreadyPending(Exception):
    """A build was requested when an identical build was already pending."""

    def __init__(self):
        super(OCIRecipeBuildAlreadyPending, self).__init__(
            "An identical build of this OCI recipe is already pending.")


@error_status(http_client.BAD_REQUEST)
class DuplicateOCIRecipeName(Exception):
    """An OCI Recipe already exists with the same name."""


class NoSuchOCIRecipe(NameLookupFailed):
    """The requested OCI Recipe does not exist."""
    _message_prefix = "No such OCI recipe exists for this OCI project"


@error_status(http_client.BAD_REQUEST)
class NoSourceForOCIRecipe(Exception):
    """OCI Recipes must have a source and build file."""

    def __init__(self):
        super(NoSourceForOCIRecipe, self).__init__(
            "New OCI recipes must have a git branch and build file.")


@error_status(http_client.FORBIDDEN)
class CannotModifyOCIRecipeProcessor(Exception):
    """Tried to enable or disable a restricted processor on an OCI recipe."""

    _fmt = (
        '%(processor)s is restricted, and may only be enabled or disabled '
        'by administrators.')

    def __init__(self, processor):
        super(CannotModifyOCIRecipeProcessor, self).__init__(
            self._fmt % {'processor': processor.name})


@error_status(http_client.BAD_REQUEST)
class OCIRecipePrivacyMismatch(Exception):
    """OCI recipe privacy does not match its content."""

    def __init__(self, message=None):
        super(OCIRecipePrivacyMismatch, self).__init__(
            message or
            "OCI recipe contains private information and cannot be public.")


@exported_as_webservice_entry(
    publish_web_link=True, as_of="devel",
    singular_name="oci_recipe_build_request")
class IOCIRecipeBuildRequest(Interface):
    """A request to build an OCI Recipe."""

    id = Int(title=_("ID"), required=True, readonly=True)

    date_requested = exported(Datetime(
        title=_("The time when this request was made"),
        required=True, readonly=True))

    date_finished = exported(Datetime(
        title=_("The time when this request finished"),
        required=False, readonly=True))

    recipe = exported(Reference(
        # Really IOCIRecipe, patched in lp.oci.interfaces.webservice.
        Interface,
        title=_("OCI Recipe"), required=True, readonly=True))

    status = exported(Choice(
        title=_("Status"), vocabulary=OCIRecipeBuildRequestStatus,
        required=True, readonly=True))

    error_message = exported(TextLine(
        title=_("Error message"), required=False, readonly=True))

    builds = exported(doNotSnapshot(CollectionField(
        title=_("Builds produced by this request"),
        # Really IOCIRecipeBuild, patched in lp.oci.interfaces.webservice.
        value_type=Reference(schema=Interface),
        required=True, readonly=True)))

    architectures = Set(
        title=_("If set, limit builds to these architecture tags."),
        value_type=TextLine(), required=False, readonly=True)

    uploaded_manifests = Dict(
        title=_("A dict of manifest information per build."),
        key_type=Int(), value_type=Dict(),
        required=False, readonly=True)

    def addUploadedManifest(build_id, manifest_info):
        """Add the manifest information for one of the builds in this
        BuildRequest.
        """


class IOCIRecipeView(Interface):
    """`IOCIRecipe` attributes that require launchpad.View permission."""

    id = Int(title=_("ID"), required=True, readonly=True)
    date_created = exported(Datetime(
        title=_("Date created"), required=True, readonly=True))
    date_last_modified = exported(Datetime(
        title=_("Date last modified"), required=True, readonly=True))

    registrant = exported(PublicPersonChoice(
        title=_("Registrant"),
        description=_("The user who registered this recipe."),
        vocabulary='ValidPersonOrTeam', required=True, readonly=True))

    distribution = Reference(
        IDistribution, title=_("Distribution"),
        required=True, readonly=True,
        description=_("The distribution that this recipe is associated with."))

    distro_series = Reference(
        IDistroSeries, title=_("Distro series"),
        required=True, readonly=True,
        description=_("The series for which the recipe should be built."))

    available_processors = Attribute(
        "The architectures that are available to be enabled or disabled for "
        "this OCI recipe.")

    pending_build_requests = Attribute(
        "The list of build requests that didn't trigger builds yet.")

    # This should only be set by using IOCIProject.setOfficialRecipe
    official = Bool(
        title=_("OCI project official"),
        required=False,
        description=_("True if this recipe is official for its OCI project."),
        readonly=True)

<<<<<<< HEAD
    private = Bool(
        title=_("Is this OCI recipe private?"),
        required=False, readonly=True,
        description=_("True if this recipe is private. False otherwise."))
=======
    pillar = Attribute('The pillar of this OCI recipe.')
>>>>>>> c2e846de

    @call_with(check_permissions=True, user=REQUEST_USER)
    @operation_parameters(
        processors=List(
            value_type=Reference(schema=IProcessor), required=True))
    @export_write_operation()
    @operation_for_version("devel")
    def setProcessors(processors, check_permissions=False, user=None):
        """Set the architectures for which the recipe should be built."""

    def getAllowedArchitectures():
        """Return all distroarchseries that this recipe can build for.

        :return: Sequence of `IDistroArchSeries` instances.
        """

    builds = CollectionField(
        title=_("Completed builds of this OCI recipe."),
        description=_(
            "Completed builds of this OCI recipe, sorted in descending "
            "order of finishing."),
        # Really IOCIRecipeBuild, patched in _schema_circular_imports.
        value_type=Reference(schema=Interface),
        required=True, readonly=True)

    completed_builds = CollectionField(
        title=_("Completed builds of this OCI recipe."),
        description=_(
            "Completed builds of this OCI recipe, sorted in descending "
            "order of finishing."),
        # Really IOCIRecipeBuild, patched in _schema_circular_imports.
        value_type=Reference(schema=Interface), readonly=True)

    pending_builds = CollectionField(
        title=_("Pending builds of this OCI recipe."),
        description=_(
            "Pending builds of this OCI recipe, sorted in descending "
            "order of creation."),
        # Really IOCIRecipeBuild, patched in _schema_circular_imports.
        value_type=Reference(schema=Interface), readonly=True)

    push_rules = exported(CollectionField(
        title=_("Push rules for this OCI recipe."),
        description=_("All of the push rules for registry upload "
                      "that apply to this recipe."),
        # Really IOCIPushRule, patched in _schema_cirular_imports.
        value_type=Reference(schema=Interface), readonly=True))

    can_upload_to_registry = Bool(
        title=_("Can upload to registry"), required=True, readonly=True,
        description=_(
            "Whether everything is set up to allow uploading builds of "
            "this OCI recipe to a registry."))

    is_valid_branch_format = Bool(
        title=_("Is valid branch format"), required=True, readonly=True,
        description=_("Whether the git branch name is the correct "
                      "format for using as a tag name."))

    use_distribution_credentials = Bool(
        title=_("Use Distribution credentials"), required=True, readonly=True,
        description=_("Use the credentials on a Distribution for "
                      "registry upload"))

    subscriptions = CollectionField(
        title=_("OCIRecipeSubscriptions associated with this snap recipe."),
        readonly=True, value_type=Reference(Interface))

    subscribers = CollectionField(
        title=_("Persons subscribed to this snap recipe."),
        readonly=True, value_type=Reference(IPerson))

    def requestBuild(requester, architecture):
        """Request that the OCI recipe is built.

        Please, note that this method does not associate the created build
        with an OCIRecipeBuildRequest. So, prefer using the
        OCIRecipe.requestBuilds (plural).

        :param requester: The person requesting the build.
        :param architecture: The architecture to build for.
        :return: `IOCIRecipeBuild`.
        """

    @call_with(requester=REQUEST_USER)
    @export_factory_operation(IOCIRecipeBuildRequest, [])
    @operation_for_version("devel")
    def requestBuilds(requester, architectures=None):
        """Request that the OCI recipe is built for all available
        architectures.

        :param requester: The person requesting the build.
        :return: A `IOCIRecipeBuildRequest` instance.
        """

    def requestBuildsFromJob(requester, architectures=None):
        """Synchronous part of requesting builds, that should be called as a
        Celery task.

        :param requester: The person requesting the build.
        :return: A list of created IOCIRecipeBuild objects.
        """

    def getBuildRequest(job_id):
        """Get an OCIRecipeBuildRequest object for the given job_id.
        """

    def userCanBeSubscribed(user):
        """Checks if a user can be subscribed to the current OCI recipe."""

    def visibleByUser(user):
        """Can the specified user see this snap recipe?"""

    def getSubscription(person):
        """Returns the OCIRecipeSubscription for the given user."""

    def subscribe(person, subscribed_by):
        """Subscribe a person to this snap recipe."""

    def unsubscribe(person, unsubscribed_by):
        """Unsubscribe a person to this snap recipe."""


class IOCIRecipeEdit(IWebhookTarget):
    """`IOCIRecipe` methods that require launchpad.Edit permission."""

    def destroySelf():
        """Delete this OCI recipe, provided that it has no builds."""

    @call_with(registrant=REQUEST_USER)
    @operation_parameters(
        registry_url=TextLine(
            title=_("Registry URL"),
            description=_("URL for the target registry"),
            required=True),
        image_name=TextLine(
            title=_("Image name"),
            description=_("Name of the image to push to on the registry"),
            required=True),
        credentials=Dict(
            title=_("Registry credentials"),
            description=_(
                "The credentials to use in pushing the image to the registry"),
            required=True),
        credentials_owner=PersonChoice(
            title=_("Registry credentials owner"),
            required=False,
            vocabulary="AllUserTeamsParticipationPlusSelf"))
    # Really IOCIPushRule, patched in lp.oci.interfaces.webservice.
    @export_factory_operation(Interface, [])
    @operation_for_version("devel")
    def newPushRule(registrant, registry_url, image_name, credentials,
                    credentials_owner=None):
        """Add a new rule for pushing builds of this recipe to a registry."""


class IOCIRecipeEditableAttributes(IHasOwner):
    """`IOCIRecipe` attributes that can be edited.

    These attributes need launchpad.View to see, and launchpad.Edit to change.
    """

    name = exported(TextLine(
        title=_("Name"),
        description=_("The name of this recipe."),
        constraint=name_validator,
        required=True,
        readonly=False))

    owner = exported(PersonChoice(
        title=_("Owner"),
        required=True,
        vocabulary="AllUserTeamsParticipationPlusSelf",
        description=_("The owner of this OCI recipe."),
        readonly=False))

    information_type = exported(Choice(
        title=_("Information type"), vocabulary=InformationType,
        required=True, readonly=False, default=InformationType.PUBLIC,
        description=_(
            "The type of information contained in this OCI recipe.")))

    oci_project = exported(Reference(
        IOCIProject,
        title=_("OCI project"),
        description=_("The OCI project that this recipe is for."),
        required=True,
        readonly=True))

    git_ref = exported(Reference(
        IGitRef, title=_("Git branch"), required=True, readonly=False,
        description=_(
            "The Git branch containing a Dockerfile at the location "
            "defined by the build_file attribute.")))

    git_repository = ReferenceChoice(
        title=_("Git repository"),
        schema=IGitRepository, vocabulary="GitRepository",
        required=False, readonly=False,
        description=_(
            "A Git repository with a branch containing a Dockerfile "
            "at the location defined by the build_file attribute."))

    git_path = TextLine(
        title=_("Git branch path"), required=True, readonly=False,
        description=_(
            "The path of the Git branch containing a Dockerfile "
            "at the location defined by the build_file attribute."))

    description = exported(Text(
        title=_("Description"),
        description=_("A short description of this recipe."),
        required=False,
        readonly=False))

    build_file = exported(TextLine(
        title=_("Build file path"),
        description=_("The relative path to the file within this recipe's "
                      "branch that defines how to build the recipe."),
        constraint=path_does_not_escape,
        required=True,
        readonly=False))

    build_args = exported(Dict(
        title=_("Build ARG variables"),
        description=_("The dictionary of ARG variables to be used when "
                      "building this recipe."),
        key_type=TextLine(title=_("ARG name")),
        value_type=TextLine(title=_("ARG value")),
        required=False,
        readonly=False))

    build_path = exported(TextLine(
        title=_("Build directory context"),
        description=_("Directory to use for build context "
                      "and OCIRecipe.build_file location."),
        constraint=path_does_not_escape,
        required=True,
        readonly=False))

    build_daily = exported(Bool(
        title=_("Build daily"),
        required=True,
        default=False,
        description=_("If True, this recipe should be built daily."),
        readonly=False))

    image_name = exported(TextLine(
        title=_("Image name"),
        description=_("Image name to use on upload to registry. "
                      "Defaults to recipe name if not set. "
                      "Only used when Distribution credentials are set."),
        required=False,
        readonly=False))


class IOCIRecipeAdminAttributes(Interface):
    """`IOCIRecipe` attributes that can be edited by admins.

    These attributes need launchpad.View to see, and launchpad.Admin to change.
    """

    require_virtualized = Bool(
        title=_("Require virtualized builders"), required=True, readonly=False,
        description=_("Only build this OCI recipe on virtual builders."))

    processors = exported(CollectionField(
        title=_("Processors"),
        description=_(
            "The architectures for which the OCI recipe should be built."),
        value_type=Reference(schema=IProcessor),
        readonly=False))

    allow_internet = exported(Bool(
        title=_("Allow external network access"),
        required=True, readonly=False,
        description=_(
            "Allow access to external network resources via a proxy.  "
            "Resources hosted on Launchpad itself are always allowed.")))


@exported_as_webservice_entry(
    publish_web_link=True, as_of="devel", singular_name="oci_recipe")
class IOCIRecipe(IOCIRecipeView, IOCIRecipeEdit, IOCIRecipeEditableAttributes,
                 IOCIRecipeAdminAttributes):
    """A recipe for building Open Container Initiative images."""


class IOCIRecipeSet(Interface):
    """A utility to create and access OCI Recipes."""

    def new(name, registrant, owner, oci_project, git_ref, build_file,
            description=None, official=False, require_virtualized=True,
            build_daily=False, processors=None, date_created=DEFAULT,
            allow_internet=True, build_args=None,
            information_type=InformationType.PUBLIC):
        """Create an IOCIRecipe."""

    def exists(owner, oci_project, name):
        """Check to see if an existing OCI Recipe exists."""

    def findByIds(ocirecipe_ids, visible_by_user=None):
        """Returns the OCI recipes with the given IDs."""

    def getByName(owner, oci_project, name):
        """Return the appropriate `OCIRecipe` for the given objects."""

    def findByOwner(owner):
        """Return all OCI Recipes with the given `owner`."""

    def findByOCIProject(oci_project, visible_by_user=None):
        """Return all OCI recipes with the given `oci_project`."""

    def preloadDataForOCIRecipes(recipes, user):
        """Load the data related to a list of OCI Recipes."""

    def findByGitRepository(repository, paths=None):
        """Return all OCI recipes for the given Git repository.

        :param repository: An `IGitRepository`.
        :param paths: If not None, only return OCI recipes for one of
            these Git reference paths.
        """

    def detachFromGitRepository(repository):
        """Detach all OCI recipes from the given Git repository.

        After this, any OCI recipes that previously used this repository
        will have no source and so cannot dispatch new builds.
        """<|MERGE_RESOLUTION|>--- conflicted
+++ resolved
@@ -241,14 +241,12 @@
         description=_("True if this recipe is official for its OCI project."),
         readonly=True)
 
-<<<<<<< HEAD
     private = Bool(
         title=_("Is this OCI recipe private?"),
         required=False, readonly=True,
         description=_("True if this recipe is private. False otherwise."))
-=======
+
     pillar = Attribute('The pillar of this OCI recipe.')
->>>>>>> c2e846de
 
     @call_with(check_permissions=True, user=REQUEST_USER)
     @operation_parameters(
