--- conflicted
+++ resolved
@@ -422,16 +422,12 @@
 
         ws_recipe = self.load_from_api(url)
 
-<<<<<<< HEAD
         with person_logged_in(self.person):
             recipe_abs_url = self.getAbsoluteURL(recipe)
             self.assertThat(ws_recipe, ContainsDict(dict(
                 date_created=Equals(recipe.date_created.isoformat()),
-                date_last_modified=Equals(
-                    recipe.date_last_modified.isoformat()),
+                date_last_modified=Equals(recipe.date_last_modified.isoformat()),
                 registrant_link=Equals(self.getAbsoluteURL(recipe.registrant)),
-                pending_builds_collection_link=Equals(
-                    recipe_abs_url + "/pending_builds"),
                 webhooks_collection_link=Equals(recipe_abs_url + "/webhooks"),
                 name=Equals(recipe.name),
                 owner_link=Equals(self.getAbsoluteURL(recipe.owner)),
@@ -441,22 +437,6 @@
                 build_file=Equals(recipe.build_file),
                 build_daily=Equals(recipe.build_daily)
                 )))
-=======
-        recipe_abs_url = self.getAbsoluteURL(recipe)
-        self.assertThat(ws_recipe, ContainsDict(dict(
-            date_created=Equals(recipe.date_created.isoformat()),
-            date_last_modified=Equals(recipe.date_last_modified.isoformat()),
-            registrant_link=Equals(self.getAbsoluteURL(recipe.registrant)),
-            webhooks_collection_link=Equals(recipe_abs_url + "/webhooks"),
-            name=Equals(recipe.name),
-            owner_link=Equals(self.getAbsoluteURL(recipe.owner)),
-            oci_project_link=Equals(self.getAbsoluteURL(project)),
-            git_ref_link=Equals(self.getAbsoluteURL(recipe.git_ref)),
-            description=Equals(recipe.description),
-            build_file=Equals(recipe.build_file),
-            build_daily=Equals(recipe.build_daily)
-            )))
->>>>>>> 1e99bdc2
 
     def test_api_patch_oci_recipe(self):
         with person_logged_in(self.person):
