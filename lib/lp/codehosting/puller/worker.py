--- conflicted
+++ resolved
@@ -8,25 +8,16 @@
 import sys
 import urllib2
 
-<<<<<<< HEAD
 import lp.codehosting # to load bzr plugins
 
-from bzrlib import errors
+from bzrlib import (
+    errors,
+    urlutils,
+    )
 from bzrlib.branch import Branch
 from bzrlib.bzrdir import BzrDir
 from bzrlib.plugins.weave_fmt.branch import BzrBranchFormat4
 from bzrlib.plugins.weave_fmt.repository import (
-=======
-from bzrlib import (
-    errors,
-    urlutils,
-    )
-from bzrlib.branch import (
-    Branch,
-    BzrBranchFormat4,
-    )
-from bzrlib.repofmt.weaverepo import (
->>>>>>> 6c579848
     RepositoryFormat4,
     RepositoryFormat5,
     RepositoryFormat6,
@@ -211,78 +202,6 @@
         else:
             self.log = lambda *args: None
 
-<<<<<<< HEAD
-    def _runWithTransformFallbackLocationHookInstalled(
-            self, callable, *args, **kw):
-        Branch.hooks.install_named_hook(
-            'transform_fallback_location', self.transformFallbackLocationHook,
-            'BranchMirrorer.transformFallbackLocationHook')
-        try:
-            return callable(*args, **kw)
-        finally:
-            Branch.hooks.uninstall_named_hook('transform_fallback_location',
-                'BranchMirrorer.transformFallbackLocationHook')
-            # We reset _seen_urls here to avoid multiple calls to open giving
-            # spurious loop exceptions.
-            self._seen_urls = set()
-
-    def open(self, url):
-        """Open the Bazaar branch at url, first checking for safety.
-
-        What safety means is defined by a subclasses `followReference` and
-        `checkOneURL` methods.
-        """
-        url = self.checkAndFollowBranchReference(url)
-        return self._runWithTransformFallbackLocationHookInstalled(
-            Branch.open, url)
-
-    def transformFallbackLocationHook(self, branch, url):
-        """Installed as the 'transform_fallback_location' Branch hook.
-
-        This method calls `transformFallbackLocation` on the policy object and
-        either returns the url it provides or passes it back to
-        checkAndFollowBranchReference.
-        """
-        new_url, check = self.policy.transformFallbackLocation(branch, url)
-        if check:
-            return self.checkAndFollowBranchReference(new_url)
-        else:
-            return new_url
-
-    def followReference(self, url):
-        """Get the branch-reference value at the specified url.
-
-        This exists as a separate method only to be overriden in unit tests.
-        """
-        bzrdir = BzrDir.open(url)
-        return bzrdir.get_branch_reference()
-
-    def checkAndFollowBranchReference(self, url):
-        """Check URL (and possibly the referenced URL) for safety.
-
-        This method checks that `url` passes the policy's `checkOneURL`
-        method, and if `url` refers to a branch reference, it checks whether
-        references are allowed and whether the reference's URL passes muster
-        also -- recursively, until a real branch is found.
-
-        :raise BranchLoopError: If the branch references form a loop.
-        :raise BranchReferenceForbidden: If this opener forbids branch
-            references.
-        """
-        while True:
-            if url in self._seen_urls:
-                raise BranchLoopError()
-            self._seen_urls.add(url)
-            self.policy.checkOneURL(url)
-            next_url = self.followReference(url)
-            if next_url is None:
-                return url
-            url = next_url
-            if not self.policy.shouldFollowReferences():
-                raise BranchReferenceForbidden(url)
-
-=======
->>>>>>> 6c579848
     def createDestinationBranch(self, source_branch, destination_url):
         """Create a destination branch for 'source_branch'.
 
