--- conflicted
+++ resolved
@@ -46,10 +46,6 @@
     unregister_transport,
     )
 from bzrlib.transport.local import LocalTransport
-<<<<<<< HEAD
-from lp.codehosting import safe_open
-=======
->>>>>>> dd57c170
 from lazr.uri import URI
 
 from lp.services.webapp.errorlog import (
