--- conflicted
+++ resolved
@@ -13,7 +13,6 @@
 import socket
 import urlparse
 
-<<<<<<< HEAD
 from zope.event import notify
 from zope.interface import implements
 
@@ -24,9 +23,6 @@
     main,
     process,
     )
-=======
-from twisted.internet.process import ProcessExitedAlready
->>>>>>> 20c4d655
 from twisted.python import log
 from zope.event import notify
 
