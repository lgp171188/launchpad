#!/usr/bin/python2.5
#
# Copyright 2009 Canonical Ltd.  This software is licensed under the
# GNU Affero General Public License version 3 (see the file LICENSE).

# pylint: disable-msg=W0141

import datetime
import os
import random
import time
import transaction
import unittest

from bzrlib.revision import NULL_REVISION, Revision as BzrRevision
from bzrlib.uncommit import uncommit
from bzrlib.tests import TestCaseWithTransport
import pytz
from twisted.python.util import mergeFunctionMetadata
from zope.component import getUtility
from zope.security.proxy import removeSecurityProxy

from canonical.config import config
from lp.translations.interfaces.translations import (
    TranslationsBranchImportMode)
from lp.code.interfaces.branchjob import IRosettaUploadJobSource
from lp.code.interfaces.branchlookup import IBranchLookup
from lp.code.interfaces.revision import IRevisionSet
from lp.code.model.branchrevision import BranchRevision
from lp.code.model.branchmergeproposaljob import IUpdatePreviewDiffJobSource
from lp.code.model.revision import Revision, RevisionAuthor, RevisionParent
from lp.codehosting.scanner.bzrsync import BzrSync
from lp.testing import TestCaseWithFactory
from canonical.testing import LaunchpadZopelessLayer


def run_as_db_user(username):
    """Create a decorator that will run a function as the given database user.
    """
    def _run_with_different_user(f):
        def decorated(*args, **kwargs):
            current_user = LaunchpadZopelessLayer.txn._dbuser
            if current_user == username:
                return f(*args, **kwargs)
            LaunchpadZopelessLayer.switchDbUser(username)
            try:
                return f(*args, **kwargs)
            finally:
                LaunchpadZopelessLayer.switchDbUser(current_user)
        return mergeFunctionMetadata(f, decorated)
    return _run_with_different_user


class BzrSyncTestCase(TestCaseWithTransport, TestCaseWithFactory):
    """Common base for BzrSync test cases."""

    layer = LaunchpadZopelessLayer

    LOG = "Log message"

    def setUp(self):
        TestCaseWithTransport.setUp(self)
        TestCaseWithFactory.setUp(self)
        self.disable_directory_isolation()
        self.useBzrBranches(direct_database=True)
        self.lp_db_user = config.launchpad.dbuser
        self.makeFixtures()
        LaunchpadZopelessLayer.switchDbUser(config.branchscanner.dbuser)

    def makeFixtures(self):
        """Makes test fixtures before we switch to the scanner db user."""
        self.db_branch = self.makeDatabaseBranch()
        self.db_branch, self.bzr_tree = self.create_branch_and_tree(
            db_branch=self.makeDatabaseBranch())
        self.bzr_branch = self.bzr_tree.branch

    def syncBazaarBranchToDatabase(self, bzr_branch, db_branch):
        """Sync `bzr_branch` into the database as `db_branch`."""
        syncer = self.makeBzrSync(db_branch)
        syncer.syncBranchAndClose(bzr_branch)

    def makeDatabaseBranch(self, *args, **kwargs):
        """Make an arbitrary branch in the database."""
        LaunchpadZopelessLayer.txn.begin()
        new_branch = self.factory.makeAnyBranch(*args, **kwargs)
        # Unsubscribe the implicit owner subscription.
        new_branch.unsubscribe(new_branch.owner)
        LaunchpadZopelessLayer.txn.commit()
        return new_branch

    def getCounts(self):
        """Return the number of rows in core revision-related tables.

        :return: (num_revisions, num_branch_revisions, num_revision_parents,
            num_revision_authors)
        """
        return (Revision.select().count(),
                BranchRevision.select().count(),
                RevisionParent.select().count(),
                RevisionAuthor.select().count())

    def assertCounts(self, counts, new_revisions=0, new_numbers=0,
                     new_parents=0, new_authors=0):
        (old_revision_count,
         old_revisionnumber_count,
         old_revisionparent_count,
         old_revisionauthor_count) = counts
        (new_revision_count,
         new_revisionnumber_count,
         new_revisionparent_count,
         new_revisionauthor_count) = self.getCounts()
        self.assertEqual(
            new_revisions,
            new_revision_count - old_revision_count,
            "Wrong number of new database Revisions.")
        self.assertEqual(
            new_numbers,
            new_revisionnumber_count - old_revisionnumber_count,
            "Wrong number of new BranchRevisions.")
        self.assertEqual(
            new_parents,
            new_revisionparent_count - old_revisionparent_count,
            "Wrong number of new RevisionParents.")
        self.assertEqual(
            new_authors,
            new_revisionauthor_count - old_revisionauthor_count,
            "Wrong number of new RevisionAuthors.")

    def makeBzrSync(self, db_branch):
        """Create a BzrSync instance for the test branch.

        This method allow subclasses to instrument the BzrSync instance used
        in syncBranch.
        """
        return BzrSync(db_branch)

    def syncAndCount(self, db_branch=None, new_revisions=0, new_numbers=0,
                     new_parents=0, new_authors=0):
        """Run BzrSync and assert the number of rows added to each table."""
        if db_branch is None:
            db_branch = self.db_branch
        counts = self.getCounts()
        self.makeBzrSync(db_branch).syncBranchAndClose()
        self.assertCounts(
            counts, new_revisions=new_revisions, new_numbers=new_numbers,
            new_parents=new_parents, new_authors=new_authors)

    def commitRevision(self, message=None, committer=None,
                       extra_parents=None, rev_id=None,
                       timestamp=None, timezone=None, revprops=None):
        if message is None:
            message = self.LOG
        if committer is None:
            committer = self.factory.getUniqueString()
        if extra_parents is not None:
            self.bzr_tree.add_pending_merge(*extra_parents)
        return self.bzr_tree.commit(
            message, committer=committer, rev_id=rev_id,
            timestamp=timestamp, timezone=timezone, allow_pointless=True,
            revprops=revprops)

    def uncommitRevision(self):
        branch = self.bzr_tree.branch
        uncommit(branch, tree=self.bzr_tree)

    def makeBranchWithMerge(self, base_rev_id, trunk_rev_id, branch_rev_id,
                            merge_rev_id):
        """Make a branch that has had another branch merged into it.

        Creates two Bazaar branches and two database branches associated with
        them. The first branch has three commits: the base revision, the
        'trunk' revision and the 'merged' revision.

        The second branch is branched from the base revision, has the 'branch'
        revision committed to it and is then merged into the first branch.

        Or, in other words::

               merge
                 |  \
                 |   \
                 |    \
               trunk   branch
                 |    /
                 |   /
                 |  /
                base

        :param base_rev_id: The revision ID of the initial commit.
        :param trunk_rev_id: The revision ID of the mainline commit.
        :param branch_rev_id: The revision ID of the revision committed to
            the branch that is merged into the mainline.
        :param merge_rev_id: The revision ID of the revision that merges the
            branch into the mainline branch.
        :return: (db_trunk, trunk_tree), (db_branch, branch_tree).
        """

        LaunchpadZopelessLayer.switchDbUser(self.lp_db_user)

        # Make the base revision.
        db_branch = self.makeDatabaseBranch()
        db_branch, trunk_tree = self.create_branch_and_tree(
            db_branch=db_branch)
        trunk_tree.commit(u'base revision', rev_id=base_rev_id)

        # Branch from the base revision.
        new_db_branch = self.makeDatabaseBranch(product=db_branch.product)
        new_db_branch, branch_tree = self.create_branch_and_tree(
            db_branch=new_db_branch)
        branch_tree.pull(trunk_tree.branch)

        # Commit to both branches.
        trunk_tree.commit(u'trunk revision', rev_id=trunk_rev_id)
        branch_tree.commit(u'branch revision', rev_id=branch_rev_id)

        # Merge branch into trunk.
        trunk_tree.merge_from_branch(branch_tree.branch)
        trunk_tree.commit(u'merge revision', rev_id=merge_rev_id)

        LaunchpadZopelessLayer.txn.commit()
        LaunchpadZopelessLayer.switchDbUser(config.branchscanner.dbuser)

        return (db_branch, trunk_tree), (new_db_branch, branch_tree)

    def getBranchRevisions(self, db_branch):
        """Get a set summarizing the BranchRevision rows in the database.

        :return: A set of tuples (sequence, revision-id) for all the
            BranchRevisions rows belonging to self.db_branch.
        """
        return set(
            (branch_revision.sequence, branch_revision.revision.revision_id)
            for branch_revision
            in BranchRevision.selectBy(branch=db_branch))

    def writeToFile(self, filename="file", contents=None):
        """Set the contents of the specified file.

        This also adds the file to the bzr working tree if
        it isn't already there.
        """
        file = open(os.path.join(self.bzr_tree.basedir, filename), "w")
        if contents is None:
            file.write(str(time.time()+random.random()))
        else:
            file.write(contents)
        file.close()
        self.bzr_tree.lock_write()
        try:
            inventory = self.bzr_tree.read_working_inventory()
            if not inventory.has_filename(filename):
                self.bzr_tree.add(filename)
        finally:
            self.bzr_tree.unlock()


class TestBzrSync(BzrSyncTestCase):

    def isMainline(self, db_branch, revision_id):
        """Is `revision_id` in the mainline history of `db_branch`?"""
        for branch_revision in db_branch.revision_history:
            if branch_revision.revision.revision_id == revision_id:
                return True
        return False

    def assertInMainline(self, revision_id, db_branch):
        """Assert that `revision_id` is in the mainline of `db_branch`."""
        self.failUnless(
            self.isMainline(db_branch, revision_id),
            "%r not in mainline of %r" % (revision_id, db_branch))

    def assertNotInMainline(self, revision_id, db_branch):
        """Assert that `revision_id` is not in the mainline of `db_branch`."""
        self.failIf(
            self.isMainline(db_branch, revision_id),
            "%r in mainline of %r" % (revision_id, db_branch))

    def test_empty_branch(self):
        # Importing an empty branch does nothing.
        self.syncAndCount()
        self.assertEqual(self.db_branch.revision_count, 0)

    def test_import_revision(self):
        # Importing a revision in history adds one revision and number.
        self.commitRevision()
        self.syncAndCount(new_revisions=1, new_numbers=1, new_authors=1)
        self.assertEqual(self.db_branch.revision_count, 1)

    def test_import_uncommit(self):
        # Second import honours uncommit.
        self.commitRevision()
        self.syncAndCount(new_revisions=1, new_numbers=1, new_authors=1)
        self.uncommitRevision()
        self.syncAndCount(new_numbers=-1)
        self.assertEqual(self.db_branch.revision_count, 0)

    def test_import_recommit(self):
        # Second import honours uncommit followed by commit.
        # When scanning the uncommit and new commit
        # there should be an email generated saying that
        # 1 (in this case) revision has been removed,
        # and another email with the diff and log message.
        self.commitRevision('first')
        self.syncAndCount(new_revisions=1, new_numbers=1, new_authors=1)
        self.assertEqual(self.db_branch.revision_count, 1)
        self.uncommitRevision()
        self.commitRevision('second')
        self.syncAndCount(new_revisions=1, new_authors=1)
        self.assertEqual(self.db_branch.revision_count, 1)
        [revno] = self.db_branch.revision_history
        self.assertEqual(revno.revision.log_body, 'second')

    def test_import_revision_with_url(self):
        # Importing a revision passing the url parameter works.
        self.commitRevision()
        counts = self.getCounts()
        bzrsync = BzrSync(self.db_branch)
        bzrsync.syncBranchAndClose()
        self.assertCounts(
            counts, new_revisions=1, new_numbers=1, new_authors=1)

    def test_new_author(self):
        # Importing a different committer adds it as an author.
        author = "Another Author <another@example.com>"
        self.commitRevision(committer=author)
        self.syncAndCount(new_revisions=1, new_numbers=1, new_authors=1)
        db_author = RevisionAuthor.selectOneBy(name=author)
        self.assertEquals(db_author.name, author)

    def test_new_parent(self):
        # Importing two revisions should import a new parent.
        self.commitRevision()
        self.commitRevision()
        self.syncAndCount(
            new_revisions=2, new_numbers=2, new_parents=1, new_authors=2)

    def test_sync_updates_branch(self):
        # test that the last scanned revision ID is recorded
        self.syncAndCount()
        self.assertEquals(NULL_REVISION, self.db_branch.last_scanned_id)
        last_modified = self.db_branch.date_last_modified
        last_scanned = self.db_branch.last_scanned
        self.commitRevision()
        self.syncAndCount(new_revisions=1, new_numbers=1, new_authors=1)
        self.assertEquals(self.bzr_branch.last_revision(),
                          self.db_branch.last_scanned_id)
        self.assertTrue(self.db_branch.last_scanned > last_scanned,
                        "last_scanned was not updated")
        self.assertTrue(self.db_branch.date_last_modified > last_modified,
                        "date_last_modifed was not updated")

    def test_timestamp_parsing(self):
        # Test that the timezone selected does not affect the
        # timestamp recorded in the database.
        self.commitRevision(rev_id='rev-1',
                            timestamp=1000000000.0, timezone=0)
        self.commitRevision(rev_id='rev-2',
                            timestamp=1000000000.0, timezone=28800)
        self.syncAndCount(
            new_revisions=2, new_numbers=2, new_parents=1, new_authors=2)
        rev_1 = Revision.selectOneBy(revision_id='rev-1')
        rev_2 = Revision.selectOneBy(revision_id='rev-2')
        UTC = pytz.timezone('UTC')
        dt = datetime.datetime.fromtimestamp(1000000000.0, UTC)
        self.assertEqual(rev_1.revision_date, dt)
        self.assertEqual(rev_2.revision_date, dt)

    def test_get_revisions_empty(self):
        # An empty branch should have no revisions.
        bzrsync = self.makeBzrSync(self.db_branch)
        bzr_ancestry, bzr_history = (
            bzrsync.retrieveBranchDetails(self.bzr_branch))
        self.assertEqual(
            [], list(bzrsync.getRevisions(bzr_history, bzr_ancestry)))

    def test_get_revisions_linear(self):
        # If the branch has a linear ancestry, getRevisions() should yield
        # each revision along with a sequence number, starting at 1.
        self.commitRevision(rev_id='rev-1')
        bzrsync = self.makeBzrSync(self.db_branch)
        bzr_ancestry, bzr_history = (
            bzrsync.retrieveBranchDetails(self.bzr_branch))
        self.assertEqual(
            [('rev-1', 1)],
            list(bzrsync.getRevisions(bzr_history, bzr_ancestry)))

    def test_get_revisions_branched(self):
        # Confirm that these revisions are generated by getRevisions with None
        # as the sequence 'number'.
        (db_branch, bzr_tree), ignored = self.makeBranchWithMerge(
            'base', 'trunk', 'branch', 'merge')
        bzrsync = self.makeBzrSync(db_branch)
        bzr_ancestry, bzr_history = (
            bzrsync.retrieveBranchDetails(bzr_tree.branch))
        expected = set(
            [('base', 1), ('trunk', 2), ('merge', 3), ('branch', None)])
        self.assertEqual(
            expected, set(bzrsync.getRevisions(bzr_history, bzr_ancestry)))

    def test_sync_with_merged_branches(self):
        # Confirm that when we syncHistory, all of the revisions are included
        # correctly in the BranchRevision table.
        (db_branch, branch_tree), ignored = self.makeBranchWithMerge(
            'r1', 'r2', 'r1.1.1', 'r3')
        self.makeBzrSync(db_branch).syncBranchAndClose()
        expected = set(
            [(1, 'r1'), (2, 'r2'), (3, 'r3'), (None, 'r1.1.1')])
        self.assertEqual(self.getBranchRevisions(db_branch), expected)

    def test_sync_merged_to_merging(self):
        # A revision's sequence in the BranchRevision table will change from
        # not NULL to NULL if that revision changes from mainline to not
        # mainline when synced.

        (db_trunk, trunk_tree), (db_branch, branch_tree) = (
            self.makeBranchWithMerge('base', 'trunk', 'branch', 'merge'))

        self.syncBazaarBranchToDatabase(trunk_tree.branch, db_branch)
        self.assertInMainline('trunk', db_branch)

        self.syncBazaarBranchToDatabase(branch_tree.branch, db_branch)
        self.assertNotInMainline('trunk', db_branch)
        self.assertInMainline('branch', db_branch)

    def test_sync_merging_to_merged(self):
        # When replacing a branch by one of the branches it merged, the
        # database must be updated appropriately.
        (db_trunk, trunk_tree), (db_branch, branch_tree) = (
            self.makeBranchWithMerge('base', 'trunk', 'branch', 'merge'))
        # First, sync with the merging branch.
        self.syncBazaarBranchToDatabase(trunk_tree.branch, db_trunk)
        # Then sync with the merged branch.
        self.syncBazaarBranchToDatabase(branch_tree.branch, db_trunk)
        expected = set([(1, 'base'), (2, 'branch')])
        self.assertEqual(self.getBranchRevisions(db_trunk), expected)

    def test_retrieveBranchDetails(self):
        # retrieveBranchDetails should set last_revision, bzr_ancestry and
        # bzr_history on the BzrSync instance to match the information in the
        # Bazaar branch.
        (db_trunk, trunk_tree), ignored = self.makeBranchWithMerge(
            'base', 'trunk', 'branch', 'merge')
        bzrsync = self.makeBzrSync(db_trunk)
        bzr_ancestry, bzr_history = (
            bzrsync.retrieveBranchDetails(trunk_tree.branch))
        expected_ancestry = set(['base', 'trunk', 'branch', 'merge'])
        self.assertEqual(expected_ancestry, bzr_ancestry)
        self.assertEqual(['base', 'trunk', 'merge'], bzr_history)

    def test_retrieveDatabaseAncestry(self):
        # retrieveDatabaseAncestry should set db_ancestry and db_history to
        # Launchpad's current understanding of the branch state.
        # db_branch_revision_map should map Bazaar revision_ids to
        # BranchRevision.ids.

        # Use the sampledata for this test, so we do not have to rely on
        # BzrSync to fill the database. That would cause a circular
        # dependency, as the test setup would depend on
        # retrieveDatabaseAncestry.
        branch = getUtility(IBranchLookup).getByUniqueName(
            '~name12/+junk/junk.contrib')
        sampledata = list(
            BranchRevision.selectBy(branch=branch).orderBy('sequence'))
        expected_ancestry = set(branch_revision.revision.revision_id
            for branch_revision in sampledata)
        expected_history = [branch_revision.revision.revision_id
            for branch_revision in sampledata
            if branch_revision.sequence is not None]
        expected_mapping = dict(
            (branch_revision.revision.revision_id, branch_revision.id)
            for branch_revision in sampledata)

        self.create_branch_and_tree(db_branch=branch)

        bzrsync = self.makeBzrSync(branch)
        db_ancestry, db_history, db_branch_revision_map = (
            bzrsync.retrieveDatabaseAncestry())
        self.assertEqual(expected_ancestry, set(db_ancestry))
        self.assertEqual(expected_history, list(db_history))
        self.assertEqual(expected_mapping, db_branch_revision_map)


class TestBzrSyncOneRevision(BzrSyncTestCase):
    """Tests for `BzrSync.syncOneRevision`."""

    def setUp(self):
        BzrSyncTestCase.setUp(self)
        self.bzrsync = self.makeBzrSync(self.db_branch)

    def test_ancient_revision(self):
        # Test that we can sync revisions with negative, fractional
        # timestamps.

        # Make a negative, fractional timestamp and equivalent datetime
        UTC = pytz.timezone('UTC')
        old_timestamp = -0.5
        old_date = datetime.datetime(1969, 12, 31, 23, 59, 59, 500000, UTC)

        # Fake revision with negative timestamp.
        fake_rev = BzrRevision(
            revision_id='rev42', parent_ids=['rev1', 'rev2'],
            committer=self.factory.getUniqueString(), message=self.LOG,
            timestamp=old_timestamp, timezone=0, properties={})

        # Sync the revision.  The second parameter is a dict of revision ids
        # to revnos, and will error if the revision id is not in the dict.
        self.bzrsync.syncOneRevision(None, fake_rev, {'rev42': None})

        # Find the revision we just synced and check that it has the correct
        # date.
        revision = getUtility(IRevisionSet).getByRevisionId(
            fake_rev.revision_id)
        self.assertEqual(old_date, revision.revision_date)


class TestBzrTranslationsUploadJob(BzrSyncTestCase):
    """Tests BzrSync support for generating TranslationsUploadJobs."""

    def _makeProductSeries(self, mode = None):
        """Switch to the Launchpad db user to create and configure a
        product series that is linked to the the branch.
        """
        try:
            LaunchpadZopelessLayer.switchDbUser(self.lp_db_user)
            self.product_series = self.factory.makeProductSeries()
            self.product_series.branch = self.db_branch
            if mode is not None:
                self.product_series.translations_autoimport_mode = mode
            transaction.commit()
        finally:
            LaunchpadZopelessLayer.switchDbUser(config.branchscanner.dbuser)

    def test_upload_on_new_revision_no_series(self):
        # Syncing a branch with a changed tip does not create a
        # new RosettaUploadJob if no series is linked to this branch.
        self.commitRevision()
        self.makeBzrSync(self.db_branch).syncBranchAndClose()
        ready_jobs = list(getUtility(IRosettaUploadJobSource).iterReady())
        self.assertEqual([], ready_jobs)

    def test_upload_on_new_revision_series_not_configured(self):
        # Syncing a branch with a changed tip does not create a
        # new RosettaUploadJob if the linked product series is not 
        # configured for translation uploads.
        self._makeProductSeries()
        self.commitRevision()
        self.makeBzrSync(self.db_branch).syncBranchAndClose()
        ready_jobs = list(getUtility(IRosettaUploadJobSource).iterReady())
        self.assertEqual([], ready_jobs)

    def test_upload_on_new_revision(self):
        # Syncing a branch with a changed tip creates a new RosettaUploadJob.
        self._makeProductSeries(
            TranslationsBranchImportMode.IMPORT_TEMPLATES)
        revision_id = self.commitRevision()
        self.makeBzrSync(self.db_branch).syncBranchAndClose()
        self.db_branch.last_mirrored_id = revision_id
        self.db_branch.last_scanned_id = revision_id
        ready_jobs = list(getUtility(IRosettaUploadJobSource).iterReady())
        self.assertEqual(1, len(ready_jobs))
        job = ready_jobs[0]
        # The right job will have our branch.
        self.assertEqual(self.db_branch, job.branch)


class TestUpdatePreviewDiffJob(BzrSyncTestCase):
    """Test the scheduling of jobs to update preview diffs."""

    @run_as_db_user(config.launchpad.dbuser)
    def test_create_on_new_revision(self):
        """When branch tip changes, a job is created."""
<<<<<<< HEAD
        self.commitRevision()
=======
>>>>>>> eee53bc1
        bmp = self.factory.makeBranchMergeProposal(
            source_branch=self.db_branch)
        removeSecurityProxy(bmp).target_branch.last_scanned_id = 'rev'
        # The creation of a merge proposal has created an update preview diff
        # job, so we'll mark that one as done.
        bmp.next_preview_diff_job.start()
        bmp.next_preview_diff_job.complete()
        self.assertIs(None, bmp.next_preview_diff_job)
        transaction.commit()
        LaunchpadZopelessLayer.switchDbUser(config.branchscanner.dbuser)
        self.makeBzrSync(self.db_branch).syncBranchAndClose()
        self.assertIsNot(None, bmp.next_preview_diff_job)


class TestRevisionProperty(BzrSyncTestCase):
    """Tests for storting revision properties."""

    def test_revision_properties(self):
        # Revisions with properties should have records stored in the
        # RevisionProperty table, accessible through Revision.getProperties().
        properties = {'name': 'value'}
        self.commitRevision(rev_id='rev1', revprops=properties)
        self.makeBzrSync(self.db_branch).syncBranchAndClose()
        # Check that properties were saved to the revision.
        bzr_revision = self.bzr_branch.repository.get_revision('rev1')
        self.assertEquals(properties, bzr_revision.properties)
        # Check that properties are stored in the database.
        db_revision = getUtility(IRevisionSet).getByRevisionId('rev1')
        self.assertEquals(properties, db_revision.getProperties())


def test_suite():
    return unittest.TestLoader().loadTestsFromName(__name__)<|MERGE_RESOLUTION|>--- conflicted
+++ resolved
@@ -569,10 +569,6 @@
     @run_as_db_user(config.launchpad.dbuser)
     def test_create_on_new_revision(self):
         """When branch tip changes, a job is created."""
-<<<<<<< HEAD
-        self.commitRevision()
-=======
->>>>>>> eee53bc1
         bmp = self.factory.makeBranchMergeProposal(
             source_branch=self.db_branch)
         removeSecurityProxy(bmp).target_branch.last_scanned_id = 'rev'
