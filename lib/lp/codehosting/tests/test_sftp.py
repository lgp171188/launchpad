--- conflicted
+++ resolved
@@ -113,11 +113,7 @@
     def makeCodehostingAvatar(self):
         user = self.factory.makePerson()
         user_dict = dict(id=user.id, name=user.name)
-<<<<<<< HEAD
-        return LaunchpadAvatar(user_dict, self.codehosting_endpoint)
-=======
-        return CodehostingAvatar(user_dict, self.branchfs_endpoint)
->>>>>>> cd7ca18b
+        return CodehostingAvatar(user_dict, self.codehosting_endpoint)
 
     def test_canAdaptToSFTPServer(self):
         avatar = self.makeCodehostingAvatar()
