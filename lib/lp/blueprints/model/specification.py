# Copyright 2009 Canonical Ltd.  This software is licensed under the
# GNU Affero General Public License version 3 (see the file LICENSE).

# pylint: disable-msg=E0611,W0212

__metaclass__ = type
__all__ = [
    'HasSpecificationsMixin',
    'Specification',
    'SpecificationSet',
    ]

from lazr.lifecycle.event import (
    ObjectCreatedEvent,
    ObjectDeletedEvent,
    ObjectModifiedEvent,
    )
from lazr.lifecycle.objectdelta import ObjectDelta
from sqlobject import (
    BoolCol,
    ForeignKey,
    IntCol,
    SQLMultipleJoin,
    SQLRelatedJoin,
    StringCol,
    )
from storm.expr import (
    LeftJoin,
    )
from storm.locals import (
    ClassAlias,
    Desc,
    SQL,
    )
from storm.store import Store
from zope.event import notify
from zope.interface import implements

<<<<<<< HEAD
from sqlobject import (
    ForeignKey, IntCol, StringCol, SQLMultipleJoin, SQLRelatedJoin, BoolCol)

from lazr.lifecycle.event import (
    ObjectCreatedEvent, ObjectDeletedEvent, ObjectModifiedEvent)

from lp.bugs.interfaces.buglink import IBugLinkTarget
from lp.blueprints.errors import TargetAlreadyHasSpecification
from lp.blueprints.interfaces.specification import (
    ISpecification, ISpecificationSet, SpecificationDefinitionStatus,
    SpecificationFilter, SpecificationGoalStatus,
    SpecificationImplementationStatus, SpecificationLifecycleStatus,
    SpecificationPriority, SpecificationSort)
from lp.registry.interfaces.distroseries import IDistroSeries
from lp.registry.interfaces.productseries import IProductSeries
from canonical.database.sqlbase import cursor, quote, SQLBase, sqlvalues
from canonical.database.constants import DEFAULT, UTC_NOW
=======
from canonical.database.constants import (
    DEFAULT,
    UTC_NOW,
    )
>>>>>>> 20ff2613
from canonical.database.datetimecol import UtcDateTimeCol
from canonical.database.enumcol import EnumCol
from canonical.database.sqlbase import (
    cursor,
    quote,
    SQLBase,
    sqlvalues,
    )
from canonical.launchpad.components.decoratedresultset import (
    DecoratedResultSet,
    )
from canonical.launchpad.helpers import (
<<<<<<< HEAD
    get_contact_email_addresses, shortlist)
from canonical.launchpad.webapp.authorization import check_permission


from lp.bugs.model.buglinktarget import BugLinkTargetMixin
from lp.registry.model.mentoringoffer import MentoringOffer
from lp.registry.interfaces.person import validate_public_person
=======
    get_contact_email_addresses,
    shortlist,
    )
from lp.blueprints.adapters import SpecificationDelta
from lp.blueprints.interfaces.specification import (
    ISpecification,
    ISpecificationSet,
    SpecificationDefinitionStatus,
    SpecificationFilter,
    SpecificationGoalStatus,
    SpecificationImplementationStatus,
    SpecificationLifecycleStatus,
    SpecificationPriority,
    SpecificationSort,
    )
from lp.blueprints.model.specificationbranch import SpecificationBranch
from lp.blueprints.model.specificationbug import SpecificationBug
>>>>>>> 20ff2613
from lp.blueprints.model.specificationdependency import (
    SpecificationDependency,
    )
from lp.blueprints.model.specificationfeedback import SpecificationFeedback
from lp.blueprints.model.specificationsubscription import (
    SpecificationSubscription,
    )
from lp.blueprints.model.sprint import Sprint
from lp.blueprints.model.sprintspecification import SprintSpecification
from lp.bugs.interfaces.buglink import IBugLinkTarget
from lp.bugs.model.buglinktarget import BugLinkTargetMixin
from lp.registry.interfaces.distroseries import IDistroSeries
from lp.registry.interfaces.person import validate_public_person
from lp.registry.interfaces.productseries import IProductSeries
from lp.registry.model.mentoringoffer import MentoringOffer


class Specification(SQLBase, BugLinkTargetMixin):
    """See ISpecification."""

    implements(ISpecification, IBugLinkTarget)

    _defaultOrder = ['-priority', 'definition_status', 'name', 'id']

    # db field names
    name = StringCol(unique=True, notNull=True)
    title = StringCol(notNull=True)
    summary = StringCol(notNull=True)
    definition_status = EnumCol(
        schema=SpecificationDefinitionStatus, notNull=True,
        default=SpecificationDefinitionStatus.NEW)
    priority = EnumCol(schema=SpecificationPriority, notNull=True,
        default=SpecificationPriority.UNDEFINED)
    assignee = ForeignKey(dbName='assignee', notNull=False,
        foreignKey='Person',
        storm_validator=validate_public_person, default=None)
    drafter = ForeignKey(dbName='drafter', notNull=False,
        foreignKey='Person',
        storm_validator=validate_public_person, default=None)
    approver = ForeignKey(dbName='approver', notNull=False,
        foreignKey='Person',
        storm_validator=validate_public_person, default=None)
    owner = ForeignKey(
        dbName='owner', foreignKey='Person',
        storm_validator=validate_public_person, notNull=True)
    datecreated = UtcDateTimeCol(notNull=True, default=DEFAULT)
    private = BoolCol(notNull=True, default=False)
    product = ForeignKey(dbName='product', foreignKey='Product',
        notNull=False, default=None)
    productseries = ForeignKey(dbName='productseries',
        foreignKey='ProductSeries', notNull=False, default=None)
    distribution = ForeignKey(dbName='distribution',
        foreignKey='Distribution', notNull=False, default=None)
    distroseries = ForeignKey(dbName='distroseries',
        foreignKey='DistroSeries', notNull=False, default=None)
    goalstatus = EnumCol(schema=SpecificationGoalStatus, notNull=True,
        default=SpecificationGoalStatus.PROPOSED)
    goal_proposer = ForeignKey(dbName='goal_proposer', notNull=False,
        foreignKey='Person',
        storm_validator=validate_public_person, default=None)
    date_goal_proposed = UtcDateTimeCol(notNull=False, default=None)
    goal_decider = ForeignKey(dbName='goal_decider', notNull=False,
        foreignKey='Person',
        storm_validator=validate_public_person, default=None)
    date_goal_decided = UtcDateTimeCol(notNull=False, default=None)
    milestone = ForeignKey(dbName='milestone',
        foreignKey='Milestone', notNull=False, default=None)
    specurl = StringCol(notNull=False, default=None)
    whiteboard = StringCol(notNull=False, default=None)
    direction_approved = BoolCol(notNull=True, default=False)
    man_days = IntCol(notNull=False, default=None)
    implementation_status = EnumCol(
        schema=SpecificationImplementationStatus, notNull=True,
        default=SpecificationImplementationStatus.UNKNOWN)
    superseded_by = ForeignKey(dbName='superseded_by',
        foreignKey='Specification', notNull=False, default=None)
    completer = ForeignKey(dbName='completer', notNull=False,
        foreignKey='Person',
        storm_validator=validate_public_person, default=None)
    date_completed = UtcDateTimeCol(notNull=False, default=None)
    starter = ForeignKey(dbName='starter', notNull=False,
        foreignKey='Person',
        storm_validator=validate_public_person, default=None)
    date_started = UtcDateTimeCol(notNull=False, default=None)

    # useful joins
    mentoring_offers = SQLMultipleJoin(
            'MentoringOffer', joinColumn='specification', orderBy='id')
    subscriptions = SQLMultipleJoin('SpecificationSubscription',
        joinColumn='specification', orderBy='id')
    subscribers = SQLRelatedJoin('Person',
        joinColumn='specification', otherColumn='person',
        intermediateTable='SpecificationSubscription',
        orderBy=['displayname', 'name'])
    feedbackrequests = SQLMultipleJoin('SpecificationFeedback',
        joinColumn='specification', orderBy='id')
    sprint_links = SQLMultipleJoin('SprintSpecification', orderBy='id',
        joinColumn='specification')
    sprints = SQLRelatedJoin('Sprint', orderBy='name',
        joinColumn='specification', otherColumn='sprint',
        intermediateTable='SprintSpecification')
    bug_links = SQLMultipleJoin(
        'SpecificationBug', joinColumn='specification', orderBy='id')
    bugs = SQLRelatedJoin('Bug',
        joinColumn='specification', otherColumn='bug',
        intermediateTable='SpecificationBug', orderBy='id')
    linked_branches = SQLMultipleJoin('SpecificationBranch',
        joinColumn='specification',
        orderBy='id')
    spec_dependency_links = SQLMultipleJoin('SpecificationDependency',
        joinColumn='specification', orderBy='id')

    dependencies = SQLRelatedJoin('Specification', joinColumn='specification',
        otherColumn='dependency', orderBy='title',
        intermediateTable='SpecificationDependency')
    blocked_specs = SQLRelatedJoin('Specification', joinColumn='dependency',
        otherColumn='specification', orderBy='title',
        intermediateTable='SpecificationDependency')

    # attributes
    @property
    def target(self):
        """See ISpecification."""
        if self.product:
            return self.product
        return self.distribution

    def retarget(self, product=None, distribution=None):
        """See ISpecification."""
        # FIXME: should raise specific errors
        # FIXME: those errors should have webservice_error = 400
        assert not (product and distribution)
        assert (product or distribution)
        target = product or distribution

        # if we are not changing anything, then return
        if self.product == product and self.distribution == distribution:
            return

        self.validateMove(target)

        # we must lose any goal we have set and approved/declined because we
        # are moving to a different product that will have different
        # policies and drivers
        self.productseries = None
        self.distroseries = None
        self.goalstatus = SpecificationGoalStatus.PROPOSED
        self.goal_proposer = None
        self.date_goal_proposed = None
        self.milestone = None

        # set the new values
        self.product = product
        self.distribution = distribution
        self.priority = SpecificationPriority.UNDEFINED
        self.direction_approved = False

    def validateMove(self, target):
        # we need to ensure that there is not already a spec with this name
        # for this new target
        if target.getSpecification(self.name) is not None:
            raise TargetAlreadyHasSpecification(target, self.name)

    @property
    def goal(self):
        """See ISpecification."""
        if self.productseries:
            return self.productseries
        return self.distroseries

    def proposeGoal(self, goal, proposer):
        """See ISpecification."""
        if goal is None:
            # we are clearing goals
            self.productseries = None
            self.distroseries = None
        elif IProductSeries.providedBy(goal):
            # set the product series as a goal
            self.productseries = goal
            self.goal_proposer = proposer
            self.date_goal_proposed = UTC_NOW
            # and make sure there is no leftover distroseries goal
            self.distroseries = None
        elif IDistroSeries.providedBy(goal):
            # set the distroseries goal
            self.distroseries = goal
            self.goal_proposer = proposer
            self.date_goal_proposed = UTC_NOW
            # and make sure there is no leftover distroseries goal
            self.productseries = None
        else:
            raise AssertionError('Inappropriate goal.')
        # record who made the proposal, and when
        self.goal_proposer = proposer
        self.date_goal_proposed = UTC_NOW
        # and of course set the goal status to PROPOSED
        self.goalstatus = SpecificationGoalStatus.PROPOSED
        # the goal should now also not have a decider
        self.goal_decider = None
        self.date_goal_decided = None
        if goal is not None:
            is_driver = False
            for driver in goal.drivers:
                if proposer.inTeam(driver):
                    is_driver = True
                    break
            if is_driver:
                self.acceptBy(proposer)

    def acceptBy(self, decider):
        """See ISpecification."""
        self.goalstatus = SpecificationGoalStatus.ACCEPTED
        self.goal_decider = decider
        self.date_goal_decided = UTC_NOW

    def declineBy(self, decider):
        """See ISpecification."""
        self.goalstatus = SpecificationGoalStatus.DECLINED
        self.goal_decider = decider
        self.date_goal_decided = UTC_NOW

    def getSprintSpecification(self, sprintname):
        """See ISpecification."""
        for sprintspecification in self.sprint_links:
            if sprintspecification.sprint.name == sprintname:
                return sprintspecification
        return None

    def getFeedbackRequests(self, person):
        """See ISpecification."""
        fb = SpecificationFeedback.selectBy(
            specification=self, reviewer=person)
        return fb.prejoin(['requester'])

    def canMentor(self, user):
        """See ICanBeMentored."""
        if user is None:
            return False
        if self.is_complete:
            return False
        if bool(self.isMentor(user)):
            return False
        if not user.teams_participated_in:
            return False
        return True

    def isMentor(self, user):
        """See ICanBeMentored."""
        return MentoringOffer.selectOneBy(
            specification=self, owner=user) is not None

    def offerMentoring(self, user, team):
        """See ICanBeMentored."""
        # if an offer exists, then update the team
        mentoringoffer = MentoringOffer.selectOneBy(
            specification=self, owner=user)
        if mentoringoffer is not None:
            mentoringoffer.team = team
            return mentoringoffer
        # if no offer exists, create one from scratch
        mentoringoffer = MentoringOffer(owner=user, team=team,
            specification=self)
        notify(ObjectCreatedEvent(mentoringoffer, user=user))
        return mentoringoffer

    def retractMentoring(self, user):
        """See ICanBeMentored."""
        mentoringoffer = MentoringOffer.selectOneBy(
            specification=self, owner=user)
        if mentoringoffer is not None:
            notify(ObjectDeletedEvent(mentoringoffer, user=user))
            MentoringOffer.delete(mentoringoffer.id)

    def notificationRecipientAddresses(self):
        """See ISpecification."""
        related_people = [
            self.owner, self.assignee, self.approver, self.drafter]
        related_people = [
            person for person in related_people if person is not None]
        subscribers = [
            subscription.person for subscription in self.subscriptions]
        addresses = set()
        for person in related_people + subscribers:
            addresses.update(get_contact_email_addresses(person))
        return sorted(addresses)

    # emergent properties
    @property
    def is_incomplete(self):
        """See ISpecification."""
        return not self.is_complete

    # Several other classes need to generate lists of specifications, and
    # one thing they often have to filter for is completeness. We maintain
    # this single canonical query string here so that it does not have to be
    # cargo culted into Product, Distribution, ProductSeries etc

    # Also note that there is a constraint in the database which ensures
    # that date_completed is set if the spec is complete, and that db
    # constraint parrots this definition exactly.

    # NB NB NB if you change this definition PLEASE update the db constraint
    # Specification.specification_completion_recorded_chk !!!
    completeness_clause = ("""
        Specification.implementation_status = %s OR
        Specification.definition_status IN ( %s, %s ) OR
        (Specification.implementation_status = %s AND
         Specification.definition_status = %s)
        """ % sqlvalues(SpecificationImplementationStatus.IMPLEMENTED.value,
                        SpecificationDefinitionStatus.OBSOLETE.value,
                        SpecificationDefinitionStatus.SUPERSEDED.value,
                        SpecificationImplementationStatus.INFORMATIONAL.value,
                        SpecificationDefinitionStatus.APPROVED.value))

    @property
    def is_complete(self):
        """See `ISpecification`."""
        # Implemented blueprints are by definition complete.
        if (self.implementation_status ==
            SpecificationImplementationStatus.IMPLEMENTED):
            return True
        # Obsolete and superseded blueprints are considered complete.
        if self.definition_status in (
            SpecificationDefinitionStatus.OBSOLETE,
            SpecificationDefinitionStatus.SUPERSEDED):
            return True
        # Approved information blueprints are also considered complete.
        if ((self.implementation_status ==
             SpecificationImplementationStatus.INFORMATIONAL) and
            (self.definition_status ==
             SpecificationDefinitionStatus.APPROVED)):
            return True
        else:
            return False

    # NB NB If you change this definition, please update the equivalent
    # DB constraint Specification.specification_start_recorded_chk
    # We choose to define "started" as the set of delivery states NOT
    # in the values we select. Another option would be to say "anything less
    # than a threshold" and to comment the dbschema that "anything not
    # started should be less than the threshold". We'll see how maintainable
    # this is.
    started_clause = """
        Specification.implementation_status NOT IN (%s, %s, %s, %s) OR
        (Specification.implementation_status = %s AND
         Specification.definition_status = %s)
        """ % sqlvalues(SpecificationImplementationStatus.UNKNOWN.value,
                        SpecificationImplementationStatus.NOTSTARTED.value,
                        SpecificationImplementationStatus.DEFERRED.value,
                        SpecificationImplementationStatus.INFORMATIONAL.value,
                        SpecificationImplementationStatus.INFORMATIONAL.value,
                        SpecificationDefinitionStatus.APPROVED.value)

    @property
    def is_started(self):
        """See ISpecification. This is a code implementation of the
        SQL in self.started_clause
        """
        return (self.implementation_status not in [
                    SpecificationImplementationStatus.UNKNOWN,
                    SpecificationImplementationStatus.NOTSTARTED,
                    SpecificationImplementationStatus.DEFERRED,
                    SpecificationImplementationStatus.INFORMATIONAL,
                    ]
                or ((self.implementation_status ==
                     SpecificationImplementationStatus.INFORMATIONAL) and
                    (self.definition_status ==
                     SpecificationDefinitionStatus.APPROVED)))

    def updateLifecycleStatus(self, user):
        """See ISpecification."""
        newstatus = None
        if self.is_started:
            if self.starterID is None:
                newstatus = SpecificationLifecycleStatus.STARTED
                self.date_started = UTC_NOW
                self.starter = user
        else:
            if self.starterID is not None:
                newstatus = SpecificationLifecycleStatus.NOTSTARTED
                self.date_started = None
                self.starter = None
        if self.is_complete:
            if self.completerID is None:
                newstatus = SpecificationLifecycleStatus.COMPLETE
                self.date_completed = UTC_NOW
                self.completer = user
        else:
            if self.completerID is not None:
                self.date_completed = None
                self.completer = None
                if self.is_started:
                    newstatus = SpecificationLifecycleStatus.STARTED
                else:
                    newstatus = SpecificationLifecycleStatus.NOTSTARTED

        return newstatus

    @property
    def is_blocked(self):
        """See ISpecification."""
        for spec in self.dependencies:
            if spec.is_incomplete:
                return True
        return False

    @property
    def has_accepted_goal(self):
        """See ISpecification."""
        if (self.goal is not None and
            self.goalstatus == SpecificationGoalStatus.ACCEPTED):
            return True
        return False

    def getDelta(self, old_spec, user):
        """See ISpecification."""
        delta = ObjectDelta(old_spec, self)
        delta.recordNewValues(("title", "summary",
                               "specurl", "productseries",
                               "distroseries", "milestone"))
        delta.recordNewAndOld(("name", "priority", "definition_status",
                               "target", "approver", "assignee", "drafter",
                               "whiteboard"))
        delta.recordListAddedAndRemoved("bugs",
                                        "bugs_linked",
                                        "bugs_unlinked")

        if delta.changes:
            changes = delta.changes
            changes["specification"] = self
            changes["user"] = user

            return SpecificationDelta(**changes)
        else:
            return None

    @property
    def informational(self):
        """For backwards compatibility:
        implemented as a value in implementation_status.
        """
        return (self.implementation_status ==
                SpecificationImplementationStatus.INFORMATIONAL)

    # subscriptions
    def subscription(self, person):
        """See ISpecification."""
        return SpecificationSubscription.selectOneBy(
                specification=self, person=person)

    def getSubscriptionByName(self, name):
        """See ISpecification."""
        for sub in self.subscriptions:
            if sub.person.name == name:
                return sub
        return None

    def subscribe(self, person, user, essential):
        """Create or modify a user's subscription to this blueprint."""
        # first see if a relevant subscription exists, and if so, return it
        sub = self.subscription(person)
        if sub is not None:
            if sub.essential != essential:
                # If a subscription already exists, but the value for
                # 'essential' changes, there's no need to create a new
                # subscription, but we modify the existing subscription
                # and notify the user about the change.
                sub.essential = essential
                # The second argument should really be a copy of sub with
                # only the essential attribute changed, but we know
                # that we can get away with not examining the attribute
                # at all - it's a boolean!
                notify(ObjectModifiedEvent(
                        sub, sub, ['essential'], user=user))
            return sub
        # since no previous subscription existed, create and return a new one
        sub = SpecificationSubscription(specification=self,
            person=person, essential=essential)
        notify(ObjectCreatedEvent(sub, user=user))
        return sub

    def unsubscribe(self, person):
        """See ISpecification."""
        # see if a relevant subscription exists, and if so, delete it
        for sub in self.subscriptions:
            if sub.person.id == person.id:
                SpecificationSubscription.delete(sub.id)
                return

    def isSubscribed(self, person):
        """See lp.blueprints.interfaces.specification.ISpecification."""
        if person is None:
            return False

        return bool(self.subscription(person))

    # queueing
    def queue(self, reviewer, requester, queuemsg=None):
        """See ISpecification."""
        for fbreq in self.feedbackrequests:
            if (fbreq.reviewer.id == reviewer.id and
                fbreq.requester == requester.id):
                # we have a relevant request already, update it
                fbreq.queuemsg = queuemsg
                return fbreq
        # since no previous feedback request existed for this person,
        # create a new one
        return SpecificationFeedback(
            specification=self,
            reviewer=reviewer,
            requester=requester,
            queuemsg=queuemsg)

    def unqueue(self, reviewer, requester):
        """See ISpecification."""
        # see if a relevant queue entry exists, and if so, delete it
        for fbreq in self.feedbackrequests:
            if (fbreq.reviewer.id == reviewer.id and
                fbreq.requester.id == requester.id):
                SpecificationFeedback.delete(fbreq.id)
                return

    # Template methods for BugLinkTargetMixin
    buglinkClass = SpecificationBug

    def createBugLink(self, bug):
        """See BugLinkTargetMixin."""
        return SpecificationBug(specification=self, bug=bug)

    # sprint linking
    def linkSprint(self, sprint, user):
        """See ISpecification."""
        for sprint_link in self.sprint_links:
            # sprints have unique names
            if sprint_link.sprint.name == sprint.name:
                return sprint_link
        sprint_link = SprintSpecification(specification=self,
            sprint=sprint, registrant=user)
        if sprint.isDriver(user):
            sprint_link.acceptBy(user)
        return sprint_link

    def unlinkSprint(self, sprint):
        """See ISpecification."""
        for sprint_link in self.sprint_links:
            # sprints have unique names
            if sprint_link.sprint.name == sprint.name:
                SprintSpecification.delete(sprint_link.id)
                return sprint_link

    # dependencies
    def createDependency(self, specification):
        """See ISpecification."""
        for deplink in self.spec_dependency_links:
            if deplink.dependency.id == specification.id:
                return deplink
        return SpecificationDependency(specification=self,
            dependency=specification)

    def removeDependency(self, specification):
        """See ISpecification."""
        # see if a relevant dependency link exists, and if so, delete it
        for deplink in self.spec_dependency_links:
            if deplink.dependency.id == specification.id:
                SpecificationDependency.delete(deplink.id)
                return deplink

    def _find_all_deps(self, deps):
        """This adds all dependencies of this spec (and their deps) to
        deps.

        The function is called recursively, as part of self.all_deps.
        """
        for dep in self.dependencies:
            if dep not in deps:
                deps.add(dep)
                dep._find_all_deps(deps)

    @property
    def all_deps(self):
        deps = set()
        self._find_all_deps(deps)
        return sorted(shortlist(deps),
                    key=lambda s: (s.definition_status, s.priority, s.title))

    def _find_all_blocked(self, blocked):
        """This adds all blockers of this spec (and their blockers) to
        blocked.

        The function is called recursively, as part of self.all_blocked.
        """
        for blocker in self.blocked_specs:
            if blocker not in blocked:
                blocked.add(blocker)
                blocker._find_all_blocked(blocked)

    @property
    def all_blocked(self):
        """See `ISpecification`."""
        blocked = set()
        self._find_all_blocked(blocked)
        return sorted(blocked, key=lambda s: (s.definition_status,
                                              s.priority, s.title))

    # branches
    def getBranchLink(self, branch):
        return SpecificationBranch.selectOneBy(
            specificationID=self.id, branchID=branch.id)

    def linkBranch(self, branch, registrant):
        branch_link = self.getBranchLink(branch)
        if branch_link is not None:
            return branch_link
        branch_link = SpecificationBranch(
            specification=self, branch=branch, registrant=registrant)
        notify(ObjectCreatedEvent(branch_link))
        return branch_link

    def unlinkBranch(self, branch, user):
        spec_branch = self.getBranchLink(branch)
        spec_branch.destroySelf()


class HasSpecificationsMixin:
    """A mixin class that implements many of the common shortcut properties
    for other classes that have specifications.
    """

    def specifications(self, sort=None, quantity=None, filter=None,
                       prejoin_people=True):
        """See IHasSpecifications."""
        # this should be implemented by the actual context class
        raise NotImplementedError

    def _specification_sort(self, sort):
        """Return the storm sort order for 'specifications'.
        
        :param sort: As per HasSpecificationsMixin.specifications.
        """
        # sort by priority descending, by default
        if sort is None or sort == SpecificationSort.PRIORITY:
            return (
                Desc(Specification.priority), Specification.definition_status,
                Specification.name)
        elif sort == SpecificationSort.DATE:
            return (Desc(Specification.datecreated), Specification.id)

    def _preload_specifications_people(self, query):
        """Perform eager loading of people and their validity for query.
        
        :param query: a string query generated in the 'specifications'
            method.
        :return: A DecoratedResultSet with Person precaching setup.
        """
        # Circular import.
        from lp.registry.model.person import Person
        def cache_people(rows):
            # Find the people we need:
            person_ids = set()
            for spec in rows:
                person_ids.add(spec.assigneeID)
                person_ids.add(spec.approverID)
                person_ids.add(spec.drafterID)
            person_ids.discard(None)
            if not person_ids:
                return
            # Query those people
            origin = [Person]
            columns = [Person]
            validity_info = Person._validity_queries()
            origin.extend(validity_info["joins"])
            columns.extend(validity_info["tables"])
            decorators = validity_info["decorators"]
            personset = Store.of(self).using(*origin).find(
                tuple(columns),
                Person.id.is_in(person_ids),
                )
            for row in personset:
                person = row[0]
                index = 1
                for decorator in decorators:
                    column = row[index]
                    index += 1
                    decorator(person, column)
        results = Store.of(self).find(
            Specification,
            SQL(query),
            )
        return DecoratedResultSet(results, pre_iter_hook=cache_people)

    @property
    def valid_specifications(self):
        """See IHasSpecifications."""
        return self.specifications(filter=[SpecificationFilter.VALID])

    @property
    def latest_specifications(self):
        """See IHasSpecifications."""
        return self.specifications(sort=SpecificationSort.DATE, quantity=5)

    @property
    def latest_completed_specifications(self):
        """See IHasSpecifications."""
        return self.specifications(sort=SpecificationSort.DATE, quantity=5,
            filter=[SpecificationFilter.COMPLETE, ])

    @property
    def specification_count(self):
        """See IHasSpecifications."""
        return self.specifications(filter=[SpecificationFilter.ALL]).count()


class SpecificationSet(HasSpecificationsMixin):
    """The set of feature specifications."""

    implements(ISpecificationSet)

    def __init__(self):
        """See ISpecificationSet."""
        self.title = 'Specifications registered in Launchpad'
        self.displayname = 'All Specifications'

    def getStatusCountsForProductSeries(self, product_series):
        """See `ISpecificationSet`."""
        cur = cursor()
        condition = """
            (Specification.productseries = %s
                 OR Milestone.productseries = %s)
            """ % sqlvalues(product_series, product_series)
        query = """
            SELECT Specification.implementation_status, count(*)
            FROM Specification
                LEFT JOIN Milestone ON Specification.milestone = Milestone.id
            WHERE
                %s
            GROUP BY Specification.implementation_status
            """ % condition
        cur.execute(query)
        return cur.fetchall()

    @property
    def all_specifications(self):
        return Specification.select()

    def __iter__(self):
        """See ISpecificationSet."""
        return iter(self.all_specifications)

    @property
    def has_any_specifications(self):
        return self.all_specifications.count() != 0

    def specifications(self, sort=None, quantity=None, filter=None,
                       prejoin_people=True):
        """See IHasSpecifications."""

        # Make a new list of the filter, so that we do not mutate what we
        # were passed as a filter
        if not filter:
            # When filter is None or [] then we decide the default
            # which for a product is to show incomplete specs
            filter = [SpecificationFilter.INCOMPLETE]

        # now look at the filter and fill in the unsaid bits

        # defaults for completeness: if nothing is said about completeness
        # then we want to show INCOMPLETE
        completeness = False
        for option in [
            SpecificationFilter.COMPLETE,
            SpecificationFilter.INCOMPLETE]:
            if option in filter:
                completeness = True
        if completeness is False:
            filter.append(SpecificationFilter.INCOMPLETE)

        # defaults for acceptance: in this case we have nothing to do
        # because specs are not accepted/declined against a distro

        # defaults for informationalness: we don't have to do anything
        # because the default if nothing is said is ANY

        # sort by priority descending, by default
        if sort is None or sort == SpecificationSort.PRIORITY:
            order = ['-priority', 'Specification.definition_status',
                     'Specification.name']
        elif sort == SpecificationSort.DATE:
            if SpecificationFilter.COMPLETE in filter:
                # if we are showing completed, we care about date completed
                order = ['-Specification.date_completed', 'Specification.id']
            else:
                # if not specially looking for complete, we care about date
                # registered
                order = ['-Specification.datecreated', 'Specification.id']

        # figure out what set of specifications we are interested in. for
        # products, we need to be able to filter on the basis of:
        #
        #  - completeness.
        #  - informational.
        #

        # filter out specs on inactive products
        base = """(Specification.product IS NULL OR
                   Specification.product NOT IN
                    (SELECT Product.id FROM Product
                     WHERE Product.active IS FALSE))
                """
        query = base
        # look for informational specs
        if SpecificationFilter.INFORMATIONAL in filter:
            query += (' AND Specification.implementation_status = %s ' %
                quote(SpecificationImplementationStatus.INFORMATIONAL.value))

        # filter based on completion. see the implementation of
        # Specification.is_complete() for more details
        completeness = Specification.completeness_clause

        if SpecificationFilter.COMPLETE in filter:
            query += ' AND ( %s ) ' % completeness
        elif SpecificationFilter.INCOMPLETE in filter:
            query += ' AND NOT ( %s ) ' % completeness

        # Filter for validity. If we want valid specs only then we should
        # exclude all OBSOLETE or SUPERSEDED specs
        if SpecificationFilter.VALID in filter:
            # XXX: kiko 2007-02-07: this is untested and was broken.
            query += (
                ' AND Specification.definition_status NOT IN ( %s, %s ) ' %
                sqlvalues(SpecificationDefinitionStatus.OBSOLETE,
                          SpecificationDefinitionStatus.SUPERSEDED))

        # ALL is the trump card
        if SpecificationFilter.ALL in filter:
            query = base

        # Filter for specification text
        for constraint in filter:
            if isinstance(constraint, basestring):
                # a string in the filter is a text search filter
                query += ' AND Specification.fti @@ ftq(%s) ' % quote(
                    constraint)

        results = Specification.select(query, orderBy=order, limit=quantity)
        if prejoin_people:
            results = results.prejoin(['assignee', 'approver', 'drafter'])
        return results

    def getByURL(self, url):
        """See ISpecificationSet."""
        specification = Specification.selectOneBy(specurl=url)
        if specification is None:
            return None
        return specification

    @property
    def coming_sprints(self):
        """See ISpecificationSet."""
        return Sprint.select("time_ends > 'NOW'", orderBy='time_starts',
            limit=5)

    def new(self, name, title, specurl, summary, definition_status,
        owner, approver=None, product=None, distribution=None, assignee=None,
        drafter=None, whiteboard=None,
        priority=SpecificationPriority.UNDEFINED):
        """See ISpecificationSet."""
        return Specification(name=name, title=title, specurl=specurl,
            summary=summary, priority=priority,
            definition_status=definition_status, owner=owner,
            approver=approver, product=product, distribution=distribution,
            assignee=assignee, drafter=drafter, whiteboard=whiteboard)

    def getDependencyDict(self, specifications):
        """See `ISpecificationSet`."""
        specification_ids = [spec.id for spec in specifications]

        if len(specification_ids) == 0:
            return {}

        results = Store.of(specifications[0]).execute("""
            SELECT SpecificationDependency.specification,
                   SpecificationDependency.dependency
            FROM SpecificationDependency, Specification
            WHERE SpecificationDependency.specification IN %s
            AND SpecificationDependency.dependency = Specification.id
            ORDER BY Specification.priority DESC, Specification.name,
                     Specification.id
        """ % sqlvalues(specification_ids)).get_all()

        dependencies = {}
        for spec_id, dep_id in results:
            if spec_id not in dependencies:
                dependencies[spec_id] = []
            dependency = Specification.get(dep_id)
            dependencies[spec_id].append(dependency)

        return dependencies

    def get(self, spec_id):
        """See lp.blueprints.interfaces.specification.ISpecificationSet."""
        return Specification.get(spec_id)<|MERGE_RESOLUTION|>--- conflicted
+++ resolved
@@ -36,30 +36,10 @@
 from zope.event import notify
 from zope.interface import implements
 
-<<<<<<< HEAD
-from sqlobject import (
-    ForeignKey, IntCol, StringCol, SQLMultipleJoin, SQLRelatedJoin, BoolCol)
-
-from lazr.lifecycle.event import (
-    ObjectCreatedEvent, ObjectDeletedEvent, ObjectModifiedEvent)
-
-from lp.bugs.interfaces.buglink import IBugLinkTarget
-from lp.blueprints.errors import TargetAlreadyHasSpecification
-from lp.blueprints.interfaces.specification import (
-    ISpecification, ISpecificationSet, SpecificationDefinitionStatus,
-    SpecificationFilter, SpecificationGoalStatus,
-    SpecificationImplementationStatus, SpecificationLifecycleStatus,
-    SpecificationPriority, SpecificationSort)
-from lp.registry.interfaces.distroseries import IDistroSeries
-from lp.registry.interfaces.productseries import IProductSeries
-from canonical.database.sqlbase import cursor, quote, SQLBase, sqlvalues
-from canonical.database.constants import DEFAULT, UTC_NOW
-=======
 from canonical.database.constants import (
     DEFAULT,
     UTC_NOW,
     )
->>>>>>> 20ff2613
 from canonical.database.datetimecol import UtcDateTimeCol
 from canonical.database.enumcol import EnumCol
 from canonical.database.sqlbase import (
@@ -72,19 +52,11 @@
     DecoratedResultSet,
     )
 from canonical.launchpad.helpers import (
-<<<<<<< HEAD
-    get_contact_email_addresses, shortlist)
-from canonical.launchpad.webapp.authorization import check_permission
-
-
-from lp.bugs.model.buglinktarget import BugLinkTargetMixin
-from lp.registry.model.mentoringoffer import MentoringOffer
-from lp.registry.interfaces.person import validate_public_person
-=======
     get_contact_email_addresses,
     shortlist,
     )
 from lp.blueprints.adapters import SpecificationDelta
+from lp.blueprints.errors import TargetAlreadyHasSpecification
 from lp.blueprints.interfaces.specification import (
     ISpecification,
     ISpecificationSet,
@@ -98,7 +70,6 @@
     )
 from lp.blueprints.model.specificationbranch import SpecificationBranch
 from lp.blueprints.model.specificationbug import SpecificationBug
->>>>>>> 20ff2613
 from lp.blueprints.model.specificationdependency import (
     SpecificationDependency,
     )
