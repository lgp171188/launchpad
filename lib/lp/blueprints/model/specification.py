# Copyright 2009 Canonical Ltd.  This software is licensed under the
# GNU Affero General Public License version 3 (see the file LICENSE).

# pylint: disable-msg=E0611,W0212

__metaclass__ = type
__all__ = [
    'HasSpecificationsMixin',
    'Specification',
    'SpecificationSet',
    ]

from lazr.lifecycle.event import (
    ObjectCreatedEvent,
    ObjectModifiedEvent,
    )
from lazr.lifecycle.objectdelta import ObjectDelta
from sqlobject import (
    BoolCol,
    ForeignKey,
    IntCol,
    SQLMultipleJoin,
    SQLRelatedJoin,
    StringCol,
    )
from storm.locals import (
    Desc,
    SQL,
    )
from storm.store import Store
from zope.event import notify
from zope.interface import implements

from canonical.database.constants import (
    DEFAULT,
    UTC_NOW,
    )
from canonical.database.datetimecol import UtcDateTimeCol
from canonical.database.enumcol import EnumCol
from canonical.database.sqlbase import (
    cursor,
    quote,
    SQLBase,
    sqlvalues,
    )
from canonical.launchpad.components.decoratedresultset import (
    DecoratedResultSet,
    )
from canonical.launchpad.helpers import (
    get_contact_email_addresses,
    shortlist,
    )
from lp.blueprints.adapters import SpecificationDelta
from lp.blueprints.enums import (
    SpecificationDefinitionStatus,
    SpecificationFilter,
    SpecificationGoalStatus,
    SpecificationImplementationStatus,
    SpecificationLifecycleStatus,
    SpecificationPriority,
    SpecificationSort,
    )
from lp.blueprints.errors import TargetAlreadyHasSpecification
from lp.blueprints.interfaces.specification import (
    ISpecification,
    ISpecificationSet,
    )
from lp.blueprints.model.specificationbranch import SpecificationBranch
from lp.blueprints.model.specificationbug import SpecificationBug
from lp.blueprints.model.specificationdependency import (
    SpecificationDependency,
    )
from lp.blueprints.model.specificationfeedback import SpecificationFeedback
from lp.blueprints.model.specificationsubscription import (
    SpecificationSubscription,
    )
from lp.blueprints.model.sprint import Sprint
from lp.blueprints.model.sprintspecification import SprintSpecification
from lp.bugs.interfaces.buglink import IBugLinkTarget
from lp.bugs.model.buglinktarget import BugLinkTargetMixin
from lp.registry.interfaces.distribution import IDistribution
from lp.registry.interfaces.distroseries import IDistroSeries
from lp.registry.interfaces.person import validate_public_person
from lp.registry.interfaces.productseries import IProductSeries
from lp.registry.interfaces.product import IProduct


class Specification(SQLBase, BugLinkTargetMixin):
    """See ISpecification."""

    implements(ISpecification, IBugLinkTarget)

    _defaultOrder = ['-priority', 'definition_status', 'name', 'id']

    # db field names
    name = StringCol(unique=True, notNull=True)
    title = StringCol(notNull=True)
    summary = StringCol(notNull=True)
    definition_status = EnumCol(
        schema=SpecificationDefinitionStatus, notNull=True,
        default=SpecificationDefinitionStatus.NEW)
    priority = EnumCol(schema=SpecificationPriority, notNull=True,
        default=SpecificationPriority.UNDEFINED)
    assignee = ForeignKey(dbName='assignee', notNull=False,
        foreignKey='Person',
        storm_validator=validate_public_person, default=None)
    drafter = ForeignKey(dbName='drafter', notNull=False,
        foreignKey='Person',
        storm_validator=validate_public_person, default=None)
    approver = ForeignKey(dbName='approver', notNull=False,
        foreignKey='Person',
        storm_validator=validate_public_person, default=None)
    owner = ForeignKey(
        dbName='owner', foreignKey='Person',
        storm_validator=validate_public_person, notNull=True)
    datecreated = UtcDateTimeCol(notNull=True, default=DEFAULT)
    private = BoolCol(notNull=True, default=False)
    product = ForeignKey(dbName='product', foreignKey='Product',
        notNull=False, default=None)
    productseries = ForeignKey(dbName='productseries',
        foreignKey='ProductSeries', notNull=False, default=None)
    distribution = ForeignKey(dbName='distribution',
        foreignKey='Distribution', notNull=False, default=None)
    distroseries = ForeignKey(dbName='distroseries',
        foreignKey='DistroSeries', notNull=False, default=None)
    goalstatus = EnumCol(schema=SpecificationGoalStatus, notNull=True,
        default=SpecificationGoalStatus.PROPOSED)
    goal_proposer = ForeignKey(dbName='goal_proposer', notNull=False,
        foreignKey='Person',
        storm_validator=validate_public_person, default=None)
    date_goal_proposed = UtcDateTimeCol(notNull=False, default=None)
    goal_decider = ForeignKey(dbName='goal_decider', notNull=False,
        foreignKey='Person',
        storm_validator=validate_public_person, default=None)
    date_goal_decided = UtcDateTimeCol(notNull=False, default=None)
    milestone = ForeignKey(dbName='milestone',
        foreignKey='Milestone', notNull=False, default=None)
    specurl = StringCol(notNull=False, default=None)
    whiteboard = StringCol(notNull=False, default=None)
    direction_approved = BoolCol(notNull=True, default=False)
    man_days = IntCol(notNull=False, default=None)
    implementation_status = EnumCol(
        schema=SpecificationImplementationStatus, notNull=True,
        default=SpecificationImplementationStatus.UNKNOWN)
    superseded_by = ForeignKey(dbName='superseded_by',
        foreignKey='Specification', notNull=False, default=None)
    completer = ForeignKey(dbName='completer', notNull=False,
        foreignKey='Person',
        storm_validator=validate_public_person, default=None)
    date_completed = UtcDateTimeCol(notNull=False, default=None)
    starter = ForeignKey(dbName='starter', notNull=False,
        foreignKey='Person',
        storm_validator=validate_public_person, default=None)
    date_started = UtcDateTimeCol(notNull=False, default=None)

    # useful joins
    subscriptions = SQLMultipleJoin('SpecificationSubscription',
        joinColumn='specification', orderBy='id')
    subscribers = SQLRelatedJoin('Person',
        joinColumn='specification', otherColumn='person',
        intermediateTable='SpecificationSubscription',
        orderBy=['displayname', 'name'])
    feedbackrequests = SQLMultipleJoin('SpecificationFeedback',
        joinColumn='specification', orderBy='id')
    sprint_links = SQLMultipleJoin('SprintSpecification', orderBy='id',
        joinColumn='specification')
    sprints = SQLRelatedJoin('Sprint', orderBy='name',
        joinColumn='specification', otherColumn='sprint',
        intermediateTable='SprintSpecification')
    bug_links = SQLMultipleJoin(
        'SpecificationBug', joinColumn='specification', orderBy='id')
    bugs = SQLRelatedJoin('Bug',
        joinColumn='specification', otherColumn='bug',
        intermediateTable='SpecificationBug', orderBy='id')
    linked_branches = SQLMultipleJoin('SpecificationBranch',
        joinColumn='specification',
        orderBy='id')
    spec_dependency_links = SQLMultipleJoin('SpecificationDependency',
        joinColumn='specification', orderBy='id')

    dependencies = SQLRelatedJoin('Specification', joinColumn='specification',
        otherColumn='dependency', orderBy='title',
        intermediateTable='SpecificationDependency')
    blocked_specs = SQLRelatedJoin('Specification', joinColumn='dependency',
        otherColumn='specification', orderBy='title',
        intermediateTable='SpecificationDependency')

    @property
    def target(self):
        """See ISpecification."""
        if self.product:
            return self.product
        return self.distribution

    def setTarget(self, target):
        """See ISpecification."""
        if IProduct.providedBy(target):
            self.product = target
            self.distribution = None
        elif IDistribution.providedBy(target):
            self.product = None
            self.distribution = target
        else:
            raise AssertionError("Unknown target: %s" % target)

    def retarget(self, target):
        """See ISpecification."""
        if self.target == target:
            return

        self.validateMove(target)

        # We must lose any goal we have set and approved/declined because we
        # are moving to a different target that will have different
        # policies and drivers.
        self.productseries = None
        self.distroseries = None
        self.goalstatus = SpecificationGoalStatus.PROPOSED
        self.goal_proposer = None
        self.date_goal_proposed = None
        self.milestone = None

        self.setTarget(target)
        self.priority = SpecificationPriority.UNDEFINED
        self.direction_approved = False

    def validateMove(self, target):
        """See ISpecification."""
        if target.getSpecification(self.name) is not None:
            raise TargetAlreadyHasSpecification(target, self.name)

    @property
    def goal(self):
        """See ISpecification."""
        if self.productseries:
            return self.productseries
        return self.distroseries

    def proposeGoal(self, goal, proposer):
        """See ISpecification."""
        if goal is None:
            # we are clearing goals
            self.productseries = None
            self.distroseries = None
        elif IProductSeries.providedBy(goal):
            # set the product series as a goal
            self.productseries = goal
            self.goal_proposer = proposer
            self.date_goal_proposed = UTC_NOW
            # and make sure there is no leftover distroseries goal
            self.distroseries = None
        elif IDistroSeries.providedBy(goal):
            # set the distroseries goal
            self.distroseries = goal
            self.goal_proposer = proposer
            self.date_goal_proposed = UTC_NOW
            # and make sure there is no leftover distroseries goal
            self.productseries = None
        else:
            raise AssertionError('Inappropriate goal.')
        # record who made the proposal, and when
        self.goal_proposer = proposer
        self.date_goal_proposed = UTC_NOW
        # and of course set the goal status to PROPOSED
        self.goalstatus = SpecificationGoalStatus.PROPOSED
        # the goal should now also not have a decider
        self.goal_decider = None
        self.date_goal_decided = None
        if goal is not None and goal.personHasDriverRights(proposer):
            self.acceptBy(proposer)

    def acceptBy(self, decider):
        """See ISpecification."""
        self.goalstatus = SpecificationGoalStatus.ACCEPTED
        self.goal_decider = decider
        self.date_goal_decided = UTC_NOW

    def declineBy(self, decider):
        """See ISpecification."""
        self.goalstatus = SpecificationGoalStatus.DECLINED
        self.goal_decider = decider
        self.date_goal_decided = UTC_NOW

    def getSprintSpecification(self, sprintname):
        """See ISpecification."""
        for sprintspecification in self.sprint_links:
            if sprintspecification.sprint.name == sprintname:
                return sprintspecification
        return None

    def getFeedbackRequests(self, person):
        """See ISpecification."""
        fb = SpecificationFeedback.selectBy(
            specification=self, reviewer=person)
        return fb.prejoin(['requester'])

    def notificationRecipientAddresses(self):
        """See ISpecification."""
        related_people = [
            self.owner, self.assignee, self.approver, self.drafter]
        related_people = [
            person for person in related_people if person is not None]
        subscribers = [
            subscription.person for subscription in self.subscriptions]
        addresses = set()
        for person in related_people + subscribers:
            addresses.update(get_contact_email_addresses(person))
        return sorted(addresses)

    # emergent properties
    @property
    def is_incomplete(self):
        """See ISpecification."""
        return not self.is_complete

    # Several other classes need to generate lists of specifications, and
    # one thing they often have to filter for is completeness. We maintain
    # this single canonical query string here so that it does not have to be
    # cargo culted into Product, Distribution, ProductSeries etc

    # Also note that there is a constraint in the database which ensures
    # that date_completed is set if the spec is complete, and that db
    # constraint parrots this definition exactly.

    # NB NB NB if you change this definition PLEASE update the db constraint
    # Specification.specification_completion_recorded_chk !!!
    completeness_clause = ("""
        Specification.implementation_status = %s OR
        Specification.definition_status IN ( %s, %s ) OR
        (Specification.implementation_status = %s AND
         Specification.definition_status = %s)
        """ % sqlvalues(SpecificationImplementationStatus.IMPLEMENTED.value,
                        SpecificationDefinitionStatus.OBSOLETE.value,
                        SpecificationDefinitionStatus.SUPERSEDED.value,
                        SpecificationImplementationStatus.INFORMATIONAL.value,
                        SpecificationDefinitionStatus.APPROVED.value))

    @property
    def is_complete(self):
        """See `ISpecification`."""
        # Implemented blueprints are by definition complete.
        if (self.implementation_status ==
            SpecificationImplementationStatus.IMPLEMENTED):
            return True
        # Obsolete and superseded blueprints are considered complete.
        if self.definition_status in (
            SpecificationDefinitionStatus.OBSOLETE,
            SpecificationDefinitionStatus.SUPERSEDED):
            return True
        # Approved information blueprints are also considered complete.
        if ((self.implementation_status ==
             SpecificationImplementationStatus.INFORMATIONAL) and
            (self.definition_status ==
             SpecificationDefinitionStatus.APPROVED)):
            return True
        else:
            return False

    # NB NB If you change this definition, please update the equivalent
    # DB constraint Specification.specification_start_recorded_chk
    # We choose to define "started" as the set of delivery states NOT
    # in the values we select. Another option would be to say "anything less
    # than a threshold" and to comment the dbschema that "anything not
    # started should be less than the threshold". We'll see how maintainable
    # this is.
    started_clause = """
        Specification.implementation_status NOT IN (%s, %s, %s, %s) OR
        (Specification.implementation_status = %s AND
         Specification.definition_status = %s)
        """ % sqlvalues(SpecificationImplementationStatus.UNKNOWN.value,
                        SpecificationImplementationStatus.NOTSTARTED.value,
                        SpecificationImplementationStatus.DEFERRED.value,
                        SpecificationImplementationStatus.INFORMATIONAL.value,
                        SpecificationImplementationStatus.INFORMATIONAL.value,
                        SpecificationDefinitionStatus.APPROVED.value)

    @property
    def is_started(self):
        """See ISpecification. This is a code implementation of the
        SQL in self.started_clause
        """
        return (self.implementation_status not in [
                    SpecificationImplementationStatus.UNKNOWN,
                    SpecificationImplementationStatus.NOTSTARTED,
                    SpecificationImplementationStatus.DEFERRED,
                    SpecificationImplementationStatus.INFORMATIONAL,
                    ]
                or ((self.implementation_status ==
                     SpecificationImplementationStatus.INFORMATIONAL) and
                    (self.definition_status ==
                     SpecificationDefinitionStatus.APPROVED)))

    @property
    def lifecycle_status(self):
        """Combine the is_complete and is_started emergent properties."""
        if self.is_complete:
            return SpecificationLifecycleStatus.COMPLETE
        elif self.is_started:
            return SpecificationLifecycleStatus.STARTED
        else:
            return SpecificationLifecycleStatus.NOTSTARTED

    def updateLifecycleStatus(self, user):
        """See ISpecification."""
        newstatus = None
        if self.is_started:
            if self.starterID is None:
                newstatus = SpecificationLifecycleStatus.STARTED
                self.date_started = UTC_NOW
                self.starter = user
        else:
            if self.starterID is not None:
                newstatus = SpecificationLifecycleStatus.NOTSTARTED
                self.date_started = None
                self.starter = None
        if self.is_complete:
            if self.completerID is None:
                newstatus = SpecificationLifecycleStatus.COMPLETE
                self.date_completed = UTC_NOW
                self.completer = user
        else:
            if self.completerID is not None:
                self.date_completed = None
                self.completer = None
                if self.is_started:
                    newstatus = SpecificationLifecycleStatus.STARTED
                else:
                    newstatus = SpecificationLifecycleStatus.NOTSTARTED

        return newstatus

    @property
    def is_blocked(self):
        """See ISpecification."""
        for spec in self.dependencies:
            if spec.is_incomplete:
                return True
        return False

    @property
    def has_accepted_goal(self):
        """See ISpecification."""
        if (self.goal is not None and
            self.goalstatus == SpecificationGoalStatus.ACCEPTED):
            return True
        return False

    def getDelta(self, old_spec, user):
        """See ISpecification."""
        delta = ObjectDelta(old_spec, self)
        delta.recordNewValues(("title", "summary",
                               "specurl", "productseries",
                               "distroseries", "milestone"))
        delta.recordNewAndOld(("name", "priority", "definition_status",
                               "target", "approver", "assignee", "drafter",
                               "whiteboard"))
        delta.recordListAddedAndRemoved("bugs",
                                        "bugs_linked",
                                        "bugs_unlinked")

        if delta.changes:
            changes = delta.changes
            changes["specification"] = self
            changes["user"] = user

            return SpecificationDelta(**changes)
        else:
            return None

    @property
    def informational(self):
        """For backwards compatibility:
        implemented as a value in implementation_status.
        """
        return (self.implementation_status ==
                SpecificationImplementationStatus.INFORMATIONAL)

    # subscriptions
    def subscription(self, person):
        """See ISpecification."""
        return SpecificationSubscription.selectOneBy(
                specification=self, person=person)

    def getSubscriptionByName(self, name):
        """See ISpecification."""
        for sub in self.subscriptions:
            if sub.person.name == name:
                return sub
        return None

    def subscribe(self, person, user, essential):
        """Create or modify a user's subscription to this blueprint."""
        # first see if a relevant subscription exists, and if so, return it
        sub = self.subscription(person)
        if sub is not None:
            if sub.essential != essential:
                # If a subscription already exists, but the value for
                # 'essential' changes, there's no need to create a new
                # subscription, but we modify the existing subscription
                # and notify the user about the change.
                sub.essential = essential
                # The second argument should really be a copy of sub with
                # only the essential attribute changed, but we know
                # that we can get away with not examining the attribute
                # at all - it's a boolean!
                notify(ObjectModifiedEvent(
                        sub, sub, ['essential'], user=user))
            return sub
        # since no previous subscription existed, create and return a new one
        sub = SpecificationSubscription(specification=self,
            person=person, essential=essential)
        notify(ObjectCreatedEvent(sub, user=user))
        return sub

    def unsubscribe(self, person):
        """See ISpecification."""
        # see if a relevant subscription exists, and if so, delete it
        for sub in self.subscriptions:
            if sub.person.id == person.id:
                SpecificationSubscription.delete(sub.id)
                return

    def isSubscribed(self, person):
        """See lp.blueprints.interfaces.specification.ISpecification."""
        if person is None:
            return False

        return bool(self.subscription(person))

    # queueing
    def queue(self, reviewer, requester, queuemsg=None):
        """See ISpecification."""
        for fbreq in self.feedbackrequests:
            if (fbreq.reviewer.id == reviewer.id and
                fbreq.requester == requester.id):
                # we have a relevant request already, update it
                fbreq.queuemsg = queuemsg
                return fbreq
        # since no previous feedback request existed for this person,
        # create a new one
        return SpecificationFeedback(
            specification=self,
            reviewer=reviewer,
            requester=requester,
            queuemsg=queuemsg)

    def unqueue(self, reviewer, requester):
        """See ISpecification."""
        # see if a relevant queue entry exists, and if so, delete it
        for fbreq in self.feedbackrequests:
            if (fbreq.reviewer.id == reviewer.id and
                fbreq.requester.id == requester.id):
                SpecificationFeedback.delete(fbreq.id)
                return

    # Template methods for BugLinkTargetMixin
    buglinkClass = SpecificationBug

    def createBugLink(self, bug):
        """See BugLinkTargetMixin."""
        return SpecificationBug(specification=self, bug=bug)

    # sprint linking
    def linkSprint(self, sprint, user):
        """See ISpecification."""
        for sprint_link in self.sprint_links:
            # sprints have unique names
            if sprint_link.sprint.name == sprint.name:
                return sprint_link
        sprint_link = SprintSpecification(specification=self,
            sprint=sprint, registrant=user)
        if sprint.isDriver(user):
            sprint_link.acceptBy(user)
        return sprint_link

    def unlinkSprint(self, sprint):
        """See ISpecification."""
        for sprint_link in self.sprint_links:
            # sprints have unique names
            if sprint_link.sprint.name == sprint.name:
                SprintSpecification.delete(sprint_link.id)
                return sprint_link

    # dependencies
    def createDependency(self, specification):
        """See ISpecification."""
        for deplink in self.spec_dependency_links:
            if deplink.dependency.id == specification.id:
                return deplink
        return SpecificationDependency(specification=self,
            dependency=specification)

    def removeDependency(self, specification):
        """See ISpecification."""
        # see if a relevant dependency link exists, and if so, delete it
        for deplink in self.spec_dependency_links:
            if deplink.dependency.id == specification.id:
                SpecificationDependency.delete(deplink.id)
                return deplink

    def _find_all_deps(self, deps):
        """This adds all dependencies of this spec (and their deps) to
        deps.

        The function is called recursively, as part of self.all_deps.
        """
        for dep in self.dependencies:
            if dep not in deps:
                deps.add(dep)
                dep._find_all_deps(deps)

    @property
    def all_deps(self):
        deps = set()
        self._find_all_deps(deps)
        return sorted(shortlist(deps),
                    key=lambda s: (s.definition_status, s.priority, s.title))

    def _find_all_blocked(self, blocked):
        """This adds all blockers of this spec (and their blockers) to
        blocked.

        The function is called recursively, as part of self.all_blocked.
        """
        for blocker in self.blocked_specs:
            if blocker not in blocked:
                blocked.add(blocker)
                blocker._find_all_blocked(blocked)

    @property
    def all_blocked(self):
        """See `ISpecification`."""
        blocked = set()
        self._find_all_blocked(blocked)
        return sorted(blocked, key=lambda s: (s.definition_status,
                                              s.priority, s.title))

    # branches
    def getBranchLink(self, branch):
        return SpecificationBranch.selectOneBy(
            specificationID=self.id, branchID=branch.id)

    def linkBranch(self, branch, registrant):
        branch_link = self.getBranchLink(branch)
        if branch_link is not None:
            return branch_link
        branch_link = SpecificationBranch(
            specification=self, branch=branch, registrant=registrant)
        notify(ObjectCreatedEvent(branch_link))
        return branch_link

    def unlinkBranch(self, branch, user):
        spec_branch = self.getBranchLink(branch)
        spec_branch.destroySelf()


class HasSpecificationsMixin:
    """A mixin class that implements many of the common shortcut properties
    for other classes that have specifications.
    """

    def specifications(self, sort=None, quantity=None, filter=None,
                       prejoin_people=True):
        """See IHasSpecifications."""
        # this should be implemented by the actual context class
        raise NotImplementedError

    def _specification_sort(self, sort):
        """Return the storm sort order for 'specifications'.

        :param sort: As per HasSpecificationsMixin.specifications.
        """
        # sort by priority descending, by default
        if sort is None or sort == SpecificationSort.PRIORITY:
            return (
                Desc(Specification.priority), Specification.definition_status,
                Specification.name)
        elif sort == SpecificationSort.DATE:
            return (Desc(Specification.datecreated), Specification.id)

    def _preload_specifications_people(self, query):
        """Perform eager loading of people and their validity for query.

        :param query: a string query generated in the 'specifications'
            method.
        :return: A DecoratedResultSet with Person precaching setup.
        """
        # Circular import.
        from lp.registry.model.person import Person
        def cache_people(rows):
            # Find the people we need:
            person_ids = set()
            for spec in rows:
                person_ids.add(spec.assigneeID)
                person_ids.add(spec.approverID)
                person_ids.add(spec.drafterID)
            person_ids.discard(None)
            if not person_ids:
                return
            # Query those people
            origin = [Person]
            columns = [Person]
            validity_info = Person._validity_queries()
            origin.extend(validity_info["joins"])
            columns.extend(validity_info["tables"])
            decorators = validity_info["decorators"]
            personset = Store.of(self).using(*origin).find(
                tuple(columns),
                Person.id.is_in(person_ids),
                )
            for row in personset:
                person = row[0]
                index = 1
                for decorator in decorators:
                    column = row[index]
                    index += 1
                    decorator(person, column)
        results = Store.of(self).find(
            Specification,
            SQL(query),
            )
        return DecoratedResultSet(results, pre_iter_hook=cache_people)

    @property
    def valid_specifications(self):
        """See IHasSpecifications."""
        return self.specifications(filter=[SpecificationFilter.VALID])

    @property
    def latest_specifications(self):
        """See IHasSpecifications."""
        return self.specifications(sort=SpecificationSort.DATE, quantity=5)

    @property
    def latest_completed_specifications(self):
        """See IHasSpecifications."""
        return self.specifications(sort=SpecificationSort.DATE, quantity=5,
            filter=[SpecificationFilter.COMPLETE, ])

    @property
    def specification_count(self):
        """See IHasSpecifications."""
        return self.specifications(filter=[SpecificationFilter.ALL]).count()

    def getAllSpecifications(self):
        """See IHasSpecifications."""
        return self.all_specifications

    def getValidSpecifications(self):
        """See IHasSpecifications."""
        return self.valid_specifications


class SpecificationSet(HasSpecificationsMixin):
    """The set of feature specifications."""

    implements(ISpecificationSet)

    def __init__(self):
        """See ISpecificationSet."""
        self.title = 'Specifications registered in Launchpad'
        self.displayname = 'All Specifications'

    def getStatusCountsForProductSeries(self, product_series):
        """See `ISpecificationSet`."""
        cur = cursor()
        condition = """
            (Specification.productseries = %s
                 OR Milestone.productseries = %s)
            """ % sqlvalues(product_series, product_series)
        query = """
            SELECT Specification.implementation_status, count(*)
            FROM Specification
                LEFT JOIN Milestone ON Specification.milestone = Milestone.id
            WHERE
                %s
            GROUP BY Specification.implementation_status
            """ % condition
        cur.execute(query)
        return cur.fetchall()

    @property
    def all_specifications(self):
        return Specification.select()

    def __iter__(self):
        """See ISpecificationSet."""
        return iter(self.all_specifications)

    @property
    def has_any_specifications(self):
        return self.all_specifications.count() != 0

    def specifications(self, sort=None, quantity=None, filter=None,
                       prejoin_people=True):
        """See IHasSpecifications."""

        # Make a new list of the filter, so that we do not mutate what we
        # were passed as a filter
        if not filter:
            # When filter is None or [] then we decide the default
            # which for a product is to show incomplete specs
            filter = [SpecificationFilter.INCOMPLETE]

        # now look at the filter and fill in the unsaid bits

        # defaults for completeness: if nothing is said about completeness
        # then we want to show INCOMPLETE
        completeness = False
        for option in [
            SpecificationFilter.COMPLETE,
            SpecificationFilter.INCOMPLETE]:
            if option in filter:
                completeness = True
        if completeness is False:
            filter.append(SpecificationFilter.INCOMPLETE)

        # defaults for acceptance: in this case we have nothing to do
        # because specs are not accepted/declined against a distro

        # defaults for informationalness: we don't have to do anything
        # because the default if nothing is said is ANY

        # sort by priority descending, by default
        if sort is None or sort == SpecificationSort.PRIORITY:
            order = ['-priority', 'Specification.definition_status',
                     'Specification.name']
        elif sort == SpecificationSort.DATE:
            if SpecificationFilter.COMPLETE in filter:
                # if we are showing completed, we care about date completed
                order = ['-Specification.date_completed', 'Specification.id']
            else:
                # if not specially looking for complete, we care about date
                # registered
                order = ['-Specification.datecreated', 'Specification.id']

        # figure out what set of specifications we are interested in. for
        # products, we need to be able to filter on the basis of:
        #
        #  - completeness.
        #  - informational.
        #

        # filter out specs on inactive products
        base = """(Specification.product IS NULL OR
                   Specification.product NOT IN
                    (SELECT Product.id FROM Product
                     WHERE Product.active IS FALSE))
                """
        query = base
        # look for informational specs
        if SpecificationFilter.INFORMATIONAL in filter:
            query += (' AND Specification.implementation_status = %s ' %
                quote(SpecificationImplementationStatus.INFORMATIONAL.value))

        # filter based on completion. see the implementation of
        # Specification.is_complete() for more details
        completeness = Specification.completeness_clause

        if SpecificationFilter.COMPLETE in filter:
            query += ' AND ( %s ) ' % completeness
        elif SpecificationFilter.INCOMPLETE in filter:
            query += ' AND NOT ( %s ) ' % completeness

        # Filter for validity. If we want valid specs only then we should
        # exclude all OBSOLETE or SUPERSEDED specs
        if SpecificationFilter.VALID in filter:
            # XXX: kiko 2007-02-07: this is untested and was broken.
            query += (
                ' AND Specification.definition_status NOT IN ( %s, %s ) ' %
                sqlvalues(SpecificationDefinitionStatus.OBSOLETE,
                          SpecificationDefinitionStatus.SUPERSEDED))

        # ALL is the trump card
        if SpecificationFilter.ALL in filter:
            query = base

        # Filter for specification text
        for constraint in filter:
            if isinstance(constraint, basestring):
                # a string in the filter is a text search filter
                query += ' AND Specification.fti @@ ftq(%s) ' % quote(
                    constraint)

        results = Specification.select(query, orderBy=order, limit=quantity)
        if prejoin_people:
            results = results.prejoin(['assignee', 'approver', 'drafter'])
        return results

    def getByURL(self, url):
        """See ISpecificationSet."""
        specification = Specification.selectOneBy(specurl=url)
        if specification is None:
            return None
        return specification

    @property
    def coming_sprints(self):
        """See ISpecificationSet."""
        return Sprint.select("time_ends > 'NOW'", orderBy='time_starts',
            limit=5)

    def new(self, name, title, specurl, summary, definition_status,
        owner, approver=None, product=None, distribution=None, assignee=None,
        drafter=None, whiteboard=None,
        priority=SpecificationPriority.UNDEFINED,
        goalstatus=SpecificationGoalStatus.PROPOSED,
        productseries=None, distroseries=None,
        goal_proposer=None, date_goal_proposed=None, milestone=None,
        date_completed=None, completer=None, goal_decider=None,
        date_goal_decided=None):
        """See ISpecificationSet."""
        return Specification(name=name, title=title, specurl=specurl,
            summary=summary, priority=priority,
            definition_status=definition_status, owner=owner,
            approver=approver, product=product, distribution=distribution,
            assignee=assignee, drafter=drafter, whiteboard=whiteboard,
            goalstatus=goalstatus, productseries=productseries,
            distroseries=distroseries, goal_proposer=goal_proposer,
            date_goal_proposed=date_goal_proposed, milestone=milestone,
            date_completed=date_completed, completer=completer,
            goal_decider=goal_decider, date_goal_decided=date_goal_decided)

    def getDependencyDict(self, specifications):
        """See `ISpecificationSet`."""
        specification_ids = [spec.id for spec in specifications]

        if len(specification_ids) == 0:
            return {}

        results = Store.of(specifications[0]).execute("""
            SELECT SpecificationDependency.specification,
                   SpecificationDependency.dependency
            FROM SpecificationDependency, Specification
            WHERE SpecificationDependency.specification IN %s
            AND SpecificationDependency.dependency = Specification.id
            ORDER BY Specification.priority DESC, Specification.name,
<<<<<<< HEAD
                     Specification.id
=======
                    Specification.id
>>>>>>> fd0af732
        """ % sqlvalues(specification_ids)).get_all()

        dependencies = {}
        for spec_id, dep_id in results:
            if spec_id not in dependencies:
                dependencies[spec_id] = []
            dependency = Specification.get(dep_id)
            dependencies[spec_id].append(dependency)

        return dependencies

    def get(self, spec_id):
        """See lp.blueprints.interfaces.specification.ISpecificationSet."""
        return Specification.get(spec_id)<|MERGE_RESOLUTION|>--- conflicted
+++ resolved
@@ -935,11 +935,7 @@
             WHERE SpecificationDependency.specification IN %s
             AND SpecificationDependency.dependency = Specification.id
             ORDER BY Specification.priority DESC, Specification.name,
-<<<<<<< HEAD
                      Specification.id
-=======
-                    Specification.id
->>>>>>> fd0af732
         """ % sqlvalues(specification_ids)).get_all()
 
         dependencies = {}
