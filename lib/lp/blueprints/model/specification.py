--- conflicted
+++ resolved
@@ -80,11 +80,8 @@
     NON_EMBARGOED_INFORMATION_TYPES,
     PRIVATE_INFORMATION_TYPES,
     PUBLIC_INFORMATION_TYPES,
-<<<<<<< HEAD
     PUBLIC_PROPRIETARY_INFORMATION_TYPES,
     SpecificationSharingPolicy,
-=======
->>>>>>> 0f7bc417
     )
 from lp.registry.errors import CannotChangeInformationType
 from lp.registry.interfaces.distribution import IDistribution
