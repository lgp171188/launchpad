# Copyright 2009 Canonical Ltd.  This software is licensed under the
# GNU Affero General Public License version 3 (see the file LICENSE).

"""Sprint views."""

__metaclass__ = type
__all__ = [
    'SprintAddView',
    'SprintAttendeesCsvExportView',
    'SprintBrandingView',
    'SprintBreadcrumb',
    'SprintEditView',
    'SprintFacets',
    'SprintMeetingExportView',
    'SprintNavigation',
    'SprintOverviewMenu',
<<<<<<< HEAD
    'SprintSetBreadcrumbBuilder',
=======
    'SprintSetBreadcrumb',
    'SprintSetContextMenu',
>>>>>>> dfe038a1
    'SprintSetFacets',
    'SprintSetNavigation',
    'SprintSetView',
    'SprintSpecificationsMenu',
    'SprintTopicSetView',
    'SprintView',
    ]

import csv
import pytz
from StringIO import StringIO

from zope.app.form.browser import TextAreaWidget
from zope.component import getUtility
from zope.interface import implements

from canonical.launchpad import _
from canonical.cachedproperty import cachedproperty
from canonical.launchpad.browser.branding import BrandingChangeView
from lp.blueprints.browser.specificationtarget import (
    HasSpecificationsView)
from lp.blueprints.interfaces.specification import (
    SpecificationDefinitionStatus, SpecificationFilter, SpecificationPriority,
    SpecificationSort)
from lp.blueprints.interfaces.sprint import ISprint, ISprintSet
from lp.registry.browser.menu import (
    IRegistryCollectionNavigationMenu, RegistryCollectionActionMenuBase)
from canonical.launchpad.webapp import (
    ApplicationMenu, GetitemNavigation, LaunchpadEditFormView,
    LaunchpadFormView, LaunchpadView, Link, Navigation,
    StandardLaunchpadFacets, action, canonical_url, custom_widget,
    enabled_with_permission)
from canonical.launchpad.webapp.batching import BatchNavigator
from canonical.launchpad.webapp.breadcrumb import Breadcrumb
from canonical.launchpad.helpers import shortlist
from canonical.widgets.date import DateTimeWidget


class SprintFacets(StandardLaunchpadFacets):
    """The links that will appear in the facet menu for an ISprint."""

    usedfor = ISprint
    enable_only = ['overview', 'specifications']

    def specifications(self):
        text = 'Blueprints'
        summary = 'Topics for discussion at %s' % self.context.title
        return Link('', text, summary)


class SprintNavigation(Navigation):

    usedfor = ISprint


class SprintBreadcrumb(Breadcrumb):
    """Builds a breadcrumb for an `ISprint`."""
    @property
    def text(self):
        return self.context.title


class SprintOverviewMenu(ApplicationMenu):

    usedfor = ISprint
    facet = 'overview'
    links = ['attendance', 'registration', 'attendee_export', 'edit',
             'branding']

    def attendance(self):
        text = 'Register yourself'
        summary = 'Register as an attendee of the meeting'
        return Link('+attend', text, summary, icon='add')

    def registration(self):
        text = 'Register someone else'
        summary = 'Register someone else to attend the meeting'
        return Link('+register', text, summary, icon='add')

    @enabled_with_permission('launchpad.View')
    def attendee_export(self):
        text = 'Export attendees to CSV'
        summary = 'Export attendee contact information to CSV format'
        return Link('+attendees-csv', text, summary, icon='info')

    @enabled_with_permission('launchpad.Edit')
    def edit(self):
        text = 'Change details'
        summary = 'Modify the meeting description, dates or title'
        return Link('+edit', text, summary, icon='edit')

    @enabled_with_permission('launchpad.Edit')
    def branding(self):
        text = 'Change branding'
        summary = 'Modify the imagery used to represent this meeting'
        return Link('+branding', text, summary, icon='edit')


class SprintSpecificationsMenu(ApplicationMenu):

    usedfor = ISprint
    facet = 'specifications'
    links = ['assignments', 'declined', 'settopics', 'addspec']

    def assignments(self):
        text = 'Assignments'
        summary = 'View the specification assignments'
        return Link('+assignments', text, summary, icon='info')

    def declined(self):
        text = 'List declined blueprints'
        summary = 'Show topics that were not accepted for discussion'
        return Link('+specs?acceptance=declined', text, summary, icon='info')

    @enabled_with_permission('launchpad.Driver')
    def settopics(self):
        text = 'Set agenda'
        summary = 'Approve or defer topics for discussion'
        return Link('+settopics', text, summary, icon='edit')

    def addspec(self):
        text = 'Register a blueprint'
        summary = 'Register a new blueprint for this meeting'
        return Link('+addspec', text, summary, icon='info')


class SprintSetNavigation(GetitemNavigation):

    usedfor = ISprintSet


class SprintSetBreadcrumb(Breadcrumb):
    """Builds a breadcrumb for an `ISprintSet`."""
    text = 'Meetings'


class SprintSetFacets(StandardLaunchpadFacets):
    """The facet menu for an ISprintSet."""

    usedfor = ISprintSet
    enable_only = ['overview', ]


class SprintView(HasSpecificationsView, LaunchpadView):

    __used_for__ = ISprint

    def initialize(self):
        self.notices = []
        self.latest_specs_limit = 5
        self.tzinfo = pytz.timezone(self.context.time_zone)

    def attendance(self):
        """establish if this user is attending"""
        if self.user is None:
            return None
        for subscription in self.context.subscriptions:
            if subscription.person.id == self.user.id:
                return subscription
        return None

    @cachedproperty
    def spec_links(self):
        """List all of the SprintSpecifications appropriate for this view."""
        filter = self.spec_filter
        return shortlist(self.context.specificationLinks(filter=filter))

    @cachedproperty
    def count(self):
        return len(self.spec_links)

    @cachedproperty
    def proposed_count(self):
        filter = [SpecificationFilter.PROPOSED]
        return self.context.specificationLinks(filter=filter).count()

    @cachedproperty
    def latest_approved(self):
        filter = [SpecificationFilter.ACCEPTED]
        return self.context.specifications(filter=filter,
                    quantity=self.latest_specs_limit,
                    sort=SpecificationSort.DATE)

    def formatDateTime(self, dt):
        """Format a datetime value according to the sprint's time zone"""
        dt = dt.astimezone(self.tzinfo)
        return dt.strftime('%Y-%m-%d %H:%M %Z')

    def formatDate(self, dt):
        """Format a date value according to the sprint's time zone"""
        dt = dt.astimezone(self.tzinfo)
        return dt.strftime('%Y-%m-%d')

    _local_timeformat = '%H:%M on %A, %Y-%m-%d'
    @property
    def local_start(self):
        """The sprint start time, in the local time zone, as text."""
        tz = pytz.timezone(self.context.time_zone)
        return self.context.time_starts.astimezone(tz).strftime(
                    self._local_timeformat)

    @property
    def local_end(self):
        """The sprint end time, in the local time zone, as text."""
        tz = pytz.timezone(self.context.time_zone)
        return self.context.time_ends.astimezone(tz).strftime(
                    self._local_timeformat)


class SprintAddView(LaunchpadFormView):
    """Form for creating sprints"""

    schema = ISprint
    label = "Register a meeting"
    field_names = ['name', 'title', 'summary', 'home_page', 'driver',
                   'time_zone', 'time_starts', 'time_ends', 'address',
                   ]
    custom_widget('summary', TextAreaWidget, height=5)
    custom_widget('time_starts', DateTimeWidget, display_zone=False)
    custom_widget('time_ends', DateTimeWidget, display_zone=False)
    custom_widget('address', TextAreaWidget, height=3)

    sprint = None

    def setUpWidgets(self):
        LaunchpadFormView.setUpWidgets(self)
        timeformat = '%Y-%m-%d %H:%M'
        self.widgets['time_starts'].timeformat = timeformat
        self.widgets['time_ends'].timeformat = timeformat
        time_zone_widget = self.widgets['time_zone']
        if time_zone_widget.hasValidInput():
            tz = pytz.timezone(time_zone_widget.getInputValue())
            self.widgets['time_starts'].required_time_zone = tz
            self.widgets['time_ends'].required_time_zone = tz

    def validate(self, data):
        time_starts = data.get('time_starts')
        time_ends = data.get('time_ends')
        if time_starts and time_ends and time_ends < time_starts:
            self.setFieldError(
                'time_ends', "This event can't start after it ends")

    @action(_('Add Sprint'), name='add')
    def add_action(self, action, data):
        self.sprint = getUtility(ISprintSet).new(
            owner=self.user,
            name=data['name'],
            title=data['title'],
            summary=data['summary'],
            home_page=data['home_page'],
            driver=data['driver'],
            time_zone=data['time_zone'],
            time_starts=data['time_starts'],
            time_ends=data['time_ends'],
            address=data['address'],
            )
        self.request.response.addInfoNotification('Sprint created.')

    @property
    def next_url(self):
        assert self.sprint is not None, 'No sprint has been created'
        return canonical_url(self.sprint)


class SprintBrandingView(BrandingChangeView):

    schema = ISprint
    # sabdfl 2007-03-28 deliberately leaving icon off the list, i think it
    # would be overkill, we can add it later if people ask for it
    field_names = ['logo', 'mugshot']


class SprintEditView(LaunchpadEditFormView):
    """Form for editing sprints"""

    schema = ISprint
    label = "Edit sprint details"
    field_names = ['name', 'title', 'summary', 'home_page', 'driver',
                   'time_zone', 'time_starts', 'time_ends', 'address',
                   ]
    custom_widget('summary', TextAreaWidget, height=5)
    custom_widget('time_starts', DateTimeWidget, display_zone=False)
    custom_widget('time_ends', DateTimeWidget, display_zone=False)
    custom_widget('address', TextAreaWidget, height=3)

    def setUpWidgets(self):
        LaunchpadEditFormView.setUpWidgets(self)
        timeformat = '%Y-%m-%d %H:%M'
        self.widgets['time_starts'].timeformat = timeformat
        self.widgets['time_ends'].timeformat = timeformat
        time_zone_widget = self.widgets['time_zone']
        # What time zone are the start and end values relative to?
        if time_zone_widget.hasValidInput():
            tz = pytz.timezone(time_zone_widget.getInputValue())
        else:
            tz = pytz.timezone(self.context.time_zone)
        self.widgets['time_starts'].required_time_zone = tz
        self.widgets['time_ends'].required_time_zone = tz

    def validate(self, data):
        time_starts = data.get('time_starts')
        time_ends = data.get('time_ends')
        if time_starts and time_ends and time_ends < time_starts:
            self.setFieldError(
                'time_ends', "This event can't start after it ends")

    @action(_('Change'), name='change')
    def change_action(self, action, data):
        self.updateContextFromData(data)

    @property
    def next_url(self):
        return canonical_url(self.context)


class SprintTopicSetView(HasSpecificationsView, LaunchpadView):
    """Custom view class to process the results of this unusual page.

    It is unusual because we want to display multiple objects with
    checkboxes, then process the selected items, which is not the usual
    add/edit metaphor."""

    def initialize(self):
        self.status_message = None
        self.process_form()
        self.attendee_ids = set(
            attendance.attendee.id for attendance in self.context.attendances)


    @cachedproperty
    def spec_filter(self):
        """Return the specification links with PROPOSED status for this
        sprint.
        """
        return [SpecificationFilter.PROPOSED]

    @cachedproperty
    def spec_links(self):
        filter = self.spec_filter
        return self.context.specificationLinks(filter=filter)

    def process_form(self):
        """Largely copied from webapp/generalform.py, without the
        schema processing bits because we are not rendering the form in the
        usual way. Instead, we are creating our own form in the page
        template and interpreting it here.
        """
        form = self.request.form

        if 'SUBMIT_CANCEL' in form:
            self.status_message = 'Cancelled'
            self.request.response.redirect(
                canonical_url(self.context)+'/+specs')
            return

        if 'SUBMIT_ACCEPT' not in form and 'SUBMIT_DECLINE' not in form:
            self.status_message = ''
            return

        if self.request.method == 'POST':
            if 'speclink' not in form:
                self.status_message = (
                    'Please select specifications to accept or decline.')
                return
            # determine if we are accepting or declining
            if 'SUBMIT_ACCEPT' in form:
                assert 'SUBMIT_DECLINE' not in form
                action = 'Accepted'
            else:
                assert 'SUBMIT_DECLINE' in form
                action = 'Declined'

        selected_specs = form['speclink']
        if isinstance(selected_specs, unicode):
            # only a single item was selected, but we want to deal with a
            # list for the general case, so convert it to a list
            selected_specs = [selected_specs]

        if action == 'Accepted':
            action_fn = self.context.acceptSpecificationLinks
        else:
            action_fn = self.context.declineSpecificationLinks
        leftover = action_fn(selected_specs, self.user)

        # Status message like: "Accepted 27 specification(s)."
        self.status_message = '%s %d specification(s).' % (
            action, len(selected_specs))

        if leftover == 0:
            # they are all done, so redirect back to the spec listing page
            self.request.response.redirect(
                canonical_url(self.context)+'/+specs')


class SprintMeetingExportView(LaunchpadView):
    """View to provide information used the sprint meeting XML export view."""

    def initialize(self):
        self.attendees = []
        attendee_set = set()
        for attendance in self.context.attendances:
            self.attendees.append(dict(
                name=attendance.attendee.name,
                displayname=attendance.attendee.displayname,
                start=attendance.time_starts.strftime('%Y-%m-%dT%H:%M:%SZ'),
                end=attendance.time_ends.strftime('%Y-%m-%dT%H:%M:%SZ')))
            attendee_set.add(attendance.attendee)

        self.specifications = []
        for speclink in self.context.specificationLinks(
            filter=[SpecificationFilter.ACCEPTED]):
            spec = speclink.specification

            # skip sprints with no priority or less than low:
            if (spec.priority is None or
                spec.priority < SpecificationPriority.UNDEFINED):
                continue

            if (spec.definition_status not in
                [SpecificationDefinitionStatus.NEW,
                 SpecificationDefinitionStatus.DISCUSSION,
                 SpecificationDefinitionStatus.DRAFT]):
                continue

            # get the list of attendees that will attend the sprint
            is_required = dict((sub.person, sub.essential)
                               for sub in spec.subscriptions)
            interested = set(is_required.keys()).intersection(attendee_set)
            if spec.assignee is not None:
                interested.add(spec.assignee)
                is_required[spec.assignee] = True
            if spec.drafter is not None:
                interested.add(spec.drafter)
                is_required[spec.drafter] = True
            interested = [dict(name=person.name,
                               required=is_required[person])
                          for person in interested]

            self.specifications.append(dict(
                spec=spec,
                interested=interested))

    def render(self):
        self.request.response.setHeader('content-type',
                                        'application/xml;charset=utf-8')
        body = LaunchpadView.render(self)
        return body.encode('utf-8')


class SprintSetNavigationMenu(RegistryCollectionActionMenuBase):
    """Action menu for sprints index."""
    usedfor = ISprintSet
    links = [
        'register_team',
        'register_project',
        'create_account',
        'view_all_sprints',
        ]

    def view_all_sprints(self):
        text = 'Show all sprints'
        return Link('+all', text, icon='list')


class SprintSetView(LaunchpadView):
    """View for the /sprints top level collection page."""

    implements(IRegistryCollectionNavigationMenu)

    page_title = 'Meetings and sprints registered in Launchpad'

    def all_batched(self):
        return BatchNavigator(self.context.all, self.request)


class SprintAttendeesCsvExportView(LaunchpadView):
    """View for exporting the attendees for a sprint as CSV."""

    def encode_value(self, value):
        """Encode a value for CSV.

        Return the string representation of `value` encoded as UTF-8,
        or the empty string if value is None."""
        if value is not None:
            return unicode(value).encode('utf-8')
        else:
            return ''

    def render(self):
        """Render a CSV output of all the attendees for a sprint."""
        rows = [('Launchpad username',
                 'Display name',
                 'Email',
                 'IRC nickname',
                 'Phone',
                 'Organization',
                 'City',
                 'Country',
                 'Timezone',
                 'Arriving',
                 'Leaving')]
        for attendance in self.context.attendances:
            time_zone = ''
            location = attendance.attendee.location
            if location is not None and location.visible:
                time_zone = attendance.attendee.time_zone
            irc_nicknames = ', '.join(sorted(set(
                [ircid.nickname for ircid
                 in attendance.attendee.ircnicknames])))
            if attendance.attendee.country is None:
                country = ''
            else:
                country = attendance.attendee.country.name
            rows.append(
                (attendance.attendee.name,
                 attendance.attendee.displayname,
                 attendance.attendee.safe_email_or_blank,
                 irc_nicknames,
                 attendance.attendee.phone,
                 attendance.attendee.organization,
                 attendance.attendee.city,
                 country,
                 time_zone,
                 attendance.time_starts.strftime('%Y-%m-%dT%H:%M:%SZ'),
                 attendance.time_ends.strftime('%Y-%m-%dT%H:%M:%SZ')))
        # CSV can't handle unicode, so we force encoding
        # everything as UTF-8
        rows = [[self.encode_value(column)
                 for column in row]
                for row in rows]
        self.request.response.setHeader('Content-type', 'text/csv')
        self.request.response.setHeader(
            'Content-disposition',
            'attachment; filename=%s-attendees.csv' % self.context.name)
        output = StringIO()
        writer = csv.writer(output)
        writer.writerows(rows)
        return output.getvalue()<|MERGE_RESOLUTION|>--- conflicted
+++ resolved
@@ -14,12 +14,7 @@
     'SprintMeetingExportView',
     'SprintNavigation',
     'SprintOverviewMenu',
-<<<<<<< HEAD
-    'SprintSetBreadcrumbBuilder',
-=======
     'SprintSetBreadcrumb',
-    'SprintSetContextMenu',
->>>>>>> dfe038a1
     'SprintSetFacets',
     'SprintSetNavigation',
     'SprintSetView',
