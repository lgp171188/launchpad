--- conflicted
+++ resolved
@@ -1543,11 +1543,7 @@
 
     @property
     def specification_count(self):
-<<<<<<< HEAD
-        return self.context.specification_count(self.user)
-=======
-        return self.context.specificationCount()
->>>>>>> e507b83a
+        return self.context.specificationCount(self.user)
 
     @safe_action
     @action('Find blueprints', name="search")
