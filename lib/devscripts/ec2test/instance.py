--- conflicted
+++ resolved
@@ -24,12 +24,8 @@
 import paramiko
 
 
-<<<<<<< HEAD
-DEFAULT_INSTANCE_TYPE = 'c1.xlarge'
-=======
 DEFAULT_INSTANCE_TYPE = 'm2.xlarge'
 DEFAULT_REGION = 'us-east-1'
->>>>>>> 3a3f7d0c
 AVAILABLE_INSTANCE_TYPES = (
     'm1.large', 'm1.xlarge', 'm2.xlarge', 'm2.2xlarge', 'm2.4xlarge',
     'c1.xlarge', 'cc1.4xlarge', 'cc1.8xlarge')
