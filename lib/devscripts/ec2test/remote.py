--- conflicted
+++ resolved
@@ -36,25 +36,19 @@
 import unittest
 from xml.sax.saxutils import escape
 
-import simplejson
-
 import bzrlib.branch
 import bzrlib.config
+from bzrlib.email_message import EmailMessage
 import bzrlib.errors
+from bzrlib.smtp_connection import SMTPConnection
 import bzrlib.workingtree
-
-from bzrlib.email_message import EmailMessage
-from bzrlib.smtp_connection import SMTPConnection
-
+import simplejson
 import subunit
-
-<<<<<<< HEAD
+from testtools import MultiTestResult
+
 # We need to be able to unpickle objects from bzr-pqm, so make sure we
 # can import it.
 bzrlib.plugin.load_plugins()
-=======
-from testtools import MultiTestResult
->>>>>>> d4017562
 
 
 class NonZeroExitCode(Exception):
