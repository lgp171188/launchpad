--- conflicted
+++ resolved
@@ -17,11 +17,7 @@
 The script accepts buildout command-line options, so you can
 use the -c option to specify an alternate configuration file.
 
-<<<<<<< HEAD
-$Id: bootstrap.py 101848 2009-07-13 13:45:10Z gary $
-=======
 $Id: bootstrap.py 101879 2009-07-14 01:24:48Z gary $
->>>>>>> f4729f7f
 """
 
 import os, re, shutil, sys, tempfile, textwrap, urllib, urllib2
@@ -60,23 +56,15 @@
     By using --ez_setup-source and --download-base to point to local resources,
     you can keep this script from going over the network.
     ''' % configuration)
-<<<<<<< HEAD
-match_equals = re.compile(r'(%s)=(\S*)' % ('|'.join(configuration),)).match
-=======
 match_equals = re.compile(r'(%s)=(.*)' % ('|'.join(configuration),)).match
->>>>>>> f4729f7f
 args = sys.argv[1:]
 if args == ['--help']:
     print helpstring
     sys.exit(0)
 
-<<<<<<< HEAD
-# defaults
-=======
 # If we end up using a temporary directory for storing our eggs, this will
 # hold the path of that directory.  On the other hand, if an explicit directory
 # is specified in the argv, this will remain None.
->>>>>>> f4729f7f
 tmpeggs = None
 
 while args:
@@ -98,21 +86,13 @@
 
 for name in ('--ez_setup-source', '--download-base'):
     val = configuration[name]
-<<<<<<< HEAD
-    if val is not None and '://' not in val: # we're being lazy.
-=======
     if val is not None and '://' not in val: # We're being lazy.
->>>>>>> f4729f7f
         configuration[name] = 'file://%s' % (
             urllib.pathname2url(os.path.abspath(os.path.expanduser(val))),)
 
 if (configuration['--download-base'] and
     not configuration['--download-base'].endswith('/')):
-<<<<<<< HEAD
-    # download base needs a trailing slash to make the world happy
-=======
     # Download base needs a trailing slash to make the world happy.
->>>>>>> f4729f7f
     configuration['--download-base'] += '/'
 
 if not configuration['--eggs']:
@@ -121,15 +101,10 @@
     configuration['--eggs'] = os.path.abspath(
         os.path.expanduser(configuration['--eggs']))
 
-<<<<<<< HEAD
-if configuration['--version']:
-    configuration['--version'] = '==' + configuration['--version']
-=======
 # The requirement is what we will pass to setuptools to specify zc.buildout.
 requirement = 'zc.buildout'
 if configuration['--version']:
     requirement += '==' + configuration['--version']
->>>>>>> f4729f7f
 
 try:
     import pkg_resources
@@ -161,11 +136,7 @@
 if configuration['--download-base']:
     cmd.extend(['-f', quote(configuration['--download-base'])])
 
-<<<<<<< HEAD
-cmd.append('zc.buildout' + configuration['--version'])
-=======
 cmd.append(requirement)
->>>>>>> f4729f7f
 
 ws = pkg_resources.working_set
 env = dict(
@@ -179,22 +150,14 @@
 else: # Windows needs this, apparently; otherwise we would prefer subprocess
     exitcode = os.spawnle(*([os.P_WAIT, sys.executable] + cmd + [env]))
 if exitcode != 0:
-<<<<<<< HEAD
-    sys.flush()
-=======
     sys.stdout.flush()
->>>>>>> f4729f7f
     print ("An error occured when trying to install zc.buildout. "
            "Look above this message for any errors that "
            "were output by easy_install.")
     sys.exit(exitcode)
 
 ws.add_entry(configuration['--eggs'])
-<<<<<<< HEAD
-ws.require('zc.buildout' + configuration['--version'])
-=======
 ws.require(requirement)
->>>>>>> f4729f7f
 import zc.buildout.buildout
 args.append('bootstrap')
 zc.buildout.buildout.main(args)
