--- conflicted
+++ resolved
@@ -11,22 +11,11 @@
 fi
 
 BUILD_DIR=$1
-<<<<<<< HEAD
-
-if [ -d "$BUILD_DIR/lp" ]; then
-    echo "$0: Assuming build dir is up-to-date."
-    exit 0
-fi
-
-# Populate YUI.
-ln -sf yui-${versions:yui} $BUILD_DIR/yui
-=======
 
 # Populate YUI.
 if [ ! -h $BUILD_DIR/yui ]; then
     ln -sf yui-${versions:yui} $BUILD_DIR/yui
 fi
->>>>>>> 61c5afeb
 
 # And YUI 2, for now.
 if [ ! -d $BUILD_DIR/yui2 ]; then
