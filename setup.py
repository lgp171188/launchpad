#!/usr/bin/env python
#
# Copyright 2009, 2010 Canonical Ltd.  This software is licensed under the
# GNU Affero General Public License version 3 (see the file LICENSE).

import ez_setup


ez_setup.use_setuptools()

from setuptools import setup, find_packages

__version__ = '2.2.3'

setup(
    name='lp',
    version=__version__,
    packages=find_packages('lib'),
    package_dir={'': 'lib'},
    include_package_data=True,
    zip_safe=False,
    maintainer='Launchpad Developers',
    description=('A unique collaboration and Bazaar code hosting platform '
                 'for software projects.'),
    license='Affero GPL v3',
    # this list should only contain direct dependencies--things imported or
    # used in zcml.
    install_requires=[
        #'pbr',
        'ampoule',
        'auditorclient',
        'auditorfixture',
        'BeautifulSoup',
        'bzr',
        'cssutils',
        # Required for pydkim
        'dnspython',
        'fixtures',
        'FeedParser',
        'feedvalidator',
        'funkload',
        'html5browser',
        'pygpgme',
        'python-debian',
        'python-keystoneclient',
        'python-subunit',
        'python-swiftclient',
        'launchpadlib',
        'lazr.batchnavigator',
        'lazr.config',
        'lazr.delegates',
        'lazr.enum',
        'lazr.lifecycle',
        'lazr.restful',
        'lazr.jobrunner',
        'lazr.smtptest',
        'lazr.testing',
        'lazr.uri',
        'lpjsmin',
        'Markdown',
        'mechanize',
        'meliae',
<<<<<<< HEAD
        'mock',  # Backport from Python 3.3
=======
        'mock',
>>>>>>> be991f6e
        'oauth',
        'oops',
        'oops_amqp',
        'oops_datedir_repo',
        'oops_timeline',
        'oops_twisted',
        'oops_wsgi',
        'paramiko',
        'pgbouncer',
        'psycopg2',
        'python-memcached',
        'pyasn1',
        'pydkim',
        'pystache',
        'python-openid',
        'pytz',
        'rabbitfixture',
        's4',
        'setproctitle',
        'setuptools',
        'Sphinx',
        'soupmatchers',
        'sourcecodegen',
        'storm',
        'subvertpy',
        'testtools',
        'timeline',
        'transaction',
        'Twisted',
        'txfixtures',
        'txlongpollfixture',
        'wadllib',
        'z3c.pt',
        'z3c.ptcompat',
        'zc.zservertracelog',
        'zope.app.appsetup',
        'zope.app.http',
        'zope.app.publication',
        'zope.app.publisher',
        'zope.app.server',
        'zope.app.testing',
        'zope.app.wsgi',
        'zope.authentication',
        'zope.contenttype',
        'zope.component[zcml]',
        'zope.datetime',
        'zope.error',
        'zope.event',
        'zope.exceptions',
        'zope.formlib',
        'zope.i18n',
        'zope.interface',
        'zope.lifecycleevent',
        'zope.location',
        'zope.login',
        'zope.pagetemplate',
        'zope.principalregistry',
        'zope.publisher',
        'zope.proxy',
        'zope.schema',
        'zope.security',
        'zope.securitypolicy',
        'zope.sendmail',
        'zope.server',
        'zope.session',
        'zope.tal',
        'zope.tales',
        'zope.testbrowser',
        'zope.testing',
        'zope.traversing',
        'zope.viewlet',  # only fixing a broken dependency
        'zope.vocabularyregistry',
        # Loggerhead dependencies. These should be removed once
        # bug 383360 is fixed and we include it as a source dist.
        'Paste',
        'PasteDeploy',
        'SimpleTAL',
    ],
    url='https://launchpad.net/',
    classifiers=[
        "Development Status :: 5 - Production/Stable",
        "Intended Audience :: Developers",
        "Programming Language :: Python",
    ],
    extras_require=dict(
        docs=[
            'Sphinx',
            'z3c.recipe.sphinxdoc',
        ]
    ),
    entry_points=dict(
        console_scripts=[  # `console_scripts` is a magic name to setuptools
            'apiindex = lp.scripts.utilities.apiindex:main',
            'killservice = lp.scripts.utilities.killservice:main',
            'jsbuild = lp.scripts.utilities.js.jsbuild:main',
            'run = lp.scripts.runlaunchpad:start_launchpad',
            'run-testapp = '
                'lp.scripts.runlaunchpad:start_testapp',
            'harness = lp.scripts.harness:python',
            'twistd = twisted.scripts.twistd:run',
            'start_librarian = '
                'lp.scripts.runlaunchpad:start_librarian',
        ]
    ),
)<|MERGE_RESOLUTION|>--- conflicted
+++ resolved
@@ -60,11 +60,7 @@
         'Markdown',
         'mechanize',
         'meliae',
-<<<<<<< HEAD
-        'mock',  # Backport from Python 3.3
-=======
         'mock',
->>>>>>> be991f6e
         'oauth',
         'oops',
         'oops_amqp',
