#!/usr/bin/env python
#
# Copyright 2009, 2010 Canonical Ltd.  This software is licensed under the
# GNU Affero General Public License version 3 (see the file LICENSE).

import ez_setup
ez_setup.use_setuptools()

from setuptools import setup, find_packages

__version__ = '2.2.3'

setup(
    name='lp',
    version=__version__,
    packages=find_packages('lib'),
    package_dir={'': 'lib'},
    include_package_data=True,
    zip_safe=False,
    maintainer='Launchpad Developers',
    description=('A unique collaboration and Bazaar code hosting platform '
                 'for software projects.'),
    license='Affero GPL v3',
    # this list should only contain direct dependencies--things imported or
    # used in zcml.
    install_requires=[
        'ampoule',
        'bzr',
        'chameleon.core',
        'chameleon.zpt',
        'cssutils',
        # Required for pydkim
        'dnspython',
<<<<<<< HEAD
=======
        'FeedParser',
>>>>>>> d60df037
        'feedvalidator',
        'funkload',
        'launchpadlib',
        'lazr.batchnavigator',
        'lazr.config',
        'lazr.delegates',
        'lazr.enum',
        'lazr.lifecycle',
        'lazr.restful',
        'lazr.smtptest',
        'lazr.testing',
        'lazr.uri',
        'lazr-js',
        'manuel',
        'mechanize',
        'meliae',
        'mercurial',
        'mocker',
        'numpy',
        'oauth',
        'paramiko',
        'python-memcached',
        'pyasn1',
        'pydkim',
        'python-openid',
        'pytz',
        # This appears to be a broken indirect dependency from zope.security:
        'RestrictedPython',
        'setproctitle',
        'setuptools',
        'sourcecodegen',
        'storm',
        'testtools',
        'transaction',
        'Twisted',
        'wadllib',
        'z3c.pt',
        'z3c.ptcompat',
        'zc.zservertracelog',
        'zope.app.appsetup',
        'zope.app.component',
        'zope.app.dav', # ./package-includes/dav-configure.zcml
        'zope.app.error',
        'zope.app.exception',
        'zope.app.file',
        'zope.app.form',
        'zope.app.pagetemplate',
        'zope.app.publication',
        'zope.app.publisher',
        'zope.app.security',
        'zope.app.securitypolicy',
        'zope.app.server',
        'zope.app.session',
        'zope.app.testing',
        'zope.app.zcmlfiles',
        'zope.app.wsgi',
        'zope.app.zapi',
        'zope.contenttype',
        'zope.component[zcml]',
        'zope.datetime',
        'zope.thread',
        'zope.error',
        'zope.event',
        'zope.exceptions',
        'zope.formlib',
        'zope.i18n',
        'zope.interface',
        'zope.hookable', # indirect, via zope.app.component
        'zope.lifecycleevent',
        'zope.location',
        'zope.pagetemplate',
        'zope.publisher',
        'zope.proxy',
        'zope.schema',
        'zope.security',
        'zope.sendmail',
        'zope.server',
        'zope.session',
        'zope.tal',
        'zope.tales',
        'zope.testbrowser',
        'zope.testing',
        'zope.traversing',
        'zope.viewlet', # only fixing a broken dependency
        # Loggerhead dependencies. These should be removed once
        # bug 383360 is fixed and we include it as a source dist.
        'Paste',
        'PasteDeploy',
        'SimpleTal'
    ],
    url='https://launchpad.net/',
    classifiers=[
        "Development Status :: 5 - Production/Stable",
        "Intended Audience :: Developers",
        "Programming Language :: Python",
    ],
    extras_require=dict(
        docs=[
            'Sphinx',
            'z3c.recipe.sphinxdoc',
        ]
    ),
    entry_points=dict(
        console_scripts=[ # `console_scripts` is a magic name to setuptools
            'apiindex = lp.scripts.utilities.apiindex:main',
            'killservice = lp.scripts.utilities.killservice:main',
            'run = canonical.launchpad.scripts.runlaunchpad:start_launchpad',
            'harness = canonical.database.harness:python',
            'twistd = twisted.scripts.twistd:run',
            'start_librarian '
                '= canonical.launchpad.scripts.runlaunchpad:start_librarian',
            'ec2 = devscripts.ec2test.entrypoint:main',
        ]
    ),
)<|MERGE_RESOLUTION|>--- conflicted
+++ resolved
@@ -31,10 +31,7 @@
         'cssutils',
         # Required for pydkim
         'dnspython',
-<<<<<<< HEAD
-=======
         'FeedParser',
->>>>>>> d60df037
         'feedvalidator',
         'funkload',
         'launchpadlib',
