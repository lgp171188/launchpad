# Copyright 2009-2010 Canonical Ltd.  This software is licensed under the
# GNU Affero General Public License version 3 (see the file LICENSE).

# This is a Twisted application config file.  To run, use:
#     twistd -noy sftp.tac
# or similar.  Refer to the twistd(1) man page for details.

from twisted.application import service

from canonical.config import config
from canonical.launchpad.daemons import tachandler

from lp.codehosting.sshserver.daemon import (
<<<<<<< HEAD
    get_key_path, make_portal, PRIVATE_KEY_FILE, PUBLIC_KEY_FILE)
from lp.services.sshserver.service import SSHService
=======
    ACCESS_LOG_NAME, get_key_path, LOG_NAME, make_portal, OOPS_CONFIG_SECTION,
    PRIVATE_KEY_FILE, PUBLIC_KEY_FILE)
from lp.codehosting.sshserver.service import SSHService
>>>>>>> 6a430a5d


# Construct an Application that has the codehosting SSH server.
application = service.Application('sftponly')
svc = SSHService(
    portal=make_portal(),
    private_key_path=get_key_path(PRIVATE_KEY_FILE),
    public_key_path=get_key_path(PUBLIC_KEY_FILE),
    oops_configuration=OOPS_CONFIG_SECTION,
    main_log=LOG_NAME,
    access_log=ACCESS_LOG_NAME,
    access_log_path=config.codehosting.access_log,
    strport=config.codehosting.port,
    idle_timeout=config.codehosting.idle_timeout,
    banner=config.codehosting.banner)
svc.setServiceParent(application)

# Service that announces when the daemon is ready
tachandler.ReadyService().setServiceParent(application)<|MERGE_RESOLUTION|>--- conflicted
+++ resolved
@@ -11,14 +11,9 @@
 from canonical.launchpad.daemons import tachandler
 
 from lp.codehosting.sshserver.daemon import (
-<<<<<<< HEAD
-    get_key_path, make_portal, PRIVATE_KEY_FILE, PUBLIC_KEY_FILE)
-from lp.services.sshserver.service import SSHService
-=======
     ACCESS_LOG_NAME, get_key_path, LOG_NAME, make_portal, OOPS_CONFIG_SECTION,
     PRIVATE_KEY_FILE, PUBLIC_KEY_FILE)
-from lp.codehosting.sshserver.service import SSHService
->>>>>>> 6a430a5d
+from lp.services.sshserver.service import SSHService
 
 
 # Construct an Application that has the codehosting SSH server.
