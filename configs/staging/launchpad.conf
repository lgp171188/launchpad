--- conflicted
+++ resolved
@@ -259,7 +259,6 @@
         prefixurl http://bazaar.launchpad.net/+branches/
     </branchupdater>
 
-<<<<<<< HEAD
     <builddmaster>
         dbuser fiera
         uploader /srv/launchpad.ubuntu.com/staging/launchpad/scripts/process-upload.py --context buildd
@@ -267,11 +266,9 @@
 	root /var/tmp/builddmaster/
     </builddmaster>
 
-=======
     <supermirror>
         dbuser supermirror
     </supermirror>
->>>>>>> 39d6afff
 </canonical>
 
 
