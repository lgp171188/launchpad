--- conflicted
+++ resolved
@@ -92,28 +92,6 @@
         # PostgreSQL user the launchpad Zope3 instance connects as.
         dbuser launchpad
 
-<<<<<<< HEAD
-        # This setting controls two related things:
-        # 1. The maximum time a single SQL statement is given to execute
-        #    in.
-        # 2. The maximum time a web request is given to run in.
-        # The time is given in milliseconds.
-        #
-        # If a statement takes longer than this to execute, then it will
-        # fail. If a request is taking longer than this to run, then a
-        # RequestExpired exception will be raised, and the transaction
-        # hosed, before the next database query would be started.
-        #
-        # A value of 0 turns off the timeout.  If this value is
-        # not set, Postgresql's default statement timeout is used, and
-        # requests may run without constraint.
-        # db_statement_timeout 12000
-
-        # The soft timeout value.  If a request takes longer than this
-        # amount of time to process, then an OOPS is logged.  This value
-        # should be less than db_statement_timeout.
-        # soft_request_timeout 1000
-=======
         # Should the 'demo system' styling be turned on? Should be true
         # for live systems not talking to the production database, and false
         # for all other live systems.
@@ -121,7 +99,6 @@
 
         # Message to display on the top of every page
         # site_message There is nothing special about this Launchpad instance.
->>>>>>> 766ba159
 
         # Who can use Launchpad as an OpenID provider.
         openid_users all
@@ -166,6 +143,26 @@
         # Maximum size of ProductRelease download files in bytes. A value of 0 means
         # no limit.
         max_productrelease_file_size 31457280
+
+        # This setting controls two related things:
+        # 1. The maximum time a single SQL statement is given to execute in.
+        # 2. The maximum time a web request is given to run in.
+        # The time is given in milliseconds.
+        #
+        # If a statement takes longer than this to execute, then it will
+        # fail. If a request is taking longer than this to run, then a
+        # RequestExpired exception will be raised, and the transaction hosed,
+        # before the next database query would be started.
+        #
+        # A value of 0 turns off the timeout.  If this value is
+        # not set, Postgresql's default statement timeout is used, and requests
+        # may run without constraint.
+        # db_statement_timeout 12000
+
+        # The soft timeout value.  If a request takes longer than this
+        # amount of time to process, then an OOPS is logged.  This value
+        # should be less than db_statement_timeout.
+        # soft_request_timeout 1000
 
         # The minimum notification level displayed to users. Set to 'info'
         # on production and 'debug' on development boxes.
@@ -515,7 +512,6 @@
     dbname launchpad_ftest
     dbhost localhost
     randomise_select_results true
-
     show_tracebacks true
     # chunkydiff defaults to off as its results are generally not that
     # useful.
