--- conflicted
+++ resolved
@@ -78,19 +78,16 @@
         errors_address launchpad-error-reports@lists.canonical.com
         bugs_domain bugs.launchpad.net
         db_statement_timeout 15000
-<<<<<<< HEAD
         <launchpad_session>
             dbuser session
             dbhost emperor.ubuntu.com
             dbname session_prod
         </launchpad_session>
-=======
 	<launchpad_errorreports>
             errordir /srv/launchpad.net/production-logs
             oops_prefix A
             copy_to_zlog false
         </launchpad_errorreports>
->>>>>>> 1c215256
     </launchpad>
 
     <librarian>
