# identify the component configuration used to define the site:
site-definition site.zcml

# number of bytecode instructions to execute between checks for
# interruptions (SIGINTR, thread switches):
interrupt-check-interval 200

<server>
  type HTTP
  address 9032
</server>

##<server>
##  type FTP
##  address 8021
##</server>

# non-persistent in-memory storage
<zodb>
  <mappingstorage/>
</zodb>

<accesslog>
  # This sets up logging to both a file (access.log) and to standard
  # output (STDOUT).  The "path" setting can be a relative or absolute
  # filesystem path or the tokens STDOUT or STDERR.

  <logfile>
    path launchpad-access2.log
  </logfile>

</accesslog>

<eventlog>
  # This sets up logging to both a file (z3.log) and to standard
  # output (STDOUT).  The "path" setting can be a relative or absolute
  # filesystem path or the tokens STDOUT or STDERR.

  <logfile>
    path launchpad2.log
  </logfile>

</eventlog>

# Launchpad configuration. Note that we can specify multiple configurations
# in here. Currently, we have configurations named 'testrunner' (used
# by the testrunner), and 'default' (used by everything else)
#
# The section that is used can be specified by setting the LPCONFIG
# environment variable
#
<canonical default>
    # DB settings must still match launchpad-sql-configure-normal.zcml
    dbname launchpad_prod
    dbhost emperor

    # Display tracebacks on error pages.
    # IMPORTANT: Set to false on production servers!
    show_tracebacks false

    # This is the email address used for the Errors-To: header on
    # all outgoing emails. At somepoint a bounce handler will be
    # installed here to detect failing email addresses and flag them
    # in the database.
    bounce_address bounces@canonical.com

    <launchpad>
        dbuser launchpad
        # Root URL to a launchpad instance, used for generating URLs
        # inside of launchpad by urlparse.urljoin
        root_url https://launchpad.net/
        errors_address launchpad-error-reports@lists.canonical.com
        bugs_domain bugs.launchpad.ubuntu.com
    </launchpad>

    <librarian>
        # Librarian configuration information for both client and server
        dbuser librarian
        upload_host macaroni.ubuntu.com
        upload_port 9090
        download_host macaroni.ubuntu.com
        download_port 8000
<<<<<<< HEAD
        download_url http://librarian.ubuntu.com
=======
        download_url http://librarian.ubuntu.com/
>>>>>>> 38b90498
        <librarian_server>
            # Configuration used if we are running a librarian server.
            root /var/tmp/fatsam
        </librarian_server>
    </librarian>

    <trebuchet>
        dbuser trebuchet
        port 4280
        <trebuchet_server>
            # Configuration used if we are running a trebuchet server.
            logfile /home/launchpad/dists/trebuchet.log
            root /home/launchpad/dists/trebuchet
            # If true, a Trebuchet server will be launched by the startup
            # script
            launch no
            # Should Trebuchet twistd be run with --spew for debugging
            spew no
        </trebuchet_server>
    </trebuchet>

    <zopeless>
        # Configuration specific for code that is running in the Zopeless
        # environment. Hopefully this section will disappear when the
        # Zope and Zopeless environments grow closer.
        send_email true
        smtp_host localhost
        smtp_port 25
    </zopeless>
    <gpghandler>
        home /var/tmp/gpg_home2
        host keyserver.ubuntu.com
        port 11371
    </gpghandler>
    <zeca>
        # where the pre-installed key-files will be copied to (every
        # initialization, see lib/zeca/ftest/harness.py)
        root /var/tmp/zeca
    </zeca>
</canonical>

# This is the config used by the test runner.
<canonical testrunner>
    dbname launchpad_ftest
    show_tracebacks true
    # chunkydiff may be turned off temporarily to help diagnose test
    # failures, but please don't commit this setting to rocketfuel.
    chunkydiff on

    bounce_address bounces@canonical.com

    <launchpad>
        dbuser launchpad
        root_url http://localhost:8086/
        errors_address launchpad-error-reports@lists.canonical.com
        bugs_domain bugs.launchpad.ubuntu.com
    </launchpad>
    <librarian>
        dbuser librarian
        upload_host localhost
        upload_port 59090
        download_host localhost
        download_port 58000
        download_url http://localhost:58000/
        <librarian_server>
            launch no
            root /var/tmp/fatsam.test
        </librarian_server>
    </librarian>
    <zopeless>
        send_email false
    </zopeless>
</canonical><|MERGE_RESOLUTION|>--- conflicted
+++ resolved
@@ -80,11 +80,7 @@
         upload_port 9090
         download_host macaroni.ubuntu.com
         download_port 8000
-<<<<<<< HEAD
-        download_url http://librarian.ubuntu.com
-=======
         download_url http://librarian.ubuntu.com/
->>>>>>> 38b90498
         <librarian_server>
             # Configuration used if we are running a librarian server.
             root /var/tmp/fatsam
