--- conflicted
+++ resolved
@@ -69,27 +69,14 @@
             target_archives = [(archive, archive.archive_url) for archive in
                 getUtility(IArchiveSet).getPendingAcceptancePPAs()]
         else:
-<<<<<<< HEAD
-            target_archives = distribution.all_distro_archives
-=======
             target_archives = [(archive, archive.purpose.title) for archive in
                 distribution.all_distro_archives]
->>>>>>> e71014aa
 
         for archive, description in target_archives:
             for distrorelease in distribution.serieses:
 
-<<<<<<< HEAD
-                if archive.purpose != ArchivePurpose.PPA:
-                    log.debug("Processing queue for %s %s" % (
-                        distrorelease.name, archive.title))
-                else:
-                    log.debug("Processing queue for %s (%s)" % (
-                        distrorelease.name, archive.archive_url))
-=======
                 log.debug("Processing queue for %s %s" % (
                         distrorelease.name, description))
->>>>>>> e71014aa
 
                 queue_items = distrorelease.getQueueItems(
                     PackageUploadStatus.ACCEPTED, archive=archive)
