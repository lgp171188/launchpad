--- conflicted
+++ resolved
@@ -11,11 +11,6 @@
 # problem. We love you too, Python.
 from canonical.archiveuploader.uploadpolicy import policy_options
 from canonical.config import config
-<<<<<<< HEAD
-from lp.services.scripts.base import (
-    LaunchpadScript, LaunchpadScriptFailure)
-=======
->>>>>>> 30e5cde8
 from lp.soyuz.scripts.soyuz_process_upload import ProcessUpload
 
 
