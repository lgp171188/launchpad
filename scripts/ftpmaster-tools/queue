#!/usr/bin/env python

# Copyright 2005 Canonical Ltd

"""Queue management script

Tool for handling and visualisation of upload queue records.
"""

import _pythonpath

import sys
from optparse import OptionParser

from canonical.config import config
from canonical.launchpad.scripts import execute_zcml_for_scripts
from canonical.lp import (
    initZopeless, READ_COMMITTED_ISOLATION)

<<<<<<< HEAD
from canonical.launchpad.interfaces import (
    NotFoundError, IDistributionSet, IUploadSet,
    IComponentSet, ISectionSet, QueueInconsistentStateError,
    IPersonSet)

from canonical.lp.dbschema import (
    DistroReleaseQueueStatus, PackagePublishingPriority)

from canonical.launchpad.webapp.tales import DurationFormatterAPI
from canonical.launchpad.mail import sendmail

from canonical.encoding import ascii_smash, guess as guess_encoding

from canonical.archivepublisher.template_messages import (
    announce_template, rejection_template)

from canonical.cachedproperty import cachedproperty

from canonical.archivepublisher.utils import (
    safe_fix_maintainer, ParseMaintError)

from canonical.archivepublisher.tagfiles import (
    parse_tagfile, TagFileParseError)

name_queue_map = {
    "new": DistroReleaseQueueStatus.NEW,
    "unapproved": DistroReleaseQueueStatus.UNAPPROVED,
    "accepted": DistroReleaseQueueStatus.ACCEPTED,
    "done": DistroReleaseQueueStatus.DONE,
    "rejected": DistroReleaseQueueStatus.REJECTED
    }

name_priority_map = {
    'required': PackagePublishingPriority.REQUIRED,
    'important': PackagePublishingPriority.IMPORTANT,
    'standard': PackagePublishingPriority.STANDARD,
    'optional': PackagePublishingPriority.OPTIONAL,
    'extra': PackagePublishingPriority.EXTRA,
    '': None
    }


# XXX cprov 20051219: this code is duplicated thousand times in LP
# actually it is very handy, it should either be provided by Librarian
# API or integrated in canonical.helpers. Bug # 29533

def filechunks(file, chunk_size=256*1024):
    """Return an iterator which reads chunks of the given file."""
    # We use the two-arg form of the iterator here to form an iterator
    # which reads chunks from the given file.
    return iter(lambda: file.read(chunk_size), '')


HEAD = "-" * 9 + "|----|" + "-" * 22 + "|" + "-" * 22 + "|" + "-" * 15
FOOT_MARGIN = " " * (9+6+1+22+1+22+2)
RULE = "-" * (12+9+6+1+22+1+22+2)
FILTERMSG="""
    Omit the filter for all records.
    Filter string consists of a queue ID or a pair <name>[/<version>]:

    28
    apt
    apt/1

    Use '-e' command line argument for exact matches:

    -e apt
    -e apt/1.0-1
"""


class QueueActionError(Exception):
    """Identify Errors occurred within QueueAction class and its children."""


class QueueAction:
    """Queue Action base class.

    Implements a bunch of common/useful method designed to provide easy
    Upload handling.
    """

    def __init__(self, distribution_name, distrorelease_name, queue, terms,
                 announcelist, no_mail=True, exact_match=False):
        """Initialises passed variables. """
        self.terms = terms
        self.exact_match = exact_match
        self.queue = queue
        self.no_mail = no_mail
        self.distribution_name = distribution_name
        self.distrorelease_name = distrorelease_name
        self.announcelist = announcelist
        self.default_sender = "%s <%s>" % (
            config.uploader.default_sender_name,
            config.uploader.default_sender_address)
        self.default_recipient = "%s <%s>" % (
            config.uploader.default_recipient_name,
            config.uploader.default_recipient_address)

    @cachedproperty
    def queue_size(self):
        """ """
        return getUtility(IUploadSet).count(
            status=self.queue, distrorelease=self.distrorelease)

    def setDefaultContext(self):
        """Set default distribuiton, distrorelease, announcelist."""
        # if not found defaults to 'ubuntu'
        distroset = getUtility(IDistributionSet)
        try:
            self.distribution = distroset[self.distribution_name]
        except NotFoundError, info:
            self.distribution = distroset['ubuntu']

        if self.distrorelease_name:
            # defaults to distro.currentrelease if passed distrorelease is
            # misapplied or not found.
            try:
                self.distrorelease = self.distribution[self.distrorelease_name]
            except NotFoundError, info:
                raise QueueActionError('Context not found: "%s/%s"'
                                       % (self.distribution.name,
                                          self.distrorelease_name))
        else:
            self.distrorelease = self.distribution.currentrelease

        if not self.announcelist:
            self.announcelist = self.distrorelease.changeslist


    def initialize(self):
        """Builds a list of affected records based on the filter argument."""
        self.setDefaultContext()

        try:
            term = self.terms[0]
        except IndexError:
            # if no argument is passed, present all available results in
            # the selected queue.
            term = ''

        # refuse old-style '*' argument since we do not support
        # wildcards yet.
        if term == '*':
            self.printUsage(FILTERMSG)

        if term.isdigit():
            # retrieve Upload item by id
            try:
                item = getUtility(IUploadSet).get(int(term))
            except NotFoundError, info:
                raise QueueActionError('Queue Item not found: %s' % info)

            if item.status != self.queue:
                raise QueueActionError(
                    'Item %s is in queue %s' % (item.id, item.status.name))

            if item.distrorelease != self.distrorelease:
                raise QueueActionError(
                    'Item %s is in %s/%s not in %s/%s'
                    % (item.id, item.distrorelease.distribution.name,
                       item.distrorelease.name,
                       self.distrorelease.distribution.name,
                       self.distrorelease.name))

            self.items = [item]
            self.items_size = 1
            self.term = None
        else:
            # retrieve Upload item by name/version key
            version = None
            if '/' in term:
                term, version = term.strip().split('/')

            self.items = self.distrorelease.getQueueItems(
                status=self.queue, name=term, version=version,
                exact_match=self.exact_match)
            self.items_size = self.items.count()
            self.term = term

    def run(self):
        """Place holder for command action."""
        raise NotImplemented('No action implemented.')

    def printTitle(self, action):
        """Common title/summary presentation method."""
        print ("%s %s/%s (%s) %s/%s"
               % (action, self.distribution.name, self.distrorelease.name,
                  self.queue.name, self.items_size, self.queue_size))

    def printHead(self):
        """Table head presentation method."""
        print HEAD

    def printBottom(self):
        """Displays the table bottom and a small statistic information."""
        print FOOT_MARGIN + "%d/%d total" % (self.items_size, self.queue_size)

    def printRule(self):
        """Displays a rule line. """
        print RULE

    def printUsage(self, extended_info=None):
        """Display the class docstring as usage message.

        Raise QueueActionError with optional extended_info argument
        """
        print self.__doc__
        raise QueueActionError(extended_info)

    def printItem(self, queue_item):
        """Print out a one line summary of the queue item provided."""
        source_tag = '-'
        build_tag = '-'
        displayname = queue_item.displayname
        version = queue_item.displayversion
        age = DurationFormatterAPI(
            datetime.now(pytz.timezone('UTC')) -
            queue_item.datecreated).approximateduration()

        # XXX cprov 20060731: source_tag and build_tag ('S' & 'B')
        # are necessary simply to keep the format legaxy.
        # We may discuss a more reasonable output format later
        # and avoid extra boring code. The IUpload.displayname should
        # do should be enough.
        if queue_item.sources.count() > 0:
            source_tag = 'S'
        if queue_item.builds.count() > 0:
            build_tag = 'B'
            displayname = "%s (%s)" % (queue_item.displayname,
                                       queue_item.displayarchs)

        print "%8d | %s%s | %s | %s | %s" % (
            queue_item.id, source_tag, build_tag,
            displayname.ljust(20)[:20], version.ljust(20)[:20], age)

    def printInfo(self, queue_item, only=None):
        """Displays additional information about the provided queue item.

        Optionally pass a binarypackagename via 'only' argument to display
        only exact matches within the selected build queue items.
        """
        for source in queue_item.sources:
            spr = source.sourcepackagerelease
            print ("\t | * %s/%s Component: %s Section: %s"
                   % (spr.sourcepackagename.name, spr.version,
                      spr.component.name, spr.section.name))

        for queue_build in queue_item.builds:
            for bpr in queue_build.build.binarypackages:
                if only and only != bpr.name:
                    continue
                dar = queue_build.build.distroarchrelease
                binarypackagename = bpr.binarypackagename.name
                # inspect the publication history of each binary
                darbp = dar.getBinaryPackage(binarypackagename)
                if len(darbp.releases):
                    status_flag = "*"
                else:
                    status_flag = "N"

                print ("\t | %s %s/%s/%s Component: %s Section: %s "
                       "Priority: %s"
                       % (status_flag, binarypackagename, bpr.version,
                          dar.architecturetag, bpr.component.name,
                          bpr.section.name, bpr.priority.name))

        for queue_custom in queue_item.customfiles:
            print ("\t | * %s Format: %s"
                   % (queue_custom.libraryfilealias.filename,
                      queue_custom.customformat.name))

    def printMessage(self, message):
        """Display formated message."""
        print "Would be sending a mail:"
        print "   Subject: %s" % message['Subject']
        print "   Sender: %s" % message['From']
        print "   Recipients: %s" % message['To']
        print "   Bcc: %s" % message['Bcc']
        print "   Body:"
        for line in message.get_payload().split("\n"):
            print line

    def send_email(self, message):
        """Send the mails provided using the launchpad mail infrastructure."""
        mail_message = message_from_string(ascii_smash(message))
        mail_message['X-Katie'] = "Launchpad actually"
        # XXX cprov 20060711: workaround for bug # 51742, empty 'To:' due
        # invalid uploader LP email on reject. We always have Bcc:, so, it's
        # promoted to To:
        if not mail_message['To']:
            mail_message['X-Non-LP-Uploader'] = ""
            mail_message.replace_header('To', self.default_recipient)
            mail_message.replace_header('Bcc', '')

        if not self.no_mail:
            sendmail(mail_message)
            return

        self.printMessage(mail_message)

    # XXX: dsilvers: 20050203: This code is essentially cargo-culted from
    # nascentupload.py and ideally should be migrated into a database
    # method.
    def _components_valid_for(self, person):
        """Return the set of components this person could upload to."""

        possible_components = set()
        for acl in self.distribution.uploaders:
            if person in acl:
                possible_components.add(acl.component.name)

        return possible_components

    def is_person_in_keyring(self, person):
        """Return whether or not the specified person is in the keyring."""
        in_keyring = len(self._components_valid_for(person)) > 0
        return in_keyring

    # The above were stolen for this code to be useful.
    def filter_addresses(self, addresslist):
        """Filter the list of addresses provided based on the distribution's
        permitted uploaders.
        """
        okay = []
        person_util = getUtility(IPersonSet)
        for address in addresslist:
            p = person_util.getByEmail(address)
            if p is not None:
                if self.is_person_in_keyring(p):
                    okay.append(address)
        return okay

    def find_addresses_from(self, changesfile):
        """Given a libraryfilealias which is a changes file, find a
        set of permitted recipients for the current distrorelease.
        """
        full_set = set()
        recipient_addresses = []
        from_address = self.default_sender

        temp_fd, temp_name = tempfile.mkstemp()
        temp_fd = os.fdopen(temp_fd, "w")

        changesfile.open()
        temp_fd.write(changesfile.read())
        temp_fd.close()
        changesfile.close()

        try:
            changes = parse_tagfile(temp_name, allow_unsigned=True)
        except TagFileParseError, e:
            os.remove(temp_name)
        else:
            os.remove(temp_name)

            (rfc822, rfc2047, name, email) = safe_fix_maintainer(
                changes['maintainer'], 'maintainer')
            full_set.add(email)

            (rfc822, rfc2047, name, email) = safe_fix_maintainer(
                changes['changed-by'], 'changed-by')
            full_set.add(email)

            # Finally, filter the set of recipients based on the whitelist
            recipient_addresses.extend(self.filter_addresses(full_set))

            if email in recipient_addresses:
                from_address = rfc2047

        # Return the sender for the announce and any recipients for the
        # accept/reject messages themselves
        return from_address, recipient_addresses


class QueueActionHelp:
    """Present provided actions summary"""
    def __init__(self, **kargs):
        self.kargs = kargs
        self.kargs['no_mail'] = True
        self.actions = kargs['terms']

    def initialize(self):
        """Mock initialization """
        pass

    def run (self):
        """Present the actions description summary"""
        # present summary for specific or all commands
        if not self.actions:
            actions_help = queue_actions.items()
        else:
            actions_help = [(k, v) for k, v in queue_actions.items()
                            if k in self.actions]
        # extract summary from docstring of specified commands
        for action, wrapper in actions_help:
            if action is 'help':
                continue
            wobj = wrapper(**self.kargs)
            summary = wobj.__doc__.splitlines()[0]
            print '\t%s : %s ' % (action, summary)


class QueueActionReport(QueueAction):
    """Present a report about the size of available queues"""
    def initialize(self):
        """Mock initialization """
        self.setDefaultContext()

    def run(self):
        """Display the queues size."""
        print "Report for %s/%s" % (self.distribution.name,
                                    self.distrorelease.name)

        for queue in name_queue_map.values():
            size = getUtility(IUploadSet).count(
                status=queue, distrorelease=self.distrorelease)
            print "\t%s -> %s entries" % (queue.name, size)


class QueueActionInfo(QueueAction):
    """Present the Queue item including its contents.

    Presents the contents of the selected upload(s).

    queue info <filter>
    """
    def run(self):
        """Present the filtered queue ordered by date."""
        self.printTitle('Listing')
        self.printHead()
        for queue_item in self.items:
            self.printItem(queue_item)
            self.printInfo(queue_item)
        self.printHead()
        self.printBottom()


class QueueActionFetch(QueueAction):
    """Fetch the contents of a queue item.

    Download the contents of the selected upload(s).

    queue fetch <filter>
    """
    def run(self):
        self.printTitle('Fetching')
        self.printRule()
        for queue_item in self.items:
            print "Constructing %s" % queue_item.changesfile.filename
            changes_file_alias = queue_item.changesfile
            changes_file_alias.open()
            changes_file = open(queue_item.changesfile.filename, "w")
            changes_file.write(changes_file_alias.read())
            changes_file.close()
            changes_file_alias.close()

            file_list = []
            for source in queue_item.sources:
                for spr_file in source.sourcepackagerelease.files:
                    file_list.append(spr_file.libraryfile)

            for build in queue_item.builds:
                for bpr in build.build.binarypackages:
                    for bpr_file in bpr.files:
                        file_list.append(bpr_file.libraryfile)

            for custom in queue_item.customfiles:
                file_list.append(custom.libraryfilealias)

            for libfile in file_list:
                print "Constructing %s" % libfile.filename
                libfile.open()
                out_file = open(libfile.filename, "w")
                for chunk in filechunks(libfile):
                    out_file.write(chunk)
                out_file.close()
                libfile.close()

        self.printRule()
        self.printBottom()


class QueueActionReject(QueueAction):
    """Reject the contents of a queue item.

    Move the selected upload(s) to the REJECTED queue.

    queue reject <filter>
    """
    def run(self):
        """Perform Reject action."""
        self.printTitle('Rejecting')
        self.printRule()
        for queue_item in self.items:
            print 'Rejecting %s' % queue_item.displayname
            try:
                queue_item.setRejected()
            except QueueInconsistentStateError, info:
                print ('** %s could not be rejected due %s'
                       % (queue_item.displayname, info))
            else:
                summary = []
                for queue_source in queue_item.sources:
                    # XXX: dsilvers: 20060203: This needs to be able to
                    # be given a reason for the rejection, otherwise it's
                    # not desperately useful.
                    src_rel = queue_source.sourcepackagerelease
                    summary.append('%s %s was REJECTED.\n\t'
                                   'Component: %s Section: %s'
                                   % (src_rel.name, src_rel.version,
                                      src_rel.component.name,
                                      src_rel.section.name))

                for queue_build in queue_item.builds:
                    summary.append(
                        '%s (%s) was REJECTED'
                        % (queue_build.build.title, queue_build.build.id))

                for queue_custom in queue_item.customfiles:
                    summary.append(
                        '%s (%s) was REJECTED'
                        % (queue_custom.libraryfilealias.filename,
                           queue_custom.libraryfilealias.url))

                sender, recipients = self.find_addresses_from(
                        queue_item.changesfile)

                queue_item.changesfile.open()
                # XXX cprov 20060221: guess_encoding breaks the
                # GPG signature.
                changescontent = guess_encoding(
                    queue_item.changesfile.read())
                queue_item.changesfile.close()

                replacements = {
                    "SENDER": sender,
                    "RECIPIENT": ", ".join(recipients),
                    "CHANGES": queue_item.changesfile.filename,
                    "SUMMARY": "\n".join(summary),
                    "CHANGESFILE": changescontent,
                    "DEFAULT_RECIPIENT": self.default_recipient,
                    }

                # append an email describing this action.
                message = rejection_template % replacements
                self.send_email(message)

        self.printRule()
        self.printBottom()


class QueueActionAccept(QueueAction):
    """Accept the contents of a queue item.

    Move the selected upload(s) to the ACCEPTED queue.

    queue accept <filter>
    """
    def run(self):
        """Perform Accept action."""
        self.printTitle('Accepting')
        self.printRule()
        for queue_item in self.items:
            print 'Accepting %s' % queue_item.displayname
            try:
                queue_item.setAccepted()
            except QueueInconsistentStateError, info:
                print ('** %s could not be accepted due %s'
                       % (queue_item.displayname, info))
            else:
                summary = []
                for queue_source in queue_item.sources:
                    # XXX: dsilvers: 20060203: This needs to be able to
                    # be given a reason for the rejection, otherwise it's
                    # not desperately useful.
                    src_rel = queue_source.sourcepackagerelease
                    summary.append('%s %s was ACCEPTED.\n\t'
                                   'Component: %s Section: %s'
                                   % (src_rel.name, src_rel.version,
                                      src_rel.component.name,
                                      src_rel.section.name))

                for queue_build in queue_item.builds:
                    summary.append(
                        '%s (%s) was ACCEPTED' % (queue_build.build.title,
                                                  queue_build.build.id))

                for queue_custom in queue_item.customfiles:
                    summary.append(
                        '%s (%s) was ACCEPTED'
                        % (queue_custom.libraryfilealias.filename,
                           queue_custom.libraryfilealias.url))

                # We send a notification email only if the upload
                # was sourceful, or had exactly one customfile and
                # no binaries.
                if (queue_item.sources.count()
                    or (queue_item.builds.count() == 0
                        and queue_item.customfiles.count() == 1)):
                    self.sendAcceptEmail(queue_item, "\n".join(summary))
                    
        self.printRule()
        self.printBottom()

    def sendAcceptEmail(self, queue_item, summary):
        """Send an accept email.

        Take the summary given, and derive the rest of the information
        for the email from the queue_item.
        """
        # We only send accept emails for sourceful or single-custom
        # uploads
        assert(queue_item.sources.count() or
               (queue_item.builds.count() == 0 and
                queue_item.customfiles.count() == 1))
        
        sender, recipients = self.find_addresses_from(
            queue_item.changesfile)
        # only announce for acceptation
        if self.announcelist is not None:
            recipients.append(self.announcelist)

        queue_item.changesfile.open()
        # XXX cprov 20060221: guess_encoding breaks the
        # GPG signature.
        changescontent = guess_encoding(
            queue_item.changesfile.read())
        queue_item.changesfile.close()
        
        replacements = {
            "MAINTAINERFROM": sender,
            "SOURCE": queue_item.displayname,
            "VERSION": queue_item.displayversion,
            "ARCH": queue_item.displayarchs,
            "CHANGESFILE": changescontent,
            "SUMMARY": summary,
            "ANNOUNCE": ", ".join(recipients),
            "DEFAULT_RECIPIENT": self.default_recipient
        }

        # append an email describing this action.
        message = announce_template % replacements
        self.send_email(message)
       

class QueueActionOverride(QueueAction):
    """Override information in a queue item content.

    queue override <filter> [override_stanza*]

    Where override_stanza is one of:
    source [<component>]/[<section>]
    binary [<component>]/[<section>]/[<priority>]

    In each case, when you want to leave an override alone leave it blank.

    So, to set a binary to have section 'editors' but leave the
    component and priority alone, do:

    queue override <filter> binary /editors/

    Binaries can only be overridden by passing a name filter, so it will
    only override the binary package which matches the filter.

    Or, to set a source's section to editors, do:

    queue override <filter> source /editors
    """
    supported_override_stanzas = ['source', 'binary']

    def run(self):
        """Perform Override action."""
        self.printTitle('Overriding')
        self.printRule()

        try:
            override_stanza = self.terms[1]
        except IndexError, info:
            self.printUsage('Missing override_stanza.')
            return

        if override_stanza not in self.supported_override_stanzas:
            self.printUsage('Not supported override_stanza: %s'
                            % override_stanza)
            return

        return getattr(self, '_override_' + override_stanza)()

    def _override_source(self):
        """Overrides sourcepackagereleases selected.

        It doesn't check Component/Section Selection, this is a task
        for queue state-machine.
        """
        try:
            overrides = self.terms[2]
            component_name, section_name = overrides.split('/')
        except IndexError, info:
            self.printUsage('Missing override_stanza argument')
        except ValueError, info:
            self.printUsage('Misapplied override_stanza argument: %s'
                            % overrides)

        component = None
        section = None
        try:
            if component_name:
                component = getUtility(IComponentSet)[component_name]
            if section_name:
                section = getUtility(ISectionSet)[section_name]
        except NotFoundError, info:
            raise QueueActionError('Not Found: %s' % info)

        for queue_item in self.items:
            # There's usually only one item in queue_item.sources.
            for source in queue_item.sources:
                source.sourcepackagerelease.override(component=component,
                                                     section=section)
                self.printInfo(queue_item)

    def _override_binary(self):
        """Overrides binarypackagereleases selected"""
        if not self.term:
            self.printUsage('Cannot Override BinaryPackage retrieved by ID')

        try:
            overrides = self.terms[2]
            component_name, section_name, priority_name = overrides.split('/')
        except IndexError, info:
            self.printUsage('Missing "name override_argument" argument')
        except ValueError, info:
            self.printUsage('Misapplied override_stanza argument: %s'
                            % overrides)
        component = None
        section = None
        priority = None
        try:
            if component_name:
                component = getUtility(IComponentSet)[component_name]
            if section_name:
                section = getUtility(ISectionSet)[section_name]
            if priority_name:
                priority = name_priority_map[priority_name]
        except (NotFoundError, KeyError), info:
            raise QueueActionError('Not Found: %s' % info)

        overridden = None
        for queue_item in self.items:
            for build in queue_item.builds:
                # Different than UploadSources
                # UploadBuild points to a Build, that can,
                # and usually does, point to multiple BinaryPackageReleases.
                # So we need to carefully select the requested package to be
                # overridden
                for binary in build.build.binarypackages:
                    if binary.name == self.term:
                        overridden = binary.name
                        print ("Overriding %s_%s (%s/%s/%s)"
                               % (binary.name, binary.version,
                                  binary.component.name, binary.section.name,
                                  binary.priority.name))
                        binary.override(component=component, section=section,
                                        priority=priority)
                        # break loop, just in case
                        break

        if not overridden:
            self.printUsage('No matches for "%s".' % self.term)

        self.printInfo(queue_item, only=overridden)

queue_actions = {
    'help': QueueActionHelp,
    'info': QueueActionInfo,
    'fetch': QueueActionFetch,
    'accept': QueueActionAccept,
    'reject': QueueActionReject,
    'override': QueueActionOverride,
    'report': QueueActionReport,
    }


class CommandRunnerError(Exception):
    """Command Runner Failure"""

class CommandRunner:
    """ """
    def __init__(self, queue, distribution_name, distrorelease_name,
                 announcelist, no_mail):
        self.queue = queue
        self.distribution_name = distribution_name
        self.distrorelease_name = distrorelease_name
        self.announcelist = announcelist
        self.no_mail = no_mail

    def execute(self, terms, exact_match=False):
        """Execute a single command iteration.

        Return True if something gets wrong during the operation,
        False otherwise.
        """
        print 'Running: "%s"' % " ".join(terms)

        # check syntax, abort process if anything gets wrong
        try:
            action = terms[0]
            arguments = terms[1:]
        except IndexError:
            raise CommandRunnerError('Invalid sentence, use help.')

        # check action availability,
        try:
            queue_action = queue_actions[action]
        except KeyError:
            raise CommandRunnerError('Unknown Action: %s' % action)

        # perform the required action on queue.
        try:
            # be sure to send every args via kargs
            wrapper = queue_action(distribution_name=self.distribution_name,
                                   distrorelease_name=self.distrorelease_name,
                                   announcelist=self.announcelist,
                                   queue=self.queue,
                                   no_mail=self.no_mail,
                                   terms=arguments,
                                   exact_match=exact_match)
            wrapper.initialize()
            wrapper.run()
        except QueueActionError, info:
            raise CommandRunnerError(info)
=======
from canonical.launchpad.scripts.queue import (
    CommandRunner, CommandRunnerError, name_queue_map)
>>>>>>> ceef0c57


def main():
    parser = OptionParser()

    parser.add_option("-Q", "--queue",
                      dest="queue_name", metavar="QUEUE", default="new",
                      help="Which queue to consider")

    parser.add_option("-d", "--distribution",
                      dest="distribution_name", metavar="DISTRO", default=None,
                      help="Which distro to look in")

    parser.add_option("-s", "--suite",
                      dest="suite_name", metavar="DISTRORELEASE",
                      default=None,
                      help=("Which distrorelease to look in, defaults "
                            "to distribution 'currentrelease'."))

    parser.add_option("-N", "--dry-run", action="store_true",
                      dest="dryrun", metavar="DRY_RUN", default=False,
                      help="Whether to treat this as a dry-run or not.")

    parser.add_option("-M", "--no-mail", action="store_true",
                      dest="nomail", metavar="NO_MAIL", default=False,
                      help="Whether to send announce email or not.")

    parser.add_option("-e", "--exact-match", action="store_true",
                      dest="exact_match", metavar="EXACTMATCH",
                      default=False,
                      help="Whether treat filter as a exact match or not.")

    parser.add_option("-i", "--ignore-errors", action="store_true",
                      dest="ignore_errors", metavar="IGNOREERRORS",
                      default=False,
                      help="Ignore errors when performing a list of commands.")

    parser.add_option("-A", "--announcelist",
                      dest="announcelist", metavar="ANNOUNCELIST",
                      default=None,
                      help=("Overrides the announcement list for accepts, "
                            "defaults to the distribution 'changeslist'"))

    parser.add_option("-f", "--file", metavar="FILE", default=None,
                      help="file containing a sequence of command lines.")

    options, args = parser.parse_args()

    if options.queue_name not in name_queue_map:
        print "Unable to map queue name %s" % options.queue
        return 1

    distribution_name = options.distribution_name
    suite_name = options.suite_name
    exact_match = options.exact_match
    dryrun = options.dryrun
    announcelist = options.announcelist
    ign_errors = options.ignore_errors

    no_mail = options.dryrun or options.nomail
    queue = name_queue_map[options.queue_name]

    if options.file:
        args_list = [args.strip().split() for args in
                     open(options.file).readlines()]
    else:
        args_list = [args]

    cmd_runner = CommandRunner(
        queue, distribution_name, suite_name, announcelist, no_mail)

    print ("Initialising connection to queue %s" % options.queue_name)

    ztm = initZopeless(
        dbuser=config.uploadqueue.dbuser, isolation=READ_COMMITTED_ISOLATION)
    execute_zcml_for_scripts()

    for single_args in args_list:
        try:
            cmd_runner.execute(single_args, exact_match)
        except CommandRunnerError, info:
            print (info)
            if ign_errors:
                continue
            ztm.abort()
            print 'Aborting current transaction'
            return 1
        else:
            if not options.dryrun:
                ztm.commit()
            else:
                print "DRY RUN requested, not committing."

    return 0


if __name__ == '__main__':
    sys.exit(main())<|MERGE_RESOLUTION|>--- conflicted
+++ resolved
@@ -17,842 +17,8 @@
 from canonical.lp import (
     initZopeless, READ_COMMITTED_ISOLATION)
 
-<<<<<<< HEAD
-from canonical.launchpad.interfaces import (
-    NotFoundError, IDistributionSet, IUploadSet,
-    IComponentSet, ISectionSet, QueueInconsistentStateError,
-    IPersonSet)
-
-from canonical.lp.dbschema import (
-    DistroReleaseQueueStatus, PackagePublishingPriority)
-
-from canonical.launchpad.webapp.tales import DurationFormatterAPI
-from canonical.launchpad.mail import sendmail
-
-from canonical.encoding import ascii_smash, guess as guess_encoding
-
-from canonical.archivepublisher.template_messages import (
-    announce_template, rejection_template)
-
-from canonical.cachedproperty import cachedproperty
-
-from canonical.archivepublisher.utils import (
-    safe_fix_maintainer, ParseMaintError)
-
-from canonical.archivepublisher.tagfiles import (
-    parse_tagfile, TagFileParseError)
-
-name_queue_map = {
-    "new": DistroReleaseQueueStatus.NEW,
-    "unapproved": DistroReleaseQueueStatus.UNAPPROVED,
-    "accepted": DistroReleaseQueueStatus.ACCEPTED,
-    "done": DistroReleaseQueueStatus.DONE,
-    "rejected": DistroReleaseQueueStatus.REJECTED
-    }
-
-name_priority_map = {
-    'required': PackagePublishingPriority.REQUIRED,
-    'important': PackagePublishingPriority.IMPORTANT,
-    'standard': PackagePublishingPriority.STANDARD,
-    'optional': PackagePublishingPriority.OPTIONAL,
-    'extra': PackagePublishingPriority.EXTRA,
-    '': None
-    }
-
-
-# XXX cprov 20051219: this code is duplicated thousand times in LP
-# actually it is very handy, it should either be provided by Librarian
-# API or integrated in canonical.helpers. Bug # 29533
-
-def filechunks(file, chunk_size=256*1024):
-    """Return an iterator which reads chunks of the given file."""
-    # We use the two-arg form of the iterator here to form an iterator
-    # which reads chunks from the given file.
-    return iter(lambda: file.read(chunk_size), '')
-
-
-HEAD = "-" * 9 + "|----|" + "-" * 22 + "|" + "-" * 22 + "|" + "-" * 15
-FOOT_MARGIN = " " * (9+6+1+22+1+22+2)
-RULE = "-" * (12+9+6+1+22+1+22+2)
-FILTERMSG="""
-    Omit the filter for all records.
-    Filter string consists of a queue ID or a pair <name>[/<version>]:
-
-    28
-    apt
-    apt/1
-
-    Use '-e' command line argument for exact matches:
-
-    -e apt
-    -e apt/1.0-1
-"""
-
-
-class QueueActionError(Exception):
-    """Identify Errors occurred within QueueAction class and its children."""
-
-
-class QueueAction:
-    """Queue Action base class.
-
-    Implements a bunch of common/useful method designed to provide easy
-    Upload handling.
-    """
-
-    def __init__(self, distribution_name, distrorelease_name, queue, terms,
-                 announcelist, no_mail=True, exact_match=False):
-        """Initialises passed variables. """
-        self.terms = terms
-        self.exact_match = exact_match
-        self.queue = queue
-        self.no_mail = no_mail
-        self.distribution_name = distribution_name
-        self.distrorelease_name = distrorelease_name
-        self.announcelist = announcelist
-        self.default_sender = "%s <%s>" % (
-            config.uploader.default_sender_name,
-            config.uploader.default_sender_address)
-        self.default_recipient = "%s <%s>" % (
-            config.uploader.default_recipient_name,
-            config.uploader.default_recipient_address)
-
-    @cachedproperty
-    def queue_size(self):
-        """ """
-        return getUtility(IUploadSet).count(
-            status=self.queue, distrorelease=self.distrorelease)
-
-    def setDefaultContext(self):
-        """Set default distribuiton, distrorelease, announcelist."""
-        # if not found defaults to 'ubuntu'
-        distroset = getUtility(IDistributionSet)
-        try:
-            self.distribution = distroset[self.distribution_name]
-        except NotFoundError, info:
-            self.distribution = distroset['ubuntu']
-
-        if self.distrorelease_name:
-            # defaults to distro.currentrelease if passed distrorelease is
-            # misapplied or not found.
-            try:
-                self.distrorelease = self.distribution[self.distrorelease_name]
-            except NotFoundError, info:
-                raise QueueActionError('Context not found: "%s/%s"'
-                                       % (self.distribution.name,
-                                          self.distrorelease_name))
-        else:
-            self.distrorelease = self.distribution.currentrelease
-
-        if not self.announcelist:
-            self.announcelist = self.distrorelease.changeslist
-
-
-    def initialize(self):
-        """Builds a list of affected records based on the filter argument."""
-        self.setDefaultContext()
-
-        try:
-            term = self.terms[0]
-        except IndexError:
-            # if no argument is passed, present all available results in
-            # the selected queue.
-            term = ''
-
-        # refuse old-style '*' argument since we do not support
-        # wildcards yet.
-        if term == '*':
-            self.printUsage(FILTERMSG)
-
-        if term.isdigit():
-            # retrieve Upload item by id
-            try:
-                item = getUtility(IUploadSet).get(int(term))
-            except NotFoundError, info:
-                raise QueueActionError('Queue Item not found: %s' % info)
-
-            if item.status != self.queue:
-                raise QueueActionError(
-                    'Item %s is in queue %s' % (item.id, item.status.name))
-
-            if item.distrorelease != self.distrorelease:
-                raise QueueActionError(
-                    'Item %s is in %s/%s not in %s/%s'
-                    % (item.id, item.distrorelease.distribution.name,
-                       item.distrorelease.name,
-                       self.distrorelease.distribution.name,
-                       self.distrorelease.name))
-
-            self.items = [item]
-            self.items_size = 1
-            self.term = None
-        else:
-            # retrieve Upload item by name/version key
-            version = None
-            if '/' in term:
-                term, version = term.strip().split('/')
-
-            self.items = self.distrorelease.getQueueItems(
-                status=self.queue, name=term, version=version,
-                exact_match=self.exact_match)
-            self.items_size = self.items.count()
-            self.term = term
-
-    def run(self):
-        """Place holder for command action."""
-        raise NotImplemented('No action implemented.')
-
-    def printTitle(self, action):
-        """Common title/summary presentation method."""
-        print ("%s %s/%s (%s) %s/%s"
-               % (action, self.distribution.name, self.distrorelease.name,
-                  self.queue.name, self.items_size, self.queue_size))
-
-    def printHead(self):
-        """Table head presentation method."""
-        print HEAD
-
-    def printBottom(self):
-        """Displays the table bottom and a small statistic information."""
-        print FOOT_MARGIN + "%d/%d total" % (self.items_size, self.queue_size)
-
-    def printRule(self):
-        """Displays a rule line. """
-        print RULE
-
-    def printUsage(self, extended_info=None):
-        """Display the class docstring as usage message.
-
-        Raise QueueActionError with optional extended_info argument
-        """
-        print self.__doc__
-        raise QueueActionError(extended_info)
-
-    def printItem(self, queue_item):
-        """Print out a one line summary of the queue item provided."""
-        source_tag = '-'
-        build_tag = '-'
-        displayname = queue_item.displayname
-        version = queue_item.displayversion
-        age = DurationFormatterAPI(
-            datetime.now(pytz.timezone('UTC')) -
-            queue_item.datecreated).approximateduration()
-
-        # XXX cprov 20060731: source_tag and build_tag ('S' & 'B')
-        # are necessary simply to keep the format legaxy.
-        # We may discuss a more reasonable output format later
-        # and avoid extra boring code. The IUpload.displayname should
-        # do should be enough.
-        if queue_item.sources.count() > 0:
-            source_tag = 'S'
-        if queue_item.builds.count() > 0:
-            build_tag = 'B'
-            displayname = "%s (%s)" % (queue_item.displayname,
-                                       queue_item.displayarchs)
-
-        print "%8d | %s%s | %s | %s | %s" % (
-            queue_item.id, source_tag, build_tag,
-            displayname.ljust(20)[:20], version.ljust(20)[:20], age)
-
-    def printInfo(self, queue_item, only=None):
-        """Displays additional information about the provided queue item.
-
-        Optionally pass a binarypackagename via 'only' argument to display
-        only exact matches within the selected build queue items.
-        """
-        for source in queue_item.sources:
-            spr = source.sourcepackagerelease
-            print ("\t | * %s/%s Component: %s Section: %s"
-                   % (spr.sourcepackagename.name, spr.version,
-                      spr.component.name, spr.section.name))
-
-        for queue_build in queue_item.builds:
-            for bpr in queue_build.build.binarypackages:
-                if only and only != bpr.name:
-                    continue
-                dar = queue_build.build.distroarchrelease
-                binarypackagename = bpr.binarypackagename.name
-                # inspect the publication history of each binary
-                darbp = dar.getBinaryPackage(binarypackagename)
-                if len(darbp.releases):
-                    status_flag = "*"
-                else:
-                    status_flag = "N"
-
-                print ("\t | %s %s/%s/%s Component: %s Section: %s "
-                       "Priority: %s"
-                       % (status_flag, binarypackagename, bpr.version,
-                          dar.architecturetag, bpr.component.name,
-                          bpr.section.name, bpr.priority.name))
-
-        for queue_custom in queue_item.customfiles:
-            print ("\t | * %s Format: %s"
-                   % (queue_custom.libraryfilealias.filename,
-                      queue_custom.customformat.name))
-
-    def printMessage(self, message):
-        """Display formated message."""
-        print "Would be sending a mail:"
-        print "   Subject: %s" % message['Subject']
-        print "   Sender: %s" % message['From']
-        print "   Recipients: %s" % message['To']
-        print "   Bcc: %s" % message['Bcc']
-        print "   Body:"
-        for line in message.get_payload().split("\n"):
-            print line
-
-    def send_email(self, message):
-        """Send the mails provided using the launchpad mail infrastructure."""
-        mail_message = message_from_string(ascii_smash(message))
-        mail_message['X-Katie'] = "Launchpad actually"
-        # XXX cprov 20060711: workaround for bug # 51742, empty 'To:' due
-        # invalid uploader LP email on reject. We always have Bcc:, so, it's
-        # promoted to To:
-        if not mail_message['To']:
-            mail_message['X-Non-LP-Uploader'] = ""
-            mail_message.replace_header('To', self.default_recipient)
-            mail_message.replace_header('Bcc', '')
-
-        if not self.no_mail:
-            sendmail(mail_message)
-            return
-
-        self.printMessage(mail_message)
-
-    # XXX: dsilvers: 20050203: This code is essentially cargo-culted from
-    # nascentupload.py and ideally should be migrated into a database
-    # method.
-    def _components_valid_for(self, person):
-        """Return the set of components this person could upload to."""
-
-        possible_components = set()
-        for acl in self.distribution.uploaders:
-            if person in acl:
-                possible_components.add(acl.component.name)
-
-        return possible_components
-
-    def is_person_in_keyring(self, person):
-        """Return whether or not the specified person is in the keyring."""
-        in_keyring = len(self._components_valid_for(person)) > 0
-        return in_keyring
-
-    # The above were stolen for this code to be useful.
-    def filter_addresses(self, addresslist):
-        """Filter the list of addresses provided based on the distribution's
-        permitted uploaders.
-        """
-        okay = []
-        person_util = getUtility(IPersonSet)
-        for address in addresslist:
-            p = person_util.getByEmail(address)
-            if p is not None:
-                if self.is_person_in_keyring(p):
-                    okay.append(address)
-        return okay
-
-    def find_addresses_from(self, changesfile):
-        """Given a libraryfilealias which is a changes file, find a
-        set of permitted recipients for the current distrorelease.
-        """
-        full_set = set()
-        recipient_addresses = []
-        from_address = self.default_sender
-
-        temp_fd, temp_name = tempfile.mkstemp()
-        temp_fd = os.fdopen(temp_fd, "w")
-
-        changesfile.open()
-        temp_fd.write(changesfile.read())
-        temp_fd.close()
-        changesfile.close()
-
-        try:
-            changes = parse_tagfile(temp_name, allow_unsigned=True)
-        except TagFileParseError, e:
-            os.remove(temp_name)
-        else:
-            os.remove(temp_name)
-
-            (rfc822, rfc2047, name, email) = safe_fix_maintainer(
-                changes['maintainer'], 'maintainer')
-            full_set.add(email)
-
-            (rfc822, rfc2047, name, email) = safe_fix_maintainer(
-                changes['changed-by'], 'changed-by')
-            full_set.add(email)
-
-            # Finally, filter the set of recipients based on the whitelist
-            recipient_addresses.extend(self.filter_addresses(full_set))
-
-            if email in recipient_addresses:
-                from_address = rfc2047
-
-        # Return the sender for the announce and any recipients for the
-        # accept/reject messages themselves
-        return from_address, recipient_addresses
-
-
-class QueueActionHelp:
-    """Present provided actions summary"""
-    def __init__(self, **kargs):
-        self.kargs = kargs
-        self.kargs['no_mail'] = True
-        self.actions = kargs['terms']
-
-    def initialize(self):
-        """Mock initialization """
-        pass
-
-    def run (self):
-        """Present the actions description summary"""
-        # present summary for specific or all commands
-        if not self.actions:
-            actions_help = queue_actions.items()
-        else:
-            actions_help = [(k, v) for k, v in queue_actions.items()
-                            if k in self.actions]
-        # extract summary from docstring of specified commands
-        for action, wrapper in actions_help:
-            if action is 'help':
-                continue
-            wobj = wrapper(**self.kargs)
-            summary = wobj.__doc__.splitlines()[0]
-            print '\t%s : %s ' % (action, summary)
-
-
-class QueueActionReport(QueueAction):
-    """Present a report about the size of available queues"""
-    def initialize(self):
-        """Mock initialization """
-        self.setDefaultContext()
-
-    def run(self):
-        """Display the queues size."""
-        print "Report for %s/%s" % (self.distribution.name,
-                                    self.distrorelease.name)
-
-        for queue in name_queue_map.values():
-            size = getUtility(IUploadSet).count(
-                status=queue, distrorelease=self.distrorelease)
-            print "\t%s -> %s entries" % (queue.name, size)
-
-
-class QueueActionInfo(QueueAction):
-    """Present the Queue item including its contents.
-
-    Presents the contents of the selected upload(s).
-
-    queue info <filter>
-    """
-    def run(self):
-        """Present the filtered queue ordered by date."""
-        self.printTitle('Listing')
-        self.printHead()
-        for queue_item in self.items:
-            self.printItem(queue_item)
-            self.printInfo(queue_item)
-        self.printHead()
-        self.printBottom()
-
-
-class QueueActionFetch(QueueAction):
-    """Fetch the contents of a queue item.
-
-    Download the contents of the selected upload(s).
-
-    queue fetch <filter>
-    """
-    def run(self):
-        self.printTitle('Fetching')
-        self.printRule()
-        for queue_item in self.items:
-            print "Constructing %s" % queue_item.changesfile.filename
-            changes_file_alias = queue_item.changesfile
-            changes_file_alias.open()
-            changes_file = open(queue_item.changesfile.filename, "w")
-            changes_file.write(changes_file_alias.read())
-            changes_file.close()
-            changes_file_alias.close()
-
-            file_list = []
-            for source in queue_item.sources:
-                for spr_file in source.sourcepackagerelease.files:
-                    file_list.append(spr_file.libraryfile)
-
-            for build in queue_item.builds:
-                for bpr in build.build.binarypackages:
-                    for bpr_file in bpr.files:
-                        file_list.append(bpr_file.libraryfile)
-
-            for custom in queue_item.customfiles:
-                file_list.append(custom.libraryfilealias)
-
-            for libfile in file_list:
-                print "Constructing %s" % libfile.filename
-                libfile.open()
-                out_file = open(libfile.filename, "w")
-                for chunk in filechunks(libfile):
-                    out_file.write(chunk)
-                out_file.close()
-                libfile.close()
-
-        self.printRule()
-        self.printBottom()
-
-
-class QueueActionReject(QueueAction):
-    """Reject the contents of a queue item.
-
-    Move the selected upload(s) to the REJECTED queue.
-
-    queue reject <filter>
-    """
-    def run(self):
-        """Perform Reject action."""
-        self.printTitle('Rejecting')
-        self.printRule()
-        for queue_item in self.items:
-            print 'Rejecting %s' % queue_item.displayname
-            try:
-                queue_item.setRejected()
-            except QueueInconsistentStateError, info:
-                print ('** %s could not be rejected due %s'
-                       % (queue_item.displayname, info))
-            else:
-                summary = []
-                for queue_source in queue_item.sources:
-                    # XXX: dsilvers: 20060203: This needs to be able to
-                    # be given a reason for the rejection, otherwise it's
-                    # not desperately useful.
-                    src_rel = queue_source.sourcepackagerelease
-                    summary.append('%s %s was REJECTED.\n\t'
-                                   'Component: %s Section: %s'
-                                   % (src_rel.name, src_rel.version,
-                                      src_rel.component.name,
-                                      src_rel.section.name))
-
-                for queue_build in queue_item.builds:
-                    summary.append(
-                        '%s (%s) was REJECTED'
-                        % (queue_build.build.title, queue_build.build.id))
-
-                for queue_custom in queue_item.customfiles:
-                    summary.append(
-                        '%s (%s) was REJECTED'
-                        % (queue_custom.libraryfilealias.filename,
-                           queue_custom.libraryfilealias.url))
-
-                sender, recipients = self.find_addresses_from(
-                        queue_item.changesfile)
-
-                queue_item.changesfile.open()
-                # XXX cprov 20060221: guess_encoding breaks the
-                # GPG signature.
-                changescontent = guess_encoding(
-                    queue_item.changesfile.read())
-                queue_item.changesfile.close()
-
-                replacements = {
-                    "SENDER": sender,
-                    "RECIPIENT": ", ".join(recipients),
-                    "CHANGES": queue_item.changesfile.filename,
-                    "SUMMARY": "\n".join(summary),
-                    "CHANGESFILE": changescontent,
-                    "DEFAULT_RECIPIENT": self.default_recipient,
-                    }
-
-                # append an email describing this action.
-                message = rejection_template % replacements
-                self.send_email(message)
-
-        self.printRule()
-        self.printBottom()
-
-
-class QueueActionAccept(QueueAction):
-    """Accept the contents of a queue item.
-
-    Move the selected upload(s) to the ACCEPTED queue.
-
-    queue accept <filter>
-    """
-    def run(self):
-        """Perform Accept action."""
-        self.printTitle('Accepting')
-        self.printRule()
-        for queue_item in self.items:
-            print 'Accepting %s' % queue_item.displayname
-            try:
-                queue_item.setAccepted()
-            except QueueInconsistentStateError, info:
-                print ('** %s could not be accepted due %s'
-                       % (queue_item.displayname, info))
-            else:
-                summary = []
-                for queue_source in queue_item.sources:
-                    # XXX: dsilvers: 20060203: This needs to be able to
-                    # be given a reason for the rejection, otherwise it's
-                    # not desperately useful.
-                    src_rel = queue_source.sourcepackagerelease
-                    summary.append('%s %s was ACCEPTED.\n\t'
-                                   'Component: %s Section: %s'
-                                   % (src_rel.name, src_rel.version,
-                                      src_rel.component.name,
-                                      src_rel.section.name))
-
-                for queue_build in queue_item.builds:
-                    summary.append(
-                        '%s (%s) was ACCEPTED' % (queue_build.build.title,
-                                                  queue_build.build.id))
-
-                for queue_custom in queue_item.customfiles:
-                    summary.append(
-                        '%s (%s) was ACCEPTED'
-                        % (queue_custom.libraryfilealias.filename,
-                           queue_custom.libraryfilealias.url))
-
-                # We send a notification email only if the upload
-                # was sourceful, or had exactly one customfile and
-                # no binaries.
-                if (queue_item.sources.count()
-                    or (queue_item.builds.count() == 0
-                        and queue_item.customfiles.count() == 1)):
-                    self.sendAcceptEmail(queue_item, "\n".join(summary))
-                    
-        self.printRule()
-        self.printBottom()
-
-    def sendAcceptEmail(self, queue_item, summary):
-        """Send an accept email.
-
-        Take the summary given, and derive the rest of the information
-        for the email from the queue_item.
-        """
-        # We only send accept emails for sourceful or single-custom
-        # uploads
-        assert(queue_item.sources.count() or
-               (queue_item.builds.count() == 0 and
-                queue_item.customfiles.count() == 1))
-        
-        sender, recipients = self.find_addresses_from(
-            queue_item.changesfile)
-        # only announce for acceptation
-        if self.announcelist is not None:
-            recipients.append(self.announcelist)
-
-        queue_item.changesfile.open()
-        # XXX cprov 20060221: guess_encoding breaks the
-        # GPG signature.
-        changescontent = guess_encoding(
-            queue_item.changesfile.read())
-        queue_item.changesfile.close()
-        
-        replacements = {
-            "MAINTAINERFROM": sender,
-            "SOURCE": queue_item.displayname,
-            "VERSION": queue_item.displayversion,
-            "ARCH": queue_item.displayarchs,
-            "CHANGESFILE": changescontent,
-            "SUMMARY": summary,
-            "ANNOUNCE": ", ".join(recipients),
-            "DEFAULT_RECIPIENT": self.default_recipient
-        }
-
-        # append an email describing this action.
-        message = announce_template % replacements
-        self.send_email(message)
-       
-
-class QueueActionOverride(QueueAction):
-    """Override information in a queue item content.
-
-    queue override <filter> [override_stanza*]
-
-    Where override_stanza is one of:
-    source [<component>]/[<section>]
-    binary [<component>]/[<section>]/[<priority>]
-
-    In each case, when you want to leave an override alone leave it blank.
-
-    So, to set a binary to have section 'editors' but leave the
-    component and priority alone, do:
-
-    queue override <filter> binary /editors/
-
-    Binaries can only be overridden by passing a name filter, so it will
-    only override the binary package which matches the filter.
-
-    Or, to set a source's section to editors, do:
-
-    queue override <filter> source /editors
-    """
-    supported_override_stanzas = ['source', 'binary']
-
-    def run(self):
-        """Perform Override action."""
-        self.printTitle('Overriding')
-        self.printRule()
-
-        try:
-            override_stanza = self.terms[1]
-        except IndexError, info:
-            self.printUsage('Missing override_stanza.')
-            return
-
-        if override_stanza not in self.supported_override_stanzas:
-            self.printUsage('Not supported override_stanza: %s'
-                            % override_stanza)
-            return
-
-        return getattr(self, '_override_' + override_stanza)()
-
-    def _override_source(self):
-        """Overrides sourcepackagereleases selected.
-
-        It doesn't check Component/Section Selection, this is a task
-        for queue state-machine.
-        """
-        try:
-            overrides = self.terms[2]
-            component_name, section_name = overrides.split('/')
-        except IndexError, info:
-            self.printUsage('Missing override_stanza argument')
-        except ValueError, info:
-            self.printUsage('Misapplied override_stanza argument: %s'
-                            % overrides)
-
-        component = None
-        section = None
-        try:
-            if component_name:
-                component = getUtility(IComponentSet)[component_name]
-            if section_name:
-                section = getUtility(ISectionSet)[section_name]
-        except NotFoundError, info:
-            raise QueueActionError('Not Found: %s' % info)
-
-        for queue_item in self.items:
-            # There's usually only one item in queue_item.sources.
-            for source in queue_item.sources:
-                source.sourcepackagerelease.override(component=component,
-                                                     section=section)
-                self.printInfo(queue_item)
-
-    def _override_binary(self):
-        """Overrides binarypackagereleases selected"""
-        if not self.term:
-            self.printUsage('Cannot Override BinaryPackage retrieved by ID')
-
-        try:
-            overrides = self.terms[2]
-            component_name, section_name, priority_name = overrides.split('/')
-        except IndexError, info:
-            self.printUsage('Missing "name override_argument" argument')
-        except ValueError, info:
-            self.printUsage('Misapplied override_stanza argument: %s'
-                            % overrides)
-        component = None
-        section = None
-        priority = None
-        try:
-            if component_name:
-                component = getUtility(IComponentSet)[component_name]
-            if section_name:
-                section = getUtility(ISectionSet)[section_name]
-            if priority_name:
-                priority = name_priority_map[priority_name]
-        except (NotFoundError, KeyError), info:
-            raise QueueActionError('Not Found: %s' % info)
-
-        overridden = None
-        for queue_item in self.items:
-            for build in queue_item.builds:
-                # Different than UploadSources
-                # UploadBuild points to a Build, that can,
-                # and usually does, point to multiple BinaryPackageReleases.
-                # So we need to carefully select the requested package to be
-                # overridden
-                for binary in build.build.binarypackages:
-                    if binary.name == self.term:
-                        overridden = binary.name
-                        print ("Overriding %s_%s (%s/%s/%s)"
-                               % (binary.name, binary.version,
-                                  binary.component.name, binary.section.name,
-                                  binary.priority.name))
-                        binary.override(component=component, section=section,
-                                        priority=priority)
-                        # break loop, just in case
-                        break
-
-        if not overridden:
-            self.printUsage('No matches for "%s".' % self.term)
-
-        self.printInfo(queue_item, only=overridden)
-
-queue_actions = {
-    'help': QueueActionHelp,
-    'info': QueueActionInfo,
-    'fetch': QueueActionFetch,
-    'accept': QueueActionAccept,
-    'reject': QueueActionReject,
-    'override': QueueActionOverride,
-    'report': QueueActionReport,
-    }
-
-
-class CommandRunnerError(Exception):
-    """Command Runner Failure"""
-
-class CommandRunner:
-    """ """
-    def __init__(self, queue, distribution_name, distrorelease_name,
-                 announcelist, no_mail):
-        self.queue = queue
-        self.distribution_name = distribution_name
-        self.distrorelease_name = distrorelease_name
-        self.announcelist = announcelist
-        self.no_mail = no_mail
-
-    def execute(self, terms, exact_match=False):
-        """Execute a single command iteration.
-
-        Return True if something gets wrong during the operation,
-        False otherwise.
-        """
-        print 'Running: "%s"' % " ".join(terms)
-
-        # check syntax, abort process if anything gets wrong
-        try:
-            action = terms[0]
-            arguments = terms[1:]
-        except IndexError:
-            raise CommandRunnerError('Invalid sentence, use help.')
-
-        # check action availability,
-        try:
-            queue_action = queue_actions[action]
-        except KeyError:
-            raise CommandRunnerError('Unknown Action: %s' % action)
-
-        # perform the required action on queue.
-        try:
-            # be sure to send every args via kargs
-            wrapper = queue_action(distribution_name=self.distribution_name,
-                                   distrorelease_name=self.distrorelease_name,
-                                   announcelist=self.announcelist,
-                                   queue=self.queue,
-                                   no_mail=self.no_mail,
-                                   terms=arguments,
-                                   exact_match=exact_match)
-            wrapper.initialize()
-            wrapper.run()
-        except QueueActionError, info:
-            raise CommandRunnerError(info)
-=======
 from canonical.launchpad.scripts.queue import (
     CommandRunner, CommandRunnerError, name_queue_map)
->>>>>>> ceef0c57
 
 
 def main():
