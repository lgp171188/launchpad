#!/usr/bin/python -S
#
# Copyright 2009 Canonical Ltd.  This software is licensed under the
# GNU Affero General Public License version 3 (see the file LICENSE).

"""Initialise a new distroseries from its parent"""

import _pythonpath

import sys
from optparse import OptionParser

from zope.component import getUtility
from contrib.glock import GlobalLock

from canonical.config import config
<<<<<<< HEAD
from canonical.launchpad.interfaces import IDistributionSet, NotFoundError
from canonical.launchpad.scripts import (
    execute_zcml_for_scripts, logger, logger_options)
from canonical.lp import initZopeless
=======
from canonical.database.sqlbase import (
    sqlvalues, flush_database_updates, cursor, flush_database_caches)
from canonical.launchpad.interfaces import IDistributionSet
from canonical.launchpad.scripts import (
    execute_zcml_for_scripts, logger, logger_options)
from canonical.lp import initZopeless
from lp.app.errors import NotFoundError
from lp.soyuz.interfaces.queue import PackageUploadStatus
>>>>>>> c7d8b9e2

from lp.soyuz.scripts.initialise_distroseries import (
    InitialiseDistroSeries, ParentSeriesRequired, PendingBuilds, 
    QueueNotEmpty, SeriesAlreadyInUse)

def main():
    # Parse command-line arguments
    parser = OptionParser()
    logger_options(parser)

    parser.add_option("-N", "--dry-run", action="store_true",
                      dest="dryrun", metavar="DRY_RUN", default=False,
                      help="Whether to treat this as a dry-run or not.")

    parser.add_option("-d", "--distro", dest="distribution", metavar="DISTRO",
                      default="ubuntu",
                      help="Distribution name")

    (options, args) = parser.parse_args()

    log = logger(options, "initialise")

    if len(args) != 1:
        log.error("Need to be given exactly one non-option argument. "
                  "Namely the distroseries to initialise.")
        return 1

    distroseries_name = args[0]

    log.debug("Acquiring lock")
    lock = GlobalLock('/var/lock/launchpad-initialise.lock')
    lock.acquire(blocking=True)

    log.debug("Initialising connection.")

    execute_zcml_for_scripts()
    ztm = initZopeless(dbuser=config.archivepublisher.dbuser)

    try:
        # 'ubuntu' is the default option.distribution value
        distribution = getUtility(IDistributionSet)[options.distribution]
        distroseries = distribution[distroseries_name]
    except NotFoundError, info:
        log.error(info)
        return 1

    try:
        log.debug('Check empty mutable queues in parentseries')
        log.debug('Check for no pending builds in parentseries')
        log.debug('Copying distroarchseries from parent '
                      'and setting nominatedarchindep.')
        ids = InitialiseDistroSeries(distroseries)
        log.debug('initialising from parent, copying publishing records.')
        ids.initialise()
    except ParentSeriesRequired:
        log.error("Parent series required.")
        return 1
    except PendingBuilds:
        log.error("Parent series has pending builds.")
        return 1
    except QueueNotEmpty:
        log.error("Parent series queues are not empty.")
        return 1
    except SeriesAlreadyInUse:
        log.error("Series is already in use.")
        return 1

    if options.dryrun:
        log.debug('Dry-Run mode, transaction aborted.')
        ztm.abort()
    else:
        log.debug('Committing transaction.')
        ztm.commit()

    log.debug("Releasing lock")
    lock.release()
    return 0


if __name__ == '__main__':
    sys.exit(main())
<|MERGE_RESOLUTION|>--- conflicted
+++ resolved
@@ -14,22 +14,13 @@
 from contrib.glock import GlobalLock
 
 from canonical.config import config
-<<<<<<< HEAD
-from canonical.launchpad.interfaces import IDistributionSet, NotFoundError
-from canonical.launchpad.scripts import (
-    execute_zcml_for_scripts, logger, logger_options)
-from canonical.lp import initZopeless
-=======
-from canonical.database.sqlbase import (
-    sqlvalues, flush_database_updates, cursor, flush_database_caches)
 from canonical.launchpad.interfaces import IDistributionSet
 from canonical.launchpad.scripts import (
     execute_zcml_for_scripts, logger, logger_options)
 from canonical.lp import initZopeless
+
 from lp.app.errors import NotFoundError
 from lp.soyuz.interfaces.queue import PackageUploadStatus
->>>>>>> c7d8b9e2
-
 from lp.soyuz.scripts.initialise_distroseries import (
     InitialiseDistroSeries, ParentSeriesRequired, PendingBuilds, 
     QueueNotEmpty, SeriesAlreadyInUse)
