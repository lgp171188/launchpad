[buildout]
versions = versions

[versions]
# Alphabetical, case-insensitive, please! :-)

ampoule = 0.2.0
amqplib = 1.0.2
anyjson = 0.3.1
argparse = 1.2.1
BeautifulSoup = 3.1.0.1
bson = 0.3.2
# The source for this version of bzr is at lp:~benji/bzr/bug-998040
# 2.5.0.lp.2 was built from revision 6156.
# To build: "make dist" and look one directory up from PWD
bzr = 2.5.0.lp.2
celery = 2.5.1
Chameleon = 2.4.0
ClientForm = 0.2.10
cssutils = 0.9.7
docutils = 0.5
# Required by pydkim
dnspython = 1.7.1
elementtree = 1.2.6-20050316
epydoc = 3.0.1
FeedParser = 4.1
feedvalidator = 0.0.0DEV-r1049
fixtures = 0.3.8
functest = 0.8.7
funkload = 1.10.0
grokcore.component = 1.6
html5browser = 0.0.9
httplib2 = 0.6.0
importlib = 1.0.2
ipython = 0.9.1
iso8601 = 0.1.4
jsautobuild = 0.2
Jinja2 = 2.2
keyring = 0.6.2
kombu = 2.1.1
launchpadlib = 1.9.12
lazr.amqp = 0.1
lazr.authentication = 0.1.1
lazr.batchnavigator = 1.2.10
lazr.config = 1.1.3
lazr.delegates = 1.2.0
lazr.enum = 1.1.3
lazr.jobrunner = 0.6
lazr.lifecycle = 1.1
lazr.restful = 0.19.6
lazr.restfulclient = 0.12.2
lazr.smtptest = 1.3
lazr.testing = 0.1.1
lazr.uri = 1.0.2
lpjsmin = 0.4
manuel = 1.1.1
Markdown = 2.1.0
martian = 0.11
mechanize = 0.1.11
meliae = 0.2.0.final.0
mercurial = 1.6.2
mocker = 0.10.1
mozrunner = 1.3.4
oauth = 1.0
oops = 0.0.10
oops-amqp = 0.0.6
oops-datedir-repo = 0.0.14
oops-wsgi = 0.0.8
oops-timeline = 0.0.1
oops-twisted = 0.0.6
ordereddict = 1.1
paramiko = 1.7.4
Paste = 1.7.2
PasteDeploy = 1.3.3
pgbouncer = 0.0.7
plone.recipe.command = 1.1
psycopg2 = 2.4.4
pyasn1 = 0.0.9a
pycrypto = 2.0.1
pydkim = 0.3-mbp-r7
pyinotify = 0.9.3
# Unreleased Pygments trunk which includes fixes for issues 618 and 697 (LP
# bug 834427).  Can be replaced with Pygments 1.5 once it is released.
Pygments = 1.4dev-20111007
pygpgme = 0.2
pymongo = 2.1.1
pyOpenSSL = 0.10
pystache = 0.3.1
python-dateutil = 1.5
# lp:python-memcached
# r57 (includes a fix for bug 974632)
# bzr branch lp:python-memcached -r57 memcached-1.49
# cd memcached-1.49
# ./releasescript.auto
# python setup.py egg_info -bDEV-r`bzr revno` sdist
# mv dist/python-memcached-1.49DEV-r57.tar.gz [LOCATION]/download-cache/dist
python-memcached = 1.49DEV-r57
# 2.2.1 with the one-liner Expect: 100-continue fix from
# lp:~wgrant/python-openid/python-openid-2.2.1-fix676372.
python-openid = 2.2.1-fix676372
python-subunit = 0.0.8beta
pytz = 2012c
rdflib = 3.1.0
RestrictedPython = 3.5.1
# lp-1 Build of lp:~benji/rabbitfixture/longer-timeout revision: r30
# lp-2 Build of lp:~frankban/rabbitfixture/longer-timeout revision: r32
# to build: python setup.py sdist
rabbitfixture = 0.3.3-lp-2
roman = 1.4.0
# See http://code.google.com/p/selenium/issues/detail?id=1935 .
selenium = 2.0rc3-lp-distribute-fix
setproctitle = 1.0
setuptools = 0.6c11
simplejson = 2.1.3
simplesettings = 0.4
SimpleTal = 4.1
Sphinx = 1.0.7
soupmatchers = 0.1r53
sourcecodegen = 0.6.9
# lp:~launchpad-committers/storm/with-without-datetime
storm = 0.19.0.99-lpwithnodatetime-r406
testresources = 0.2.4-r58
testtools = 0.9.14
timeline = 0.0.3
transaction = 1.0.0
txAMQP = 0.5
txfixtures = 0.1.4
txlongpoll = 0.2.12
txlongpollfixture = 0.1.3
Twisted = 11.1.0
unittest2 = 0.5.1
uuid = 1.30
van.testing = 2.0.1
wadllib = 1.2.0
webunit = 1.3.8
wsgi-fileserver = 0.2.7
wsgi-intercept = 0.4
wsgi-jsonrpc = 0.2.8
wsgi-xmlrpc = 0.2.7
wsgiref = 0.1.2
yui = 3.3.0
z3c.coverage = 1.1.2
z3c.csvvocabulary = 1.0.0
z3c.etestbrowser = 1.0.4
z3c.form = 1.9.0
z3c.formdemo = 1.5.3
z3c.formjs = 0.4.0
z3c.formjsdemo = 0.3.1
z3c.formui = 1.4.2
z3c.i18n = 0.1.1
z3c.layer = 0.2.3
z3c.macro = 1.1.0
z3c.macroviewlet = 1.0.0
z3c.menu = 0.2.0
z3c.optionstorage = 1.0.4
z3c.pagelet = 1.0.2
z3c.pt = 2.1.3
z3c.ptcompat = 0.5.3
z3c.recipe.filetemplate = 2.1.0
z3c.recipe.i18n = 0.5.3
z3c.recipe.scripts = 1.0.1
z3c.recipe.tag = 0.4.0
z3c.rml = 0.7.3
z3c.skin.pagelet = 1.0.2
z3c.template = 1.1.0
z3c.testing = 0.2.0
z3c.traverser = 0.2.3
z3c.viewlet = 1.0.0
z3c.viewtemplate = 0.3.2
z3c.zrtresource = 1.0.1
# Also upgrade the zc.buildout version in the Makefile's bin/buildout section.
zc.buildout = 1.5.1
zc.catalog = 1.2.0
zc.datetimewidget = 0.5.2
zc.i18n = 0.5.2
zc.lockfile = 1.0.0
zc.recipe.egg = 1.3.2
zc.zservertracelog = 1.1.5
ZConfig = 2.9.1dev-20110728
zdaemon = 2.0.4
ZODB3 = 3.9.2
zodbcode = 3.4.0
zope.annotation = 3.5.0
zope.app.apidoc = 3.7.3
zope.app.applicationcontrol = 3.5.1
zope.app.appsetup = 3.12.0
zope.app.authentication = 3.6.1
zope.app.basicskin = 3.4.1
zope.app.broken = 3.5.0
zope.app.component = 3.8.3
zope.app.container = 3.8.0
zope.app.content = 3.4.0
zope.app.dav = 3.5.1
zope.app.debug = 3.4.1
zope.app.dependable = 3.4.0
zope.app.error = 3.5.2
zope.app.exception = 3.5.0
zope.app.file = 3.5.0
zope.app.folder = 3.5.1
zope.app.form = 3.8.1
zope.app.generations = 3.5.0
zope.app.http = 3.6.0
zope.app.i18n = 3.6.2
zope.app.interface = 3.5.0
zope.app.locales = 3.5.1
zope.app.localpermission = 3.7.0
zope.app.onlinehelp = 3.5.2
zope.app.pagetemplate = 3.7.1
zope.app.preference = 3.8.1
zope.preference = 3.8.0
zope.app.principalannotation = 3.6.1
zope.app.publication = 3.9.0
zope.app.publisher = 3.10.0
zope.app.renderer = 3.5.1
zope.app.rotterdam = 3.5.0
zope.app.schema = 3.5.0
zope.app.security = 3.7.2
zope.app.securitypolicy = 3.5.1
zope.app.server = 3.4.2
# not in ZTK
zope.app.session = 3.6.0
zope.app.testing = 3.7.5
zope.app.tree = 3.6.0
zope.app.wsgi = 3.6.0
# not in ZTK
zope.app.zapi = 3.4.1
zope.app.zcmlfiles = 3.6.0
zope.app.zopeappgenerations = 3.5.0
zope.authentication = 3.7.0
zope.broken = 3.5.0
zope.browser = 1.2
zope.browsermenu = 3.9.0
zope.browserpage = 3.9.0
zope.browserresource = 3.9.0
zope.cachedescriptors = 3.5.0
zope.component = 3.9.3
zope.componentvocabulary = 1.0
zope.configuration = 3.6.0
zope.container = 3.9.0
zope.contentprovider = 3.5.0
zope.contenttype = 3.5.0
zope.copy = 3.5.0
zope.copypastemove = 3.5.2
zope.datetime = 3.4.0
zope.deferredimport = 3.5.0
zope.deprecation = 3.4.0
zope.documenttemplate = 3.4.2
zope.dottedname = 3.4.6
zope.dublincore = 3.5.0
zope.error = 3.7.0
zope.event = 3.4.1
zope.exceptions = 3.5.2
zope.filerepresentation = 3.5.0
zope.formlib = 3.6.0
zope.hookable = 3.4.1
zope.html = 2.0.0
zope.i18n = 3.7.1
zope.i18nmessageid = 3.5.0
zope.index = 3.6.0
zope.interface = 3.5.2
zope.lifecycleevent = 3.5.2
zope.location = 3.7.0
zope.login = 1.0.0
zope.minmax = 1.1.1
zope.modulealias = 3.4.0
# Build of lp:~wallyworld/zope.pagetemplate/fix-isinstance
# This version adds a small change to the traversal logic so that the
# optimisation which applies if the object is a dict also works for subclasses
# of dict. The change has been approved for merge into the official zope code
# base. This patch is a temporary fix until the next official release.
zope.pagetemplate = 3.5.0-p1
zope.password = 3.5.1
zope.principalannotation = 3.6.0
zope.principalregistry = 3.7.0
zope.processlifetime = 1.0
zope.proxy = 3.5.0
zope.ptresource = 3.9.0
zope.publisher = 3.12.0
zope.schema = 3.5.4
zope.security = 3.7.1
zope.securitypolicy = 3.6.1
zope.sendmail = 3.7.1
zope.server = 3.6.1
zope.session = 3.9.1
zope.site = 3.7.0
zope.size = 3.4.1
zope.structuredtext = 3.4.0
zope.tal = 3.5.1
zope.tales = 3.4.0
zope.testbrowser = 3.7.0a1
# p1 Build of lp:~mars/zope.testing/3.9.4-p1.  Fixes bugs 570380 and 587886.
# p2 With patch for thread leaks to make them skips, fixes windmill errors
#    with 'new threads' in hudson/ec2 builds.
# p3 And always tear down layers, because thats the Right Thing To Do.
# p4 fixes --subunit --list to really just list the tests.
# p5 Build of lp:~launchpad/zope.testing/3.9.4-p5. Fixes bug #609986.
# p6 reinstates fix from p4.  Build of lp:~launchpad/zope.testing/3.9.4-fork
#    revision 26.
# p7 was unused
# p8 redirects stdout and stderr to a black hole device when --subunit is used
# p9 adds the redirection of __stderr__ to a black hole device
# p10 changed the test reporting to use test.id() rather than
#    str(test) since only the id is unique.
# p11 reverts p9.
# To build (use Python 2.6) run "python bootstrap.py; ./bin/buildout".  Then to
#    build the distribution run "bin/buildout setup . sdist"
# Make sure you have subunit installed.  When running tests, be aware that
<<<<<<< HEAD
# three will fail initially, per http://pastebin.ubuntu.com/913757/ .
zope.testing = 3.9.4-p11
=======
#    three will fail initially, per http://pastebin.ubuntu.com/913757/.
zope.testing = 3.9.4-p10
>>>>>>> 9827b94e
zope.thread = 3.4
zope.traversing = 3.8.0
zope.viewlet = 3.6.1<|MERGE_RESOLUTION|>--- conflicted
+++ resolved
@@ -305,13 +305,8 @@
 # To build (use Python 2.6) run "python bootstrap.py; ./bin/buildout".  Then to
 #    build the distribution run "bin/buildout setup . sdist"
 # Make sure you have subunit installed.  When running tests, be aware that
-<<<<<<< HEAD
-# three will fail initially, per http://pastebin.ubuntu.com/913757/ .
-zope.testing = 3.9.4-p11
-=======
 #    three will fail initially, per http://pastebin.ubuntu.com/913757/.
 zope.testing = 3.9.4-p10
->>>>>>> 9827b94e
 zope.thread = 3.4
 zope.traversing = 3.8.0
 zope.viewlet = 3.6.1