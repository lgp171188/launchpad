--- conflicted
+++ resolved
@@ -28,13 +28,8 @@
 lazr.delegates = 1.1.0
 lazr.enum = 1.1.2
 lazr.lifecycle = 1.1
-<<<<<<< HEAD
 lazr.restful = 0.9.23
 lazr.restfulclient = 0.9.12
-=======
-lazr.restful = 0.9.22
-lazr.restfulclient = 0.9.11
->>>>>>> b6e5277b
 lazr.smtptest = 1.1
 lazr.testing = 0.1.1
 lazr.uri = 1.0.2
