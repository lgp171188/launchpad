--- conflicted
+++ resolved
@@ -18,11 +18,7 @@
 epydoc = 3.0.1
 FeedParser = 4.1
 feedvalidator = 0.0.0DEV-r1049
-<<<<<<< HEAD
-fixtures = 0.3.3
-=======
 fixtures = 0.3.5
->>>>>>> b31a76a5
 functest = 0.8.7
 funkload = 1.10.0
 grokcore.component = 1.6
