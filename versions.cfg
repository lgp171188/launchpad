[buildout]
versions = versions

[versions]
bzr = 1.17
# Required by Windmill to run on 2.4
ctypes = 1.0.2
docutils = 0.5
# We use a version of feedvalidator that has been changed to not
# change the default socket timeout on import.
feedvalidator = 0.0.0DEV-r1049-hacked
funkload = 1.10.0
functest = 0.8.7
httplib2 = 0.4.0
ipython = 0.9.1
launchpadlib = 1.0.2
lazr.smtptest = 1.1
lazr.uri = 1.0.1
mozrunner = 1.3.4
mocker = 0.10.1
oauth = 1.0
Paste = 1.7.2
PasteDeploy = 1.3.3
python-openid = 2.2.1
setuptools = 0.6c9
simplejson = 2.0.9
simplesettings = 0.4
SimpleTal = 4.1
<<<<<<< HEAD
storm = 0.14salgado-storm-launchpad-288-308
=======
storm = 0.14trunk-321
>>>>>>> b9e9b5e7
wadllib = 0.1
webunit = 1.3.8
windmill = 1.2
wsgi-fileserver = 0.2.7
wsgi-jsonrpc = 0.2.8
wsgi-xmlrpc = 0.2.7
z3c.recipe.filetemplate = 2.1dev-gary-r101903
z3c.recipe.i18n = 0.5.3
z3c.recipe.tag = 0.2.0
zc.buildout = 1.4.0dev-gary-r101953
zc.lockfile = 1.0.0
zc.recipe.egg = 1.3.0dev-gary-r101773
ZConfig = 2.6.1
zope.app.locales = 3.5.1
zope.configuration = 3.6.0
zope.event = 3.4.1
zope.i18nmessageid = 3.4.3
zope.interface = 3.5.1
zope.schema = 3.5.4
zope.testing = 3.7.4

zope.component = 3.5.1
zope.contentprovider = 3.5.0
zope.deferredimport = 3.4.0
zope.deprecation = 3.4.0
zope.dottedname = 3.4.5
zope.exceptions = 3.5.2
zope.hookable = 3.4.0
zope.i18n = 3.6.0
zope.location = 3.5.2
zope.proxy = 3.5.0
zope.publisher = 3.5.6
zope.security = 3.6.0
zope.tal = 3.4.0
zope.traversing = 3.5.2
zc.recipe.testrunner = 1.1.0

elementtree = 1.2.6-20050316
pytz = 2009j

z3c.ptcompat = 0.5.3
z3c.pt = 1.0b16
chameleon.zpt = 1.0b17
chameleon.core = 1.0b35
sourcecodegen = 0.6.9
<|MERGE_RESOLUTION|>--- conflicted
+++ resolved
@@ -26,11 +26,7 @@
 simplejson = 2.0.9
 simplesettings = 0.4
 SimpleTal = 4.1
-<<<<<<< HEAD
-storm = 0.14salgado-storm-launchpad-288-308
-=======
 storm = 0.14trunk-321
->>>>>>> b9e9b5e7
 wadllib = 0.1
 webunit = 1.3.8
 windmill = 1.2
