[buildout]
extends =
    ztk-versions.cfg
    zopeapp-versions.cfg
versions = versions

[versions]
# Alphabetical, case-insensitive, please! :-)

ampoule = 0.2.0
amqplib = 1.0.2
anyjson = 0.3.3
argparse = 1.2.1
auditor = 0.0.3
auditorclient = 0.0.4
auditorfixture = 0.0.5
BeautifulSoup = 3.2.1
bson = 0.3.3
bzr = 2.6.0
celery = 2.5.1
Chameleon = 2.11
cssselect = 0.9.1
cssutils = 0.9.10
d2to1 = 0.2.10
Django = 1.4
dkimpy = 0.5.4
# Required by dkimpy
dnspython = 1.10.0
elementtree = 1.2.6-20050316
epydoc = 3.0.1
extras = 0.0.3
FeedParser = 4.1
feedvalidator = 0.0.0DEV-r1049
fixtures = 0.3.9
FormEncode = 1.2.4
funkload = 1.16.1
grokcore.component = 1.6
html5browser = 0.0.9
httplib2 = 0.8
importlib = 1.0.2
ipython = 0.13.2
iso8601 = 0.1.4
jsautobuild = 0.2
keyring = 0.6.2
kombu = 2.1.1
launchpadlib = 1.10.2
lazr.authentication = 0.1.1
lazr.batchnavigator = 1.2.11
lazr.config = 1.1.3
lazr.delegates = 1.2.0
lazr.enum = 1.1.3
lazr.jobrunner = 0.12
lazr.lifecycle = 1.1
lazr.restful = 0.19.10
lazr.restfulclient = 0.13.2
lazr.smtptest = 1.3
lazr.sshserver = 0.1.1
lazr.testing = 0.1.1
lazr.uri = 1.0.3
lpjsmin = 0.5
manuel = 1.7.2
Markdown = 2.3.1
martian = 0.11
meliae = 0.2.0.final.0
mock = 1.0.1
mocker = 1.1.1
oauth = 1.0
oops = 0.0.10
oops-amqp = 0.0.6
oops-datedir-repo = 0.0.14
oops-timeline = 0.0.1
oops-twisted = 0.0.6
oops-wsgi = 0.0.8
ordereddict = 1.1
oslo.config = 1.1.1
paramiko = 1.7.7.2
pbr = 0.5.20
pgbouncer = 0.0.8
pip = 1.4
prettytable = 0.7.2
psycopg2 = 2.4.6
pyasn1 = 0.1.6
pycrypto = 2.6
Pygments = 1.6
pygpgme = 0.2
pyinotify = 0.9.4
pymongo = 2.1.1
pyOpenSSL = 0.13
pystache = 0.5.3
python-dateutil = 1.5
python-debian = 0.1.21
python-keystoneclient = 0.3.1
# lp:python-memcached
# r57 (includes a fix for bug 974632)
# bzr branch lp:python-memcached -r57 memcached-1.49
# cd memcached-1.49
# ./releasescript.auto
# python setup.py egg_info -bDEV-r`bzr revno` sdist
# mv dist/python-memcached-1.49DEV-r57.tar.gz [LOCATION]/download-cache/dist
python-memcached = 1.49DEV-r57
python-mimeparse = 0.1.4
# XXX: deryck 2012-08-10
# See lp:~deryck/python-openid/python-openid-fix1034376 which
# reapplied a patch from wgrant to get codehosting going again.
python-openid = 2.2.5-fix1034376
python-subunit = 0.0.8beta
python-swiftclient = 1.5.0
PyYAML = 3.10
<<<<<<< HEAD
rabbitfixture = 0.3.5
requests = 2.5.1
=======
rabbitfixture = 0.3.6
requests = 1.2.3
>>>>>>> 9089549c
s4 = 0.1.2
setproctitle = 1.1.7
setuptools-git = 1.0
simplejson = 3.1.3
SimpleTAL = 4.3
six = 1.3.0
soupmatchers = 0.2
sourcecodegen = 0.6.14
# lp:~launchpad-committers/storm/with-without-datetime
storm = 0.19.0.99-lpwithnodatetime-r406
subprocess32 = 3.2.6
subvertpy = 0.9.1
testresources = 0.2.7
testtools = 0.9.30
timeline = 0.0.3
Twisted = 13.0.0
txAMQP = 0.6.2
txfixtures = 0.1.4
txlongpoll = 0.2.12
txlongpollfixture = 0.1.3
txpkgupload = 0.2
unittest2 = 0.5.1
van.testing = 3.0.0
wadllib = 1.3.2
webunit = 1.3.10
# Upgrade from ZTK 1.1.5 to intercept lazr.restfulclient.
wsgi-intercept = 0.5.1
wsgiref = 0.1.2
z3c.pt = 2.2.3
z3c.ptcompat = 0.5.7
z3c.recipe.filetemplate = 2.2.0
z3c.recipe.i18n = 0.8.1
z3c.recipe.tag = 0.6
# Also upgrade the zc.buildout version in the Makefile's bin/buildout section.
zc.buildout = 1.7.1
zc.zservertracelog = 1.3.2
ZConfig = 2.9.1dev-20110728
# Not in ZTK 1.1.5
zope.app.server = 3.6.0
# Build of lp:~wallyworld/zope.pagetemplate/fix-isinstance
# This version adds a small change to the traversal logic so that the
# optimisation which applies if the object is a dict also works for subclasses
# of dict. The change has been approved for merge into the official zope code
# base. This patch is a temporary fix until the next official release.
zope.pagetemplate = 3.5.0-p1
# XXX: downgraded to avoid 3.9.2 cookie calculation changes
zope.session = 3.9.1
# p1 Build of lp:~mars/zope.testing/3.9.4-p1.  Fixes bugs 570380 and 587886.
# p2 With patch for thread leaks to make them skips, fixes windmill errors
#    with 'new threads' in hudson/ec2 builds.
# p3 And always tear down layers, because thats the Right Thing To Do.
# p4 fixes --subunit --list to really just list the tests.
# p5 Build of lp:~launchpad/zope.testing/3.9.4-p5. Fixes bug #609986.
# p6 reinstates fix from p4.  Build of lp:~launchpad/zope.testing/3.9.4-fork
#    revision 26.
# p7 was unused
# p8 redirects stdout and stderr to a black hole device when --subunit is used
# p9 adds the redirection of __stderr__ to a black hole device
# p10 changed the test reporting to use test.id() rather than
#     str(test) since only the id is unique.
# p11 reverts p9.
# p12 reverts p11, restoring p9.
# p13 Add a new --require-unique flag to the testrunner. When set,
#     this will cause the testrunner to check all tests IDs to ensure they
#     haven't been loaded before. If it encounters a duplicate, it will
#     raise an error and quit.
# p14 Adds test data written to stderr and stdout into the subunit output.
# p15 Fixed internal tests.
# p16 Adds support for skips in Python 2.7.
# p17 Fixes skip support for Python 2.6.
# To build (use Python 2.6) run "python bootstrap.py; ./bin/buildout".  Then to
#    build the distribution run "bin/buildout setup . sdist"
# Make sure you have subunit installed.
zope.testing = 3.9.4-p17
# Not in ZTK 1.1.5 (extracted from zope.app.schema)
zope.vocabularyregistry = 1.0.0<|MERGE_RESOLUTION|>--- conflicted
+++ resolved
@@ -106,13 +106,8 @@
 python-subunit = 0.0.8beta
 python-swiftclient = 1.5.0
 PyYAML = 3.10
-<<<<<<< HEAD
-rabbitfixture = 0.3.5
+rabbitfixture = 0.3.6
 requests = 2.5.1
-=======
-rabbitfixture = 0.3.6
-requests = 1.2.3
->>>>>>> 9089549c
 s4 = 0.1.2
 setproctitle = 1.1.7
 setuptools-git = 1.0
