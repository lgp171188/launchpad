--- conflicted
+++ resolved
@@ -43,14 +43,6 @@
 
 from zope.component import getUtility
 
-<<<<<<< HEAD
-=======
-from canonical.launchpad.interfaces import (
-    IPersonSet,
-    ISSHKeySet,
-    TeamMembershipStatus,
-    )
->>>>>>> a0f9eb7d
 from canonical.launchpad.interfaces.gpghandler import IGPGHandler
 from canonical.launchpad.scripts import execute_zcml_for_scripts
 from lp.registry.interfaces.person import IPersonSet
