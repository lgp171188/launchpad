{
    "bzr-builder": [
        68, 
        "launchpad@pqm.canonical.com-20101123183213-777lz46xgagn1deg"
    ], 
    "bzr-git": [
<<<<<<< HEAD
        269, 
        "launchpad@pqm.canonical.com-20111102164015-iq52sc9qew0f00gz"
=======
        266, 
        "launchpad@pqm.canonical.com-20110920132415-uxxt8vjsfxgu7hcs"
>>>>>>> 3c19e1a9
    ], 
    "bzr-hg": [
        291, 
        "launchpad@pqm.canonical.com-20110822162405-m5xrb9p3ahzddmcm"
    ], 
    "bzr-loom": [
        51, 
        "launchpad@pqm.canonical.com-20110921142504-p5xovac1r571h5iq"
    ], 
    "bzr-svn": [
<<<<<<< HEAD
        2720, 
        "launchpad@pqm.canonical.com-20111102161617-u478fn7rhbkekhbe"
=======
        2718, 
        "launchpad@pqm.canonical.com-20110926213320-7gt1ojtyqykvxpnb"
>>>>>>> 3c19e1a9
    ], 
    "cscvs": [
        432, 
        "launchpad@pqm.canonical.com-20100414131608-cf6jatd9zk6l6wpk"
    ], 
    "difftacular": [
        6, 
        "aaron@aaronbentley.com-20100715135013-uoi3q430urx9gwb8"
    ], 
    "dulwich": [
<<<<<<< HEAD
        433, 
        "launchpad@pqm.canonical.com-20111102161814-dm6dx8d808rrg6a1"
=======
        431, 
        "launchpad@pqm.canonical.com-20110920121315-wcv6kpxvpetjfaq8"
>>>>>>> 3c19e1a9
    ], 
    "loggerhead": [
        456, 
        "danilo@canonical.com-20110902102252-phc11upmjw8tz1mg"
    ], 
    "lpreview": [
        23, 
        "launchpad@pqm.canonical.com-20090720061538-euyh68ifavhy0pi8"
    ], 
    "mailman": [
        976, 
        "launchpad@pqm.canonical.com-20091021010617-prbs2ay6nhxx515v"
    ], 
    "mustache.js": [
        166, 
        "git-v1:d87d274d4c37e3eb9ec28c2a5775d79bef4328c7"
    ], 
    "old_xmlplus": [
        4, 
        "sinzui-20090526164636-1swugzupwvjgomo4"
    ], 
    "pygettextpo": [
        24, 
        "launchpad@pqm.canonical.com-20100601182722-wo7h2fh0fvyw3aaq"
    ], 
    "pygpgme": [
        49, 
        "launchpad@pqm.canonical.com-20100325120516-q8to5dx3gga4wlvi"
    ], 
    "python-debian": [
        186, 
        "launchpad@pqm.canonical.com-20110329053617-irncjfr14k0m00zp"
    ], 
    "subvertpy": [
<<<<<<< HEAD
        2049, 
        "launchpad@pqm.canonical.com-20111102161913-94jrf4rhs0x9htah"
=======
        2047, 
        "launchpad@pqm.canonical.com-20110926191617-4bpor0qt8apcxw22"
>>>>>>> 3c19e1a9
    ], 
    "testresources": [
        16, 
        "robertc@robertcollins.net-20050911111209-ee5da49011cf936a"
    ]
}<|MERGE_RESOLUTION|>--- conflicted
+++ resolved
@@ -4,30 +4,20 @@
         "launchpad@pqm.canonical.com-20101123183213-777lz46xgagn1deg"
     ], 
     "bzr-git": [
-<<<<<<< HEAD
         269, 
         "launchpad@pqm.canonical.com-20111102164015-iq52sc9qew0f00gz"
-=======
-        266, 
-        "launchpad@pqm.canonical.com-20110920132415-uxxt8vjsfxgu7hcs"
->>>>>>> 3c19e1a9
     ], 
     "bzr-hg": [
-        291, 
-        "launchpad@pqm.canonical.com-20110822162405-m5xrb9p3ahzddmcm"
+        292, 
+        "launchpad@pqm.canonical.com-20111011005914-kzwlk4nk5u44bntc"
     ], 
     "bzr-loom": [
         51, 
         "launchpad@pqm.canonical.com-20110921142504-p5xovac1r571h5iq"
     ], 
     "bzr-svn": [
-<<<<<<< HEAD
         2720, 
         "launchpad@pqm.canonical.com-20111102161617-u478fn7rhbkekhbe"
-=======
-        2718, 
-        "launchpad@pqm.canonical.com-20110926213320-7gt1ojtyqykvxpnb"
->>>>>>> 3c19e1a9
     ], 
     "cscvs": [
         432, 
@@ -38,13 +28,8 @@
         "aaron@aaronbentley.com-20100715135013-uoi3q430urx9gwb8"
     ], 
     "dulwich": [
-<<<<<<< HEAD
         433, 
         "launchpad@pqm.canonical.com-20111102161814-dm6dx8d808rrg6a1"
-=======
-        431, 
-        "launchpad@pqm.canonical.com-20110920121315-wcv6kpxvpetjfaq8"
->>>>>>> 3c19e1a9
     ], 
     "loggerhead": [
         456, 
@@ -79,13 +64,8 @@
         "launchpad@pqm.canonical.com-20110329053617-irncjfr14k0m00zp"
     ], 
     "subvertpy": [
-<<<<<<< HEAD
         2049, 
         "launchpad@pqm.canonical.com-20111102161913-94jrf4rhs0x9htah"
-=======
-        2047, 
-        "launchpad@pqm.canonical.com-20110926191617-4bpor0qt8apcxw22"
->>>>>>> 3c19e1a9
     ], 
     "testresources": [
         16, 
