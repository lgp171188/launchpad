#!/bin/sh

#TZ=UTC # trace logs are still BST - blech

category_report() {
    max_log_age=$1
    type=$2
    from=$3
    until=$4
    category=$5
    log_root=$6

    local logs
    logs=`find ${log_root} \
        -maxdepth 2 -type f -mtime -${max_log_age} -name launchpad-trace\* \
        | sort | xargs -x`

    local root
    root=${HOME}/public_html/ppr/${category}

    local dir
    dir=${root}/${type}_${from}_${until}

    mkdir -p ${dir}

    echo Generating report from $from until $until into $dir `date`

    ./page-performance-report.py -v --from=$from --until=$until \
<<<<<<< HEAD
        --directory=${dir} $logs
=======
        --top-urls=200 --directory=${dir} $logs
>>>>>>> a18b7dbf

    ln -sf ${dir}/categories.html ${root}/latest-${type}-categories.html
    ln -sf ${dir}/pageids.html    ${root}/latest-${type}-pageids.html
    ln -sf ${dir}/combined.html   ${root}/latest-${type}-combined.html
<<<<<<< HEAD
=======
    ln -sf ${dir}/top200.html   ${root}/latest-${type}-top200.html
>>>>>>> a18b7dbf

    return 0
    }

report() {
    category_report $* edge /srv/launchpad.net-logs/edge
    category_report $* lpnet /srv/launchpad.net-logs/production
    return 0
}

fmt='+%Y-%m-%d'

now=`date $fmt`

report  3 daily `date -d yesterday $fmt` $now

if [ `date +%a` = 'Sat' ]; then
    report 9 weekly `date -d 'last week' $fmt` $now
fi

# We don't seem to have a months worth of tracelogs, but we will
# generate what we can.
if [ `date +%d` = '01' ]; then
    report 32 monthly `date -d 'last month' $fmt` $now
fi

# One off reports to populate history.
## report 40 monthly `date -d '1 june 2010' $fmt` `date -d '1 july 2010' $fmt`
## report 23 weekly `date -d '19 june 2010' $fmt` `date -d '26 june 2010' $fmt`
## report 16 weekly `date -d '26 june 2010' $fmt` `date -d '3 july 2010' $fmt`
<|MERGE_RESOLUTION|>--- conflicted
+++ resolved
@@ -26,19 +26,12 @@
     echo Generating report from $from until $until into $dir `date`
 
     ./page-performance-report.py -v --from=$from --until=$until \
-<<<<<<< HEAD
-        --directory=${dir} $logs
-=======
         --top-urls=200 --directory=${dir} $logs
->>>>>>> a18b7dbf
 
     ln -sf ${dir}/categories.html ${root}/latest-${type}-categories.html
     ln -sf ${dir}/pageids.html    ${root}/latest-${type}-pageids.html
     ln -sf ${dir}/combined.html   ${root}/latest-${type}-combined.html
-<<<<<<< HEAD
-=======
     ln -sf ${dir}/top200.html   ${root}/latest-${type}-top200.html
->>>>>>> a18b7dbf
 
     return 0
     }
