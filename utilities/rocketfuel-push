--- conflicted
+++ resolved
@@ -1,16 +1,10 @@
 #! /bin/bash
-<<<<<<< HEAD
 
-# Push all of your branches to launchpad, so that you have a server-side
-# backup of everything, assuming your ~/.bazaar/locations.conf has been setup
-=======
-#
 # Copyright <YEARS> Canonical Ltd.  This software is licensed under the
 # GNU Affero General Public License version 3; see the file LICENSE for
 #
-# Push all of your branches to devpad, so that you have a server-side backup
-# of everything, assuming your ~/.bazaar/locations.conf has been setup
->>>>>>> 968d645c
+# Push all of your branches to launchpad, so that you have a server-side
+# backup of everything, assuming your ~/.bazaar/locations.conf has been setup
 # correctly by rocketfuel-setup.
 
 source "$HOME/.rocketfuel-env.sh"
