#!/bin/sh

# This script performs nightly chores. It should be run from 
# cron as the launchpad user once a day. Typically the output
# will be sent to an email address for inspection.

# Note that http/ftp proxies are needed by the product 
# release finder

# Only run this script on forster
THISHOST=`uname -n`
if [ "forster" != "$THISHOST" ]
then
        echo "This script must be run on forster."
        exit 1
fi

# Only run this as the launchpad user
USER=`whoami`
if [ "launchpad" != "$USER" ]
then
        echo "Must be launchpad user to run this script."
        exit 1
fi


export LPCONFIG=production
export http_proxy=http://squid.internal:3128/
export ftp_proxy=http://squid.internal:3128/

LOCK=/var/lock/launchpad_nightly.lock
lockfile -r0 -l 259200 $LOCK
if [ $? -ne 0 ]; then
    echo Unable to grab $LOCK lock - aborting
    ps fuxwww
    exit 1
fi

cd /srv/launchpad.net/production/launchpad/cronscripts

echo == Expiring memberships `date` ==
python flag-expired-memberships.py -q

echo == Recalculating karma `date` ==
python foaf-update-karma-cache.py -q

echo == Updating cached statistics `date` ==
python update-stats.py -q

echo == Updating package cache `date` ==
python update-pkgcache.py -q

echo == Updating CVE database `date` ==
python update-cve.py -q

echo == Updating bugtask target name caches `date` ==
python update-bugtask-targetnamecaches.py -q

echo == Expiring questions `date` ==
python expire-questions.py

<<<<<<< HEAD
echo == Expiring bugs `date` ==
# XXX Do not enable expire-bugtasks until users have beta tested it.
#python expire-bugtasks.py
=======
### echo == Expiring bugs `date` ==
### python expire-bugtasks.py
>>>>>>> e454baf9

echo == Product Release Finder `date` ==
python product-release-finder.py -q

echo == Updating bug watches `date` ==
LPCONFIG=production LP_DBUSER=temp_checkwatches python checkwatches.py

echo == POFile stats `date` ==
python rosetta-pofile-stats.py

rm -f $LOCK
<|MERGE_RESOLUTION|>--- conflicted
+++ resolved
@@ -59,14 +59,8 @@
 echo == Expiring questions `date` ==
 python expire-questions.py
 
-<<<<<<< HEAD
-echo == Expiring bugs `date` ==
-# XXX Do not enable expire-bugtasks until users have beta tested it.
-#python expire-bugtasks.py
-=======
 ### echo == Expiring bugs `date` ==
 ### python expire-bugtasks.py
->>>>>>> e454baf9
 
 echo == Product Release Finder `date` ==
 python product-release-finder.py -q
