PYTHON_VERSION=2.5
PYTHON=python${PYTHON_VERSION}
# Not all packages have a working Makefile. Work around this by hardcoding
# the ones we test.  If we fix them all to have EITHER a good makefile
# (build and check targets work), or no makefile we can reenable auto
# detection.
<<<<<<< HEAD
build_dirs:=cscvs dulwich pygettextpo pygpgme subvertpy twisted 
test_dirs:=cscvs pygettextpo twisted
=======
build_dirs:=cscvs dulwich pygettextpo pygpgme subvertpy
test_dirs:=cscvs pygettextpo
>>>>>>> 98fef158

TEST_ENV_VARS = \
  PYTHON=$(PYTHON) \
  PYTHON_VERSION=$(PYTHON_VERSION)

all:

check: build
	@ for subdir in ${test_dirs}; do \
		$(MAKE) -C $$subdir check $(TEST_ENV_VARS) || exit $$?;\
	done

build:
	@ for subdir in ${build_dirs}; do\
		if [ -e $$subdir/Makefile ]; then\
			$(MAKE) -C $$subdir $(TEST_ENV_VARS) || exit $$?;\
		fi;\
	done
	$(MAKE) -C mercurial local $(TEST_ENV_VARS)

clean:
	@ for subdir in ${build_dirs}; do\
		if [ -e $$subdir/Makefile ]; then\
			(cd $$subdir && bzr clean-tree --ignored --force) || exit $$?;\
		fi;\
	done

.PHONY: check all build clean<|MERGE_RESOLUTION|>--- conflicted
+++ resolved
@@ -4,13 +4,8 @@
 # the ones we test.  If we fix them all to have EITHER a good makefile
 # (build and check targets work), or no makefile we can reenable auto
 # detection.
-<<<<<<< HEAD
-build_dirs:=cscvs dulwich pygettextpo pygpgme subvertpy twisted 
-test_dirs:=cscvs pygettextpo twisted
-=======
 build_dirs:=cscvs dulwich pygettextpo pygpgme subvertpy
 test_dirs:=cscvs pygettextpo
->>>>>>> 98fef158
 
 TEST_ENV_VARS = \
   PYTHON=$(PYTHON) \
