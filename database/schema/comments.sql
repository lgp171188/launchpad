--- conflicted
+++ resolved
@@ -1095,10 +1095,7 @@
 COMMENT ON TABLE BugMessage IS 'This table maps a message to a bug. In other words, it shows that a particular message is associated with a particular bug.';
 COMMENT ON COLUMN BugMessage.bugwatch IS 'The external bug this bug comment was imported from.';
 COMMENT ON COLUMN BugMessage.remote_comment_id IS 'The id this bug comment has in the external bug tracker, if it is an imported comment. If it is NULL while having a bugwatch set, this comment was added in Launchpad and needs to be pushed to the external bug tracker.';
-<<<<<<< HEAD
-=======
 COMMENT ON COLUMN BugMessage.visible IS 'If false, the bug comment is hidden and should not be shown in any UI.';
->>>>>>> b6543c99
 COMMENT ON TABLE Message IS 'This table stores a single RFC822-style message. Messages can be threaded (using the parent field). These messages can then be referenced from elsewhere in the system, such as the BugMessage table, integrating messageboard facilities with the rest of The Launchpad.';
 COMMENT ON COLUMN Message.parent IS 'A "parent message". This allows for some level of threading in Messages.';
 COMMENT ON COLUMN Message.subject IS 'The title text of the message, or the subject if it was an email.';
