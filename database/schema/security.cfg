--- conflicted
+++ resolved
@@ -385,16 +385,6 @@
 public.validpersonorteamcache           = SELECT
 public.wikiname                         = SELECT, INSERT
 
-<<<<<<< HEAD
-[codeimportdispatcher]
-type=user
-public.codeimportjob                    = SELECT
-public.codeimportmachine                = SELECT, UPDATE
-public.codeimportevent                  = SELECT, INSERT, UPDATE
-public.codeimporteventdata              = SELECT, INSERT, UPDATE
-
-=======
->>>>>>> a70c9c70
 [codeimportworker]
 type=user
 public.branch                           = SELECT, UPDATE
