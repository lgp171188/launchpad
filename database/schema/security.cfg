--- conflicted
+++ resolved
@@ -131,34 +131,6 @@
 public.revisionauthor                   = SELECT
 public.personalpackagearchive           = SELECT, UPDATE
 
-<<<<<<< HEAD
-[trebuchet]
-# The trebuchet XML-RPC server has restricted read-only access to
-# certain tables to improve security.
-type=user
-public.archive                          = SELECT
-public.manifest                         = SELECT
-public.manifestentry                    = SELECT
-public.manifestancestry                 = SELECT
-public.branch                           = SELECT
-public.revision                         = SELECT
-# To get at a source package's manifest
-public.distribution                     = SELECT
-public.distrorelease                    = SELECT
-public.sourcepackagename                = SELECT
-public.sourcepackagepublishinghistory   = SELECT
-public.sourcepackagerelease             = SELECT
-public.sourcepackagereleasefile         = SELECT
-# To get an upstream product's manifest
-public.product                          = SELECT
-public.productseries                    = SELECT
-public.productrelease                   = SELECT
-public.productreleasefile               = SELECT
-# To get from source package to upstream
-public.packaging                        = SELECT
-
-=======
->>>>>>> 283d986a
 [statistician]
 type=user
 public.archive                          = SELECT
