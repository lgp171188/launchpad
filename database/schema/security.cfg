--- conflicted
+++ resolved
@@ -185,19 +185,15 @@
 public.binarypackagefile                = SELECT
 public.bugattachment                    = SELECT
 public.build                            = SELECT
-<<<<<<< HEAD
-public.packageupload                    = SELECT
-public.packageuploadcustom              = SELECT
-public.distributionmirror               = SELECT
-=======
 public.distribution                     = SELECT
 public.distributionmirror               = SELECT
 public.distroreleasequeue               = SELECT
 public.distroreleasequeuecustom         = SELECT
->>>>>>> 2c900c9a
 public.message                          = SELECT
 public.messagechunk                     = SELECT
 public.mirrorproberecord                = SELECT
+public.packageupload                    = SELECT
+public.packageuploadcustom              = SELECT
 public.person                           = SELECT
 public.personalpackagearchive           = SELECT
 public.pocketchroot                     = SELECT
@@ -212,10 +208,6 @@
 public.sourcepackagereleasefile         = SELECT
 public.temporaryblobstorage             = SELECT, DELETE
 public.translationimportqueueentry      = SELECT
-<<<<<<< HEAD
-public.packageupload                    = SELECT
-=======
->>>>>>> 2c900c9a
 
 [productreleasefinder]
 # Dyson release import script
