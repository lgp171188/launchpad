# Copyright 2009 Canonical Ltd.  This software is licensed under the
# GNU Affero General Public License version 3 (see the file LICENSE).
#
# Possible permissions: SELECT, INSERT, UPDATE, EXECUTE
#
# Note that we can't have INSERT only tables if we are using SQLObject, as it
# creates new entries by first doing an insert (to get the id) and then
# issuing an update
[DEFAULT]
# Objects in these schemas are publicly readable or executable. *not* writable
public_schemas=ts2

[public]
# The public role is automatically granted to all users by PostgreSQL
type=group
public.activity()                          = EXECUTE
public.person_sort_key(text, text)         = EXECUTE
public.debversion_sort_key(text)           = EXECUTE
public.null_count(anyarray)                = EXECUTE
public.valid_name(text)                    = EXECUTE
public.valid_bug_name(text)                = EXECUTE
public.valid_branch_name(text)             = EXECUTE
public.valid_debian_version(text)          = EXECUTE
public.valid_cve(text)                     = EXECUTE
public.valid_absolute_url(text)            = EXECUTE
public.valid_fingerprint(text)             = EXECUTE
public.valid_keyid(text)                   = EXECUTE
public.valid_regexp(text)                  = EXECUTE
public.sane_version(text)                  = EXECUTE
public.sha1(text)                          = EXECUTE
public.is_blacklisted_name(text)           = EXECUTE
public.is_person(text)                     = EXECUTE
public.is_team(integer)                    = EXECUTE
public.is_team(text)                       = EXECUTE
public.is_printable_ascii(text)            = EXECUTE
public.launchpaddatabaserevision           = SELECT
public.name_blacklist_match(text)          = EXECUTE
public.fticache                            =
public.pillarname                          = SELECT
public.ulower(text)                        = EXECUTE
public._killall_backends(text)             =
public.generate_openid_identifier()        = EXECUTE
public.getlocalnodeid()                    = EXECUTE
public.replication_lag()                   = EXECUTE
public.replication_lag(integer)            = EXECUTE
public.assert_patch_applied(integer, integer, integer) = EXECUTE
public.exclusivelocks                      =
public.alllocks                            =
public.pgstattuple(oid)                    =
public.pgstattuple(text)                   =
public.bugnotificationarchive              =

[ro]
# A user with full readonly access to the database. Generally used for
# interactive querying
type=user
groups=read

[testadmin]
# A user with full admin privileges used by the test suite
type=user
groups=admin

[sso_auth]
# authdb replication set write access from the SSO service.
type=user
public.account                          = SELECT, INSERT, UPDATE, DELETE
public.accountpassword                  = SELECT, INSERT, UPDATE, DELETE
public.authtoken                        = SELECT, INSERT, UPDATE, DELETE
public.emailaddress                     = SELECT, INSERT, UPDATE, DELETE
public.openidrpsummary                  = SELECT, INSERT, UPDATE
public.openidassociation                = SELECT, INSERT, DELETE
public.openidnonce                      = SELECT, INSERT, DELETE
public.openidauthorization              = SELECT, INSERT, UPDATE, DELETE

[sso_main]
# main replication set access from the SSO service login.launchpad.net
type=user
public.language                         = SELECT
public.openidrpconfig                   = SELECT
public.person                           = SELECT
public.personlanguage                   = SELECT
public.personlocation                   = SELECT
public.shippingrequest                  = SELECT
public.teammembership                   = SELECT
public.teamparticipation                = SELECT
public.validpersoncache                 = SELECT
# Needed for person.preferredemail to work.
public.emailaddress                     = SELECT
# Needed for OpenID login to work - Bug #352727
public.country                          = SELECT
# Needed for display of OpenID consumer logo per Bug #353926
public.libraryfilealias                 = SELECT
public.libraryfilecontent               = SELECT

[launchpad_auth]
# authdb replication set access from the main Z3 application.
type=user
public.account                          = SELECT, INSERT, UPDATE, DELETE
public.accountpassword                  = SELECT, INSERT, UPDATE, DELETE
public.emailaddress                     = SELECT, INSERT, UPDATE, DELETE
public.language                         = SELECT
public.openidrpconfig                   = SELECT
public.openidrpsummary                  = SELECT
public.person                           = SELECT
public.personlanguage                   = SELECT
public.teammembership                   = SELECT
public.teamparticipation                = SELECT
# XXX 2009-05-07 stub bug=373252: SELECT and DELETE permissions required
# for garbo.py. INSERT permission needed for the tests.
public.openidassociation                = SELECT, INSERT, DELETE

[launchpad_main]
# lpmain replication set access from the main Z3 application.
type=user
groups=write,script
public.account                          = SELECT
public.announcement                     = SELECT, INSERT, UPDATE, DELETE
public.answercontact                    = SELECT, INSERT, UPDATE, DELETE
public.archive                          = SELECT, INSERT, UPDATE
public.archiveauthtoken                 = SELECT, INSERT, UPDATE
public.archivesubscriber                = SELECT, INSERT, UPDATE
public.archivearch                      = SELECT, INSERT, UPDATE
public.archivedependency                = SELECT, INSERT, DELETE
public.archivepermission                = SELECT, INSERT, UPDATE, DELETE
public.authtoken                        = SELECT, INSERT, UPDATE, DELETE
public.binaryandsourcepackagenameview   = SELECT
public.binarypackagepublishinghistory   = SELECT
public.bountysubscription               = SELECT, INSERT, UPDATE, DELETE
public.branchrevision                   = SELECT, INSERT, UPDATE, DELETE
public.branch                           = SELECT, INSERT, UPDATE, DELETE
public.branchjob                        = SELECT, INSERT, UPDATE, DELETE
public.branchmergeproposal              = SELECT, INSERT, UPDATE, DELETE
public.branchmergeproposaljob           = SELECT, INSERT, UPDATE, DELETE
public.branchmergerobot                 = SELECT, INSERT, UPDATE, DELETE
public.branchsubscription               = SELECT, INSERT, UPDATE, DELETE
public.branchvisibilitypolicy           = SELECT, INSERT, UPDATE, DELETE
public.branchwithsortkeys               = SELECT
public.bugaffectsperson                 = SELECT, INSERT, UPDATE, DELETE
public.bugattachment                    = SELECT, INSERT, UPDATE, DELETE
public.bugbranch                        = SELECT, INSERT, UPDATE, DELETE
public.bugcve                           = SELECT, INSERT, DELETE
public.bugnomination                    = SELECT, UPDATE
public.bugnotification                  = SELECT, INSERT, UPDATE, DELETE
public.bugnotificationattachment        = SELECT, INSERT
public.bugnotificationrecipient         = SELECT, INSERT, UPDATE, DELETE
public.bugnotificationrecipientarchive  = SELECT, UPDATE
public.bugtag                           = SELECT, INSERT, DELETE
public.bugtrackerperson                 = SELECT, UPDATE
public.codeimport                       = SELECT, INSERT, UPDATE, DELETE
public.codeimportevent                  = SELECT, INSERT, UPDATE
public.codeimporteventdata              = SELECT, INSERT
public.codeimportjob                    = SELECT, INSERT, UPDATE, DELETE
public.codeimportmachine                = SELECT, INSERT, UPDATE
public.codeimportresult                 = SELECT, INSERT, UPDATE, DELETE
public.codereviewmessage                = SELECT, INSERT, DELETE
public.codereviewvote                   = SELECT, INSERT, UPDATE, DELETE
public.commercialsubscription           = SELECT, INSERT, UPDATE, DELETE
public.continent                        = SELECT
public.cvereference                     = SELECT, INSERT
public.cve                              = SELECT, INSERT, UPDATE
public.customlanguagecode               = SELECT, INSERT, UPDATE, DELETE
public.diff                             = SELECT, INSERT, UPDATE
public.distributionbounty               = SELECT, INSERT, UPDATE
public.distributionmirror               = SELECT, INSERT, UPDATE, DELETE
public.distributionsourcepackage        = SELECT, INSERT, UPDATE, DELETE
public.distributionsourcepackagecache   = SELECT
public.distroserieslanguage             = SELECT, INSERT, UPDATE
public.distroseriespackagecache         = SELECT
public.emailaddress                     = SELECT
public.entitlement                      = SELECT, INSERT, UPDATE, DELETE
public.faq                              = SELECT, INSERT, UPDATE, DELETE
public.featuredproject                  = SELECT, INSERT, DELETE
public.hwdevicedriverlink               = SELECT
public.hwdevicenamevariant              = SELECT
public.hwdevice                         = SELECT
public.hwdeviceclass                    = SELECT, INSERT, DELETE
public.hwdriver                         = SELECT, INSERT
public.hwdrivernames                    = SELECT
public.hwdriverpackagenames             = SELECT
public.hwsubmissiondevice               = SELECT
public.hwsubmission                     = SELECT, INSERT, UPDATE
public.hwsubmissionbug                  = SELECT, INSERT, UPDATE, DELETE
public.hwsystemfingerprint              = SELECT, INSERT
public.hwtestanswerchoice               = SELECT
public.hwtestanswercountdevice          = SELECT
public.hwtestanswercount                = SELECT
public.hwtestanswerdevice               = SELECT
public.hwtestanswer                     = SELECT
public.hwtest                           = SELECT
public.hwvendorid                       = SELECT
public.hwvendorname                     = SELECT
public.job                              = SELECT, INSERT, UPDATE, DELETE
public.karmacache                       = SELECT
public.karmacategory                    = SELECT
public.karmatotalcache                  = SELECT
public.language                         = SELECT
public.languagepack                     = SELECT, INSERT, UPDATE
public.launchpadstatistic               = SELECT
public.libraryfilealias                 = SELECT, INSERT, UPDATE, DELETE
public.libraryfiledownloadcount         = SELECT, INSERT, UPDATE
public.logintoken                       = SELECT, INSERT, UPDATE, DELETE
public.mailinglist                      = SELECT, INSERT, UPDATE, DELETE
public.mailinglistban                   = SELECT, INSERT, UPDATE, DELETE
public.mailinglistsubscription          = SELECT, INSERT, UPDATE, DELETE
public.mentoringoffer                   = SELECT, INSERT, UPDATE, DELETE
public.mergedirectivejob                = SELECT, INSERT, UPDATE, DELETE
public.messagechunk                     = SELECT, INSERT
public.messageapproval                  = SELECT, INSERT, UPDATE, DELETE
public.milestone                        = SELECT, INSERT, UPDATE, DELETE
public.mirrorcdimagedistroseries        = SELECT, INSERT, DELETE
public.mirrordistroarchseries           = SELECT, INSERT, DELETE, UPDATE
public.mirrordistroseriessource         = SELECT, INSERT, UPDATE, DELETE
public.mirrorproberecord                = SELECT, INSERT, DELETE
public.nameblacklist                    = SELECT, INSERT, UPDATE, DELETE
public.oauthaccesstoken                 = SELECT, INSERT, UPDATE, DELETE
public.oauthconsumer                    = SELECT, INSERT
public.oauthnonce                       = SELECT, INSERT
public.oauthrequesttoken                = SELECT, INSERT, UPDATE, DELETE
public.openidconsumerassociation        = SELECT, INSERT, UPDATE, DELETE
public.openidconsumernonce              = SELECT, INSERT, UPDATE
public.officialbugtag                   = SELECT, INSERT, UPDATE, DELETE
public.openidrpconfig                   = SELECT, INSERT, UPDATE, DELETE
public.packagebugsupervisor             = SELECT, INSERT, UPDATE, DELETE
public.packagecopyrequest               = SELECT, INSERT, UPDATE
public.packagediff                      = SELECT, INSERT, UPDATE, DELETE
public.packagediff                      = SELECT, INSERT, UPDATE, DELETE
public.packageset                       = SELECT, INSERT, UPDATE, DELETE
public.packagesetsources                = SELECT, INSERT, UPDATE, DELETE
public.packagesetinclusion              = SELECT, INSERT, UPDATE, DELETE
public.flatpackagesetinclusion          = SELECT, INSERT, UPDATE, DELETE
public.packaging                        = SELECT, INSERT, UPDATE, DELETE
public.personlanguage                   = SELECT, INSERT, UPDATE, DELETE
public.personlocation                   = SELECT, INSERT, UPDATE, DELETE
public.personnotification               = SELECT, INSERT, UPDATE, DELETE
public.pillarname                       = SELECT, INSERT, DELETE
public.poexportrequest                  = SELECT, INSERT, UPDATE, DELETE
public.pofiletranslator                 = SELECT
public.polloption                       = SELECT, INSERT, UPDATE, DELETE
public.poll                             = SELECT, INSERT, UPDATE
public.potexport                        = SELECT
public.previewdiff                      = SELECT, INSERT, UPDATE, DELETE
public.productbounty                    = SELECT, INSERT, UPDATE
public.productrelease                   = SELECT, INSERT, UPDATE, DELETE
public.productreleasefile               = SELECT, INSERT, DELETE
public.productseriescodeimport          = SELECT, INSERT, UPDATE
public.project                          = SELECT
public.projectbounty                    = SELECT, INSERT, UPDATE
public.questionbug                      = SELECT, INSERT, DELETE
public.questionmessage                  = SELECT, INSERT
public.questionreopening                = SELECT, INSERT, UPDATE
public.question                         = SELECT, INSERT, UPDATE
public.questionsubscription             = SELECT, INSERT, UPDATE, DELETE
public.translationrelicensingagreement  = SELECT, INSERT, UPDATE
public.requestedcds                     = SELECT, INSERT, UPDATE, DELETE
public.revision                         = SELECT, INSERT, UPDATE
public.revisionauthor                   = SELECT, INSERT, UPDATE
public.revisioncache                    = SELECT, INSERT, UPDATE, DELETE
public.revisionnumber                   = SELECT, INSERT
public.revisionparent                   = SELECT, INSERT
public.scriptactivity                   = SELECT
public.shipitreport                     = SELECT, INSERT
public.shipitsurvey                     = SELECT, INSERT, UPDATE
public.shipitsurveyquestion             = SELECT, INSERT
public.shipitsurveyanswer               = SELECT, INSERT
public.shipitsurveyresult               = SELECT, INSERT
public.shipment                         = SELECT, INSERT, UPDATE
public.shippingrequest                  = SELECT, INSERT, UPDATE, DELETE
public.shippingrun                      = SELECT, INSERT, UPDATE
public.sourcepackagepublishinghistory   = SELECT
public.seriessourcepackagebranch        = SELECT, INSERT, UPDATE, DELETE
public.specificationbranch              = SELECT, INSERT, UPDATE, DELETE
public.specificationbug                 = SELECT, INSERT, DELETE
public.specificationdependency          = SELECT, INSERT, DELETE
public.specificationfeedback            = SELECT, INSERT, UPDATE, DELETE
public.specificationmessage             = SELECT, INSERT
public.specification                    = SELECT, INSERT, UPDATE
public.specificationsubscription        = SELECT, INSERT, UPDATE, DELETE
public.spokenin                         = SELECT, INSERT, DELETE
public.sprintattendance                 = SELECT, INSERT, UPDATE, DELETE
public.sprint                           = SELECT, INSERT, UPDATE
public.sprintspecification              = SELECT, INSERT, UPDATE, DELETE
public.standardshipitrequest            = SELECT, INSERT, UPDATE, DELETE
public.staticdiff                       = SELECT, INSERT, UPDATE
public.structuralsubscription           = SELECT, INSERT, UPDATE, DELETE
public.temporaryblobstorage             = SELECT, INSERT, DELETE
public.translationgroup                 = SELECT, INSERT, UPDATE
public.translationimportqueueentry      = SELECT, INSERT, UPDATE, DELETE
public.translationmessage               = SELECT, INSERT, UPDATE
public.translator                       = SELECT, INSERT, UPDATE, DELETE
public.usertouseremail                  = SELECT, UPDATE
public.validpersoncache                 = SELECT
public.validpersonorteamcache           = SELECT
public.votecast                         = SELECT, INSERT
public.vote                             = SELECT, INSERT, UPDATE
public.webserviceban                    = SELECT, INSERT, UPDATE, DELETE
public.wikiname                         = SELECT, INSERT, UPDATE, DELETE
public.usertouseremail                  = SELECT, INSERT, UPDATE

[launchpad]
# This user exists for backwards compatibility - it is an alias to
# lanunchpad_main. There are a number of users in production that
# have been assigned this role that I don't want to recreate just now.
type=user
groups=launchpad_main

[script]
# Permissions required by all scripts.
type=group
public.scriptactivity                   = SELECT, INSERT

[statistician]
type=user
groups=script
public.archive                          = SELECT, UPDATE
public.archivearch                      = SELECT, UPDATE
public.binarypackagename                = SELECT
public.binarypackagepublishinghistory   = SELECT
public.binarypackagerelease             = SELECT
public.branch                           = SELECT
public.bug                              = SELECT
public.bugaffectsperson                 = SELECT, INSERT, UPDATE, DELETE
public.bugtask                          = SELECT
public.build                            = SELECT
public.distribution                     = SELECT
public.distributionsourcepackagecache   = SELECT, INSERT, UPDATE, DELETE
public.distroarchseries                 = SELECT, UPDATE
public.distroseries                     = SELECT, UPDATE
public.distroserieslanguage             = SELECT, INSERT, UPDATE, DELETE
public.distroseriespackagecache         = SELECT, INSERT, UPDATE, DELETE
public.language                         = SELECT
public.launchpadstatistic               = SELECT, INSERT, UPDATE, DELETE
public.person                           = SELECT
public.validpersoncache                 = SELECT
public.validpersonorteamcache           = SELECT
public.potemplate                       = SELECT
public.pofile                           = SELECT
public.pofiletranslator                 = SELECT
public.pomsgid                          = SELECT
public.potmsgset                        = SELECT
public.product                          = SELECT
public.productseries                    = SELECT
public.question                         = SELECT
public.sourcepackagename                = SELECT
public.sourcepackagepublishinghistory   = SELECT
public.sourcepackagerelease             = SELECT
public.specification                    = SELECT
public.translationmessage               = SELECT, INSERT, UPDATE
public.translationtemplateitem          = SELECT

[librarian]
type=user
public.libraryfilealias                 = SELECT, INSERT, UPDATE
public.libraryfilecontent               = SELECT, INSERT

[librarianlogparser]
type=user
groups=script
public.country                          = SELECT
public.libraryfilealias                 = SELECT, UPDATE
public.libraryfiledownloadcount         = SELECT, INSERT, UPDATE
public.parsedapachelog                  = SELECT, INSERT, UPDATE

[librariangc]
type=user
groups=script
public.libraryfilealias                 = SELECT, UPDATE, DELETE
public.libraryfilecontent               = SELECT, UPDATE, DELETE
# This user needs select on every table that references LibraryFileAlias
public.binarypackagefile                = SELECT
public.branchmergeproposal              = SELECT
public.bugattachment                    = SELECT
public.build                            = SELECT
public.codeimportresult                 = SELECT
public.diff                             = SELECT
public.distribution                     = SELECT
public.distributionmirror               = SELECT
public.languagepack                     = SELECT
public.hwsubmission                     = SELECT
public.mergedirectivejob                = SELECT
public.message                          = SELECT
public.messagechunk                     = SELECT
public.messageapproval                  = SELECT
public.mirrorproberecord                = SELECT
public.openidrpconfig                   = SELECT
public.packagediff                      = SELECT
public.packageupload                    = SELECT
public.packageuploadcustom              = SELECT
public.person                           = SELECT
public.pocketchroot                     = SELECT
public.pofile                           = SELECT
public.potemplate                       = SELECT
public.product                          = SELECT
public.productreleasefile               = SELECT
public.project                          = SELECT
public.shipitreport                     = SELECT
public.shippingrun                      = SELECT
public.sprint                           = SELECT
public.sourcepackagereleasefile         = SELECT
public.temporaryblobstorage             = SELECT, DELETE
public.translationimportqueueentry      = SELECT

[productreleasefinder]
# Dyson release import script
type=user
groups=script
public.product                          = SELECT
public.productseries                    = SELECT
public.productrelease                   = SELECT, INSERT, UPDATE
public.productreleasefile               = SELECT, INSERT, UPDATE
# Needed only because SQLobject does things...
public.person                           = SELECT
# Needed to write to the librarian
public.libraryfilealias                 = SELECT, INSERT
public.libraryfilecontent               = SELECT, INSERT
public.milestone                        = SELECT, INSERT

[pofilestats]
# Translations POFile statistics verification/update script
type=user
groups=script
public.language                         = SELECT
public.pofile                           = SELECT, UPDATE
public.potemplate                       = SELECT
public.potmsgset                        = SELECT
public.translationmessage               = SELECT
public.translationtemplateitem          = SELECT

[pofilestats_daily]
# Daily POFile statistics verification/update script
type=user
groups=pofilestats
public.productseries   = SELECT
public.distroseries   = SELECT


[poimport]
# Rosetta import script
type=user
groups=write,script
public.account                          = SELECT, INSERT
public.customlanguagecode               = SELECT
public.translationgroup                 = SELECT
public.translationimportqueueentry      = SELECT
public.translationmessage               = SELECT, INSERT, UPDATE
public.translationrelicensingagreement  = SELECT
public.translator                       = SELECT
public.validpersoncache                 = SELECT
public.validpersonorteamcache           = SELECT

<<<<<<< HEAD
[translations_import_queue_gardener]
# Translations import queue management
type=user
groups=script
public.customlanguagecode               = SELECT
public.distribution                     = SELECT
public.distroseries                     = SELECT
public.language                         = SELECT
public.person                           = SELECT
public.pofile                           = SELECT, INSERT, UPDATE
public.potemplate                       = SELECT, INSERT, UPDATE
public.product                          = SELECT
public.productseries                    = SELECT
public.sourcepackagename                = SELECT
public.teamparticipation                = SELECT
public.translationimportqueueentry      = SELECT, DELETE, UPDATE
public.translationrelicensingagreement  = SELECT
=======
[poimportapprover]
type=user
groups=poimport
>>>>>>> 0cacaa98

[poexport]
# Rosetta export script
type=user
groups=script
public.distribution                     = SELECT
public.distroseries                     = SELECT
public.emailaddress                     = SELECT
public.language                         = SELECT
public.libraryfilealias                 = SELECT, INSERT
public.libraryfilecontent               = SELECT, INSERT
public.person                           = SELECT
public.poexportrequest                  = SELECT, DELETE
public.pofile                           = SELECT, UPDATE
public.pofiletranslator                 = SELECT
public.pomsgid                          = SELECT
public.potemplate                       = SELECT
public.potexport                        = SELECT
public.potmsgset                        = SELECT
public.potranslation                    = SELECT
public.product                          = SELECT
public.productseries                    = SELECT
public.sourcepackagename                = SELECT
public.translationgroup                 = SELECT
public.translationmessage               = SELECT
public.translationtemplateitem          = SELECT
public.translator                       = SELECT
public.validpersoncache                 = SELECT
public.validpersonorteamcache           = SELECT

[langpack]
# Language pack exporter script
type=user
groups=script
public.distribution                     = SELECT
public.distroseries                     = SELECT, UPDATE
public.emailaddress                     = SELECT
public.language                         = SELECT
public.languagepack                     = SELECT, INSERT
public.libraryfilealias                 = SELECT, INSERT
public.libraryfilecontent               = SELECT, INSERT
public.person                           = SELECT
public.pofile                           = SELECT, UPDATE
public.pofiletranslator                 = SELECT
public.pomsgid                          = SELECT
public.potemplate                       = SELECT
public.potexport                        = SELECT
public.potmsgset                        = SELECT
public.potranslation                    = SELECT
public.product                          = SELECT
public.productseries                    = SELECT
public.sourcepackagename                = SELECT
public.translationgroup                 = SELECT
public.translationmessage               = SELECT
public.translationtemplateitem          = SELECT
public.translator                       = SELECT
public.validpersoncache                 = SELECT
public.validpersonorteamcache           = SELECT

[checkwatches]
# Malone bug watch script
type=user
groups=script
public.account                          = SELECT, INSERT
public.accountpassword                  = SELECT, INSERT
public.answercontact                    = SELECT
public.bug                              = SELECT, INSERT, UPDATE
public.bugactivity                      = SELECT, INSERT
public.bugaffectsperson                 = SELECT, INSERT, UPDATE, DELETE
public.bugcve                           = SELECT, INSERT
public.bugmessage                       = SELECT, INSERT, UPDATE
public.bugnomination                    = SELECT
public.bugnotification                  = SELECT, INSERT
public.bugnotificationrecipient         = SELECT, INSERT
public.bugsubscription                  = SELECT
public.bugtask                          = SELECT, INSERT, UPDATE
public.bugtracker                       = SELECT, INSERT
public.bugtrackeralias                  = SELECT
public.bugtrackerperson                 = SELECT, INSERT
public.bugwatch                         = SELECT, INSERT, UPDATE
public.cve                              = SELECT, INSERT, UPDATE
public.cvereference                     = SELECT, INSERT, UPDATE
public.distribution                     = SELECT
public.distroseries                     = SELECT
public.emailaddress                     = SELECT, INSERT
public.language                         = SELECT
public.libraryfilealias                 = SELECT, INSERT
public.libraryfilecontent               = SELECT, INSERT
public.messagechunk                     = SELECT, INSERT
public.message                          = SELECT, INSERT
public.milestone                        = SELECT
public.packagebugsupervisor             = SELECT
public.person                           = SELECT, INSERT, UPDATE
public.personlanguage                   = SELECT
public.product                          = SELECT
public.productseries                    = SELECT
public.project                          = SELECT
public.questionbug                      = SELECT
public.question                         = SELECT
public.questionsubscription             = SELECT
public.sourcepackagename                = SELECT
public.structuralsubscription           = SELECT
public.teammembership                   = SELECT
public.teamparticipation                = SELECT, INSERT
public.validpersoncache                 = SELECT
public.validpersonorteamcache           = SELECT
public.wikiname                         = SELECT, INSERT

[codeimportworker]
type=user
public.branch                           = SELECT, UPDATE
public.branchsubscription               = SELECT
public.codeimport                       = SELECT, UPDATE
public.codeimportevent                  = SELECT, INSERT, UPDATE
public.codeimporteventdata              = SELECT, INSERT
public.codeimportmachine                = SELECT
public.codeimportresult                 = SELECT, INSERT, UPDATE
public.codeimportjob                    = SELECT, INSERT, UPDATE, DELETE
public.distribution                     = SELECT
public.distroseries                     = SELECT
public.emailaddress                     = SELECT
public.libraryfilealias                 = SELECT, INSERT, UPDATE
public.libraryfilecontent               = SELECT, INSERT
public.person                           = SELECT
public.product                          = SELECT
public.productseries                    = SELECT
public.productseriescodeimport          = SELECT
public.sourcepackagename                = SELECT
public.teammembership                   = SELECT

[branchscanner]
type=user
groups=write, script
public.account                          = SELECT, INSERT
public.accountpassword                  = SELECT, INSERT
public.branch                           = SELECT, UPDATE
public.branchjob                        = SELECT, INSERT, UPDATE, DELETE
public.branchmergeproposal              = SELECT, UPDATE
public.branchmergeproposaljob           = SELECT, INSERT
public.branchrevision                   = SELECT, INSERT, UPDATE, DELETE
public.branchsubscription               = SELECT
public.branchvisibilitypolicy           = SELECT
public.bugbranch                        = SELECT, INSERT, UPDATE
public.diff                             = SELECT, INSERT, DELETE
public.distroseries                     = SELECT
public.distribution                     = SELECT
public.emailaddress                     = SELECT
public.job                              = SELECT, INSERT, UPDATE, DELETE
# Karma
public.karma                            = SELECT, INSERT
public.karmaaction                      = SELECT
public.person                           = SELECT
public.revision                         = SELECT, INSERT, UPDATE
public.revisionauthor                   = SELECT, INSERT, UPDATE
public.revisioncache                    = SELECT, INSERT
public.revisionparent                   = SELECT, INSERT
public.revisionproperty                 = SELECT, INSERT
public.seriessourcepackagebranch        = SELECT
public.sourcepackagename                = SELECT
public.staticdiff                       = SELECT, INSERT, DELETE
public.validpersoncache                 = SELECT
public.validpersonorteamcache           = SELECT
# Bug notifications
public.bugactivity                      = SELECT, INSERT
public.bugaffectsperson                 = SELECT, INSERT, UPDATE, DELETE
public.bugsubscription                  = SELECT
public.bugnotification                  = SELECT, INSERT
public.bugnotificationrecipient         = SELECT, INSERT
public.structuralsubscription           = SELECT
public.message                          = SELECT, INSERT
public.messagechunk                     = SELECT, INSERT
# Merge notifications
public.codereviewvote                   = SELECT

[targetnamecacheupdater]
type=user
groups=script
public.bugtask                                  = SELECT, UPDATE
public.product                                  = SELECT
public.productseries                            = SELECT
public.distribution                             = SELECT
public.distroseries                             = SELECT
public.sourcepackagename                        = SELECT
public.binarypackagename                        = SELECT
public.potemplate                               = SELECT, UPDATE

[distributionmirror]
type=user
groups=script
public.archive                                  = SELECT
public.archivearch                              = SELECT
public.binarypackagefile                        = SELECT
public.binarypackagename                        = SELECT
public.binarypackagerelease                     = SELECT
public.build                                    = SELECT
public.component                                = SELECT
public.componentselection                       = SELECT
public.distribution                             = SELECT
public.distributionmirror                       = SELECT, UPDATE
public.distroseries                             = SELECT
public.distroarchseries                         = SELECT
public.emailaddress                             = SELECT
public.libraryfilealias                         = SELECT, INSERT
public.libraryfilecontent                       = SELECT, INSERT
public.mirrorcdimagedistroseries                = SELECT, INSERT, UPDATE, DELETE
public.mirrordistroarchseries                   = SELECT, UPDATE, DELETE, INSERT
public.mirrordistroseriessource                 = SELECT, UPDATE, DELETE, INSERT
public.mirrorproberecord                        = SELECT, INSERT
public.person                                   = SELECT
public.processorfamily                          = SELECT
public.securesourcepackagepublishinghistory     = SELECT
public.securebinarypackagepublishinghistory     = SELECT
public.sourcepackagerelease                     = SELECT
public.sourcepackagereleasefile                 = SELECT
public.sourcepackagename                        = SELECT
public.teammembership                           = SELECT

[teammembership]
# Update the TeamMembership table setting expired members
type=user
groups=script
public.teammembership                           = SELECT, UPDATE
public.teamparticipation                        = SELECT, DELETE
public.person                                   = SELECT
public.emailaddress                             = SELECT

[karma]
# Update the KarmaCache table
type=user
groups=script
public.karmacache                               = SELECT, INSERT, UPDATE, DELETE
public.karma                                    = SELECT
public.karmacategory                            = SELECT
public.karmaaction                              = SELECT
public.karmatotalcache                          = SELECT, INSERT, UPDATE, DELETE
public.emailaddress                             = SELECT
public.person                                   = SELECT
public.product                                  = SELECT
public.validpersoncache                         = SELECT
public.validpersonorteamcache                   = SELECT

[revisionkarma]
# Allocate karma for revisions.
type=user
groups=script
public.branch                                   = SELECT
public.branchrevision                           = SELECT
public.distribution                             = SELECT
public.distroseries                             = SELECT
public.karma                                    = SELECT, INSERT
public.karmacategory                            = SELECT
public.karmaaction                              = SELECT
public.person                                   = SELECT
public.product                                  = SELECT
public.productseries                            = SELECT
public.revision                                 = SELECT, UPDATE
public.revisionauthor                           = SELECT
public.sourcepackagename                        = SELECT
public.validpersoncache                         = SELECT

[cve]
type=user
groups=script
public.cve                                      = SELECT, INSERT, UPDATE
public.cvereference                             = SELECT, INSERT, UPDATE, DELETE


[gina]
# Unpack sourcepackages and extract metadata
type=user
groups=write,script
public.account                                  = SELECT, INSERT
public.accountpassword                          = SELECT, INSERT
public.archive                                  = SELECT, UPDATE
public.archivearch                              = SELECT, UPDATE
public.distribution                             = SELECT
public.packagediff                              = SELECT, INSERT, UPDATE
public.securebinarypackagepublishinghistory     = SELECT, INSERT, UPDATE, DELETE
public.securesourcepackagepublishinghistory     = SELECT, INSERT, UPDATE, DELETE

[lucille]
# Soyuz archive publisher.
type=user
groups=write,script
public.archive                                  = SELECT, UPDATE
public.archivearch                              = SELECT
public.archiveauthtoken                         = SELECT, UPDATE
public.archivesubscriber                        = SELECT, UPDATE
public.binarypackagepublishinghistory           = SELECT
public.gpgkey                                   = SELECT, INSERT, UPDATE
public.packagecopyrequest                       = SELECT, INSERT, UPDATE
public.packagediff                              = SELECT, INSERT, UPDATE
public.packageset                               = SELECT
public.packagesetsources                        = SELECT, INSERT, UPDATE, DELETE
public.packagesetinclusion                      = SELECT, INSERT, UPDATE, DELETE
public.flatpackagesetinclusion                  = SELECT, INSERT, UPDATE, DELETE
public.securebinarypackagepublishinghistory     = SELECT, INSERT, UPDATE, DELETE
public.securesourcepackagepublishinghistory     = SELECT, INSERT, UPDATE, DELETE
public.sourcepackagepublishinghistory           = SELECT

# Closing bugs for publication copies.
public.bug                              = SELECT, UPDATE
public.bugactivity                      = SELECT, INSERT
public.bugaffectsperson                 = SELECT, INSERT, UPDATE, DELETE
public.bugsubscription                  = SELECT
public.bugnotification                  = SELECT, INSERT
public.bugnotificationrecipient         = SELECT, INSERT
public.bugnomination                    = SELECT
public.bugtask                          = SELECT, UPDATE
public.product                          = SELECT
public.project                          = SELECT
public.bugmessage                       = SELECT, INSERT
public.message                          = SELECT, INSERT
public.messagechunk                     = SELECT, INSERT
public.productseries                    = SELECT
public.validpersoncache                 = SELECT
public.validpersonorteamcache           = SELECT
public.karmaaction                      = SELECT
public.karma                            = SELECT, INSERT
public.questionbug                      = SELECT
public.question                         = SELECT
public.packagebugsupervisor             = SELECT
public.milestone                        = SELECT
public.bugwatch                         = SELECT, INSERT
public.bugtracker                       = SELECT, INSERT
public.bugtrackeralias                  = SELECT, INSERT
public.cve                              = SELECT, INSERT
public.bugcve                           = SELECT, INSERT
public.language                         = SELECT
public.questionsubscription             = SELECT
public.answercontact                    = SELECT
public.personlanguage                   = SELECT
public.structuralsubscription           = SELECT

[fiera]
type=user
groups=script
public.account                                  = SELECT
public.archive                                  = SELECT, UPDATE
public.archivearch                              = SELECT, UPDATE
public.archivedependency                        = SELECT
public.buildqueue                               = SELECT, INSERT, UPDATE, DELETE
public.builder                                  = SELECT, INSERT, UPDATE
public.build                                    = SELECT, INSERT, UPDATE
public.distribution                             = SELECT, UPDATE
public.distroseries                             = SELECT, UPDATE
public.distroarchseries                         = SELECT, UPDATE
public.sourcepackagepublishinghistory           = SELECT
public.securesourcepackagepublishinghistory     = SELECT
public.sourcepackagerelease                     = SELECT
public.sourcepackagereleasefile                 = SELECT
public.sourcepackagename                        = SELECT
public.binarypackagepublishinghistory           = SELECT
public.securebinarypackagepublishinghistory     = SELECT
public.binarypackagerelease                     = SELECT
public.binarypackagefile                        = SELECT
public.binarypackagename                        = SELECT
public.libraryfilealias                         = SELECT, INSERT
public.libraryfilecontent                       = SELECT, INSERT
public.processor                                = SELECT
public.processorfamily                          = SELECT
public.pocketchroot                             = SELECT, INSERT, UPDATE
public.component                                = SELECT
public.section                                  = SELECT
public.publishedpackage                         = SELECT
public.person                                   = SELECT
public.emailaddress                             = SELECT
public.teammembership                           = SELECT
public.gpgkey                                   = SELECT
public.packageset                               = SELECT
public.packagesetsources                        = SELECT
public.packagesetinclusion                      = SELECT
public.flatpackagesetinclusion                  = SELECT
public.teamparticipation                        = SELECT

[sourcerer]
type=user
groups=script
public.archive                                  = SELECT
public.archivearch                              = SELECT
public.branch                                   = SELECT, INSERT, UPDATE
public.revision                                 = SELECT, INSERT, UPDATE
# Karma
public.karma                                    = SELECT, INSERT
public.karmaaction                              = SELECT
# To get at a source package's manifest
public.distribution                             = SELECT
public.distroseries                             = SELECT
public.sourcepackagename                        = SELECT
public.sourcepackagepublishinghistory           = SELECT
public.sourcepackagerelease                     = SELECT, UPDATE
public.sourcepackagereleasefile                 = SELECT
# To get at an upstream product's manifest
public.product                                  = SELECT
public.productseries                            = SELECT
public.productrelease                           = SELECT, UPDATE
public.productreleasefile                       = SELECT
# To get from source package to upstream
public.packaging                                = SELECT
# To get stuff from the librarian
public.libraryfilealias                         = SELECT
public.libraryfilecontent                       = SELECT

[write]
type=group
# Full access except for tables that are exclusively updated by
# certain processes, such as the librarian tables. This group is deprecated -
# access should be explicitly granted to users.
public.archive                          = SELECT, INSERT, UPDATE
public.archivearch                      = SELECT, INSERT, UPDATE
public.binarypackagerelease             = SELECT, INSERT, UPDATE
public.binarypackagefile                = SELECT, INSERT, UPDATE
public.binarypackagefilepublishing      = SELECT, INSERT, UPDATE
public.binarypackagename                = SELECT, INSERT, UPDATE
public.bounty                           = SELECT, INSERT, UPDATE
public.bountymessage                    = SELECT, INSERT
public.branch                           = SELECT, INSERT, UPDATE
public.bug                              = SELECT, INSERT, UPDATE
public.bugactivity                      = SELECT, INSERT, UPDATE
public.bugattachment                    = SELECT, INSERT, UPDATE
public.bugmessage                       = SELECT, INSERT, UPDATE
public.bugnomination                    = SELECT, INSERT, UPDATE
public.bugpackageinfestation            = SELECT, INSERT, UPDATE
public.bugproductinfestation            = SELECT, INSERT, UPDATE
public.bugsubscription                  = SELECT, INSERT, UPDATE, DELETE
public.bugtask                          = SELECT, INSERT, UPDATE
public.bugtracker                       = SELECT, INSERT, UPDATE, DELETE
public.bugtrackeralias                  = SELECT, INSERT, UPDATE, DELETE
public.bugwatch                         = SELECT, INSERT, UPDATE, DELETE
public.build                            = SELECT, INSERT, UPDATE
public.builder                          = SELECT, INSERT, UPDATE
public.buildqueue                       = SELECT, INSERT, UPDATE, DELETE
public.component                        = SELECT, INSERT, UPDATE
public.componentselection               = SELECT, INSERT, UPDATE
public.country                          = SELECT, INSERT, UPDATE
public.distribution                     = SELECT, INSERT, UPDATE
public.distroarchseries                 = SELECT, INSERT, UPDATE
public.distroseries                     = SELECT, INSERT, UPDATE
public.packageupload                    = SELECT, INSERT, UPDATE
public.packageuploadbuild               = SELECT, INSERT, UPDATE
public.packageuploadsource              = SELECT, INSERT, UPDATE
public.packageuploadcustom              = SELECT, INSERT, UPDATE
public.distrocomponentuploader          = SELECT, INSERT, UPDATE
public.emailaddress                     = SELECT, INSERT, UPDATE
public.ircid                            = SELECT, INSERT, UPDATE, DELETE
public.jabberid                         = SELECT, INSERT, UPDATE, DELETE
public.karma                            = SELECT, INSERT, UPDATE
public.karmaaction                      = SELECT, INSERT, UPDATE
public.language                         = SELECT, INSERT, UPDATE
public.launchpaddatabaserevision        = SELECT, INSERT, UPDATE
public.libraryfilealias                 = SELECT, INSERT
public.libraryfilecontent               = SELECT, INSERT
public.logintoken                       = SELECT, INSERT, UPDATE
public.mirror                           = SELECT, INSERT, UPDATE, DELETE
public.mirrorcontent                    = SELECT, INSERT, UPDATE, DELETE
public.mirrorsourcecontent              = SELECT, INSERT, UPDATE, DELETE
public.teammembership                   = SELECT, INSERT, UPDATE, DELETE
public.message                          = SELECT, INSERT, UPDATE
public.milestone                        = SELECT, INSERT, UPDATE
public.binarypackagepublishinghistory   = SELECT
public.securebinarypackagepublishinghistory = SELECT, INSERT, UPDATE, DELETE
public.packageselection                 = SELECT, INSERT, UPDATE
public.packaging                        = SELECT, INSERT, UPDATE
public.person                           = SELECT, INSERT, UPDATE
public.personlanguage                   = SELECT, INSERT, UPDATE
public.pocketchroot                     = SELECT, INSERT, UPDATE
public.pocomment                        = SELECT, INSERT, UPDATE
public.pofile                           = SELECT, INSERT, UPDATE
public.pofiletranslator                 = SELECT, INSERT, UPDATE
public.pomsgid                          = SELECT, INSERT, UPDATE
public.posubscription                   = SELECT, INSERT, UPDATE, DELETE
public.potemplate                       = SELECT, INSERT, UPDATE
public.potmsgset                        = SELECT, INSERT, UPDATE
public.potranslation                    = SELECT, INSERT, UPDATE
public.processor                        = SELECT, INSERT, UPDATE
public.processorfamily                  = SELECT, INSERT, UPDATE
public.product                          = SELECT, INSERT, UPDATE
public.productlicense                   = SELECT, INSERT, UPDATE, DELETE
public.productcvsmodule                 = SELECT, INSERT, UPDATE
public.productrelease                   = SELECT, INSERT, UPDATE
public.productreleasefile               = SELECT, INSERT, UPDATE
public.productseries                    = SELECT, INSERT, UPDATE
public.productsvnmodule                 = SELECT, INSERT, UPDATE
public.project                          = SELECT, INSERT, UPDATE
public.projectrelationship              = SELECT, INSERT, UPDATE
public.publishedpackage                 = SELECT
public.pushmirroraccess                 = SELECT, INSERT, UPDATE
public.section                          = SELECT, INSERT, UPDATE
public.sectionselection                 = SELECT, INSERT, UPDATE
public.signedcodeofconduct              = SELECT, INSERT, UPDATE
public.sourcepackagefilepublishing      = SELECT, INSERT, UPDATE
public.sourcepackagename                = SELECT, INSERT, UPDATE
public.sourcepackagepublishinghistory   = SELECT
public.securesourcepackagepublishinghistory = SELECT, INSERT, UPDATE
public.sourcepackagerelease             = SELECT, INSERT, UPDATE
public.sourcepackagereleasefile         = SELECT, INSERT, UPDATE
public.spokenin                         = SELECT, INSERT, UPDATE
public.gpgkey                           = SELECT, INSERT, UPDATE, DELETE
public.sshkey                           = SELECT, INSERT, UPDATE, DELETE
public.teamparticipation                = SELECT, INSERT, UPDATE, DELETE
public.translationimportqueueentry      = SELECT, INSERT, UPDATE, DELETE
public.translationtemplateitem          = SELECT, INSERT, UPDATE, DELETE
public.wikiname                         = SELECT, INSERT, UPDATE, DELETE

[shipit]
type=user
groups=script
public.account                          = SELECT
public.continent                        = SELECT
public.country                          = SELECT
public.emailaddress                     = SELECT
public.karma                            = SELECT
public.libraryfilealias                 = SELECT, INSERT
public.libraryfilecontent               = SELECT, INSERT
public.person                           = SELECT
public.requestedcds                     = SELECT, INSERT, UPDATE
public.shipitreport                     = SELECT, INSERT
public.shipment                         = SELECT, INSERT
public.shippingrequest                  = SELECT, UPDATE
public.shippingrun                      = SELECT, INSERT, UPDATE
public.standardshipitrequest            = SELECT
public.validpersoncache                 = SELECT
public.validpersonorteamcache           = SELECT

[standingupdater]
# For the personal standing updater cron script.
type=user
groups=script
public.emailaddress                     = SELECT
public.mailinglist                      = SELECT
public.message                          = SELECT
public.messageapproval                  = SELECT
public.person                           = SELECT, UPDATE
public.teamparticipation                = SELECT

[answertracker]
# User running expire-questions.py
type=user
groups=script
public.account                          = SELECT, INSERT
public.accountpassword                  = SELECT, INSERT
public.answercontact                    = SELECT
public.bug                              = SELECT
public.bugaffectsperson                 = SELECT, INSERT, UPDATE, DELETE
public.bugtask                          = SELECT
public.distribution                     = SELECT
public.faq                              = SELECT
public.emailaddress                     = SELECT
public.language                         = SELECT
public.message                          = SELECT, INSERT
public.messagechunk                     = SELECT, INSERT
public.person                           = SELECT, UPDATE
public.personlanguage                   = SELECT
public.product                          = SELECT
public.question                         = SELECT, UPDATE
public.questionbug                      = SELECT
public.questionmessage                  = SELECT, INSERT
public.questionsubscription             = SELECT
public.sourcepackagename                = SELECT
public.teammembership                   = SELECT
public.validpersoncache                 = SELECT
public.validpersonorteamcache           = SELECT

[uploader]
type=user
groups=script
# Everything is keyed off an archive
public.archive                          = SELECT, INSERT, UPDATE
public.archivearch                      = SELECT, INSERT, UPDATE
public.packageset                       = SELECT
public.packagesetsources                = SELECT
public.packagesetinclusion              = SELECT
public.flatpackagesetinclusion          = SELECT

# This block is granted insert in order to be able to create maintainers
# on the fly when we encounter them.
public.account                          = SELECT, INSERT
public.accountpassword                  = SELECT, INSERT
public.person                           = SELECT, INSERT, UPDATE
public.emailaddress                     = SELECT, INSERT
public.teamparticipation                = SELECT, INSERT
public.teammembership                   = SELECT
public.wikiname                         = SELECT, INSERT
public.validpersoncache                 = SELECT
public.validpersonorteamcache           = SELECT

# I didn't want to give it INSERT and if someone can fix the gpg-coc story
# So that it works with my key in place then nascentupload.txt won't have
# to insert it.
public.gpgkey                           = SELECT, INSERT
public.signedcodeofconduct              = SELECT
public.distribution                     = SELECT
public.distroseries                     = SELECT, UPDATE
public.distroarchseries                 = SELECT
public.sourcepackagepublishinghistory   = SELECT
public.sourcepackagefilepublishing      = SELECT
public.binarypackagefilepublishing      = SELECT
public.binarypackagepublishinghistory   = SELECT
public.component                        = SELECT, INSERT
public.section                          = SELECT, INSERT
public.componentselection               = SELECT
public.sectionselection                 = SELECT
public.distrocomponentuploader          = SELECT
public.archivepermission                = SELECT
public.processor                        = SELECT
public.processorfamily                  = SELECT

# Source and Binary packages and builds
public.sourcepackagename                = SELECT, INSERT
public.sourcepackagerelease             = SELECT, INSERT
public.binarypackagename                = SELECT, INSERT
public.binarypackagerelease             = SELECT, INSERT
public.sourcepackagereleasefile         = SELECT, INSERT
public.binarypackagefile                = SELECT, INSERT
public.pocketchroot                     = SELECT
public.build                            = SELECT, INSERT, UPDATE
public.buildqueue                       = SELECT, INSERT, UPDATE

# Thusly the librarian
public.libraryfilecontent               = SELECT, INSERT
public.libraryfilealias                 = SELECT, INSERT

# The queue
public.packageupload                    = SELECT, INSERT, UPDATE
public.packageuploadsource              = SELECT, INSERT
public.packageuploadbuild               = SELECT, INSERT
public.packageuploadcustom              = SELECT, INSERT

# For premature source-only publication
public.securesourcepackagepublishinghistory = SELECT, INSERT

# Closing bugs for premature source-only publication
public.bug                              = SELECT, UPDATE
public.bugactivity                      = SELECT, INSERT
public.bugaffectsperson                 = SELECT, INSERT, UPDATE, DELETE
public.bugsubscription                  = SELECT
public.bugnotification                  = SELECT, INSERT
public.bugnotificationrecipient         = SELECT, INSERT
public.bugnomination                    = SELECT
public.bugtask                          = SELECT, UPDATE
public.product                          = SELECT
public.project                          = SELECT
public.bugmessage                       = SELECT, INSERT
public.message                          = SELECT, INSERT
public.messagechunk                     = SELECT, INSERT
public.productseries                    = SELECT
public.validpersoncache                 = SELECT
public.validpersonorteamcache           = SELECT
public.karmaaction                      = SELECT
public.karma                            = SELECT, INSERT
public.questionbug                      = SELECT
public.question                         = SELECT
public.packagebugsupervisor             = SELECT
public.milestone                        = SELECT
public.bugwatch                         = SELECT, INSERT
public.bugtracker                       = SELECT, INSERT
public.bugtrackeralias                  = SELECT, INSERT
public.cve                              = SELECT, INSERT
public.bugcve                           = SELECT, INSERT
public.language                         = SELECT
public.questionsubscription             = SELECT
public.answercontact                    = SELECT
public.personlanguage                   = SELECT
public.structuralsubscription           = SELECT

# Diffing against ancestry and maintenance tasks.
public.packagediff                      = SELECT, INSERT, UPDATE, DELETE

[queued]
type=user
groups=script
# Announce handling
public.account                          = SELECT, INSERT
public.person                           = SELECT, INSERT
public.emailaddress                     = SELECT, INSERT
public.teamparticipation                = SELECT, INSERT
public.teammembership                   = SELECT
public.distrocomponentuploader          = SELECT
public.gpgkey                           = SELECT

# The Queue
public.packageupload                    = SELECT, UPDATE
public.packageuploadsource              = SELECT
public.packageuploadbuild               = SELECT
public.packageuploadcustom              = SELECT, UPDATE

# Distribution/Publishing stuff
public.archive                          = SELECT, UPDATE
public.archivearch                      = SELECT, UPDATE
public.archivepermission                = SELECT
public.distribution                     = SELECT
public.distroseries                     = SELECT
public.distroarchseries                 = SELECT
public.processor                        = SELECT
public.processorfamily                  = SELECT
public.distrocomponentuploader          = SELECT
public.build                            = SELECT, INSERT, UPDATE
public.buildqueue                       = SELECT, INSERT, UPDATE
public.pocketchroot                     = SELECT
public.sourcepackagerelease             = SELECT, UPDATE
public.binarypackagerelease             = SELECT, UPDATE
public.sourcepackagereleasefile         = SELECT, UPDATE
public.binarypackagefile                = SELECT, UPDATE
public.sourcepackagename                = SELECT
public.binarypackagename                = SELECT
public.binarypackagepublishinghistory   = SELECT
public.sourcepackagepublishinghistory   = SELECT
public.sourcepackagefilepublishing      = SELECT
public.binarypackagefilepublishing      = SELECT
public.securesourcepackagepublishinghistory = SELECT, INSERT, UPDATE
public.securebinarypackagepublishinghistory = SELECT, INSERT, UPDATE
public.component                        = SELECT
public.section                          = SELECT
public.componentselection               = SELECT
public.sectionselection                 = SELECT
public.packagediff                      = SELECT, UPDATE

# Librarian stuff
public.libraryfilealias                 = SELECT, INSERT
public.libraryfilecontent               = SELECT, INSERT

# rosetta auto imports
public.translationimportqueueentry      = SELECT, INSERT, UPDATE

# Closing bugs.
public.bug                              = SELECT, UPDATE
public.bugactivity                      = SELECT, INSERT
public.bugaffectsperson                 = SELECT, INSERT, UPDATE, DELETE
public.bugsubscription                  = SELECT
public.bugnotification                  = SELECT, INSERT
public.bugnotificationrecipient         = SELECT, INSERT
public.bugnomination                    = SELECT
public.bugtask                          = SELECT, UPDATE
public.product                          = SELECT
public.project                          = SELECT
public.bugmessage                       = SELECT, INSERT
public.message                          = SELECT, INSERT
public.messagechunk                     = SELECT, INSERT
public.productseries                    = SELECT
public.validpersoncache                 = SELECT
public.validpersonorteamcache           = SELECT
public.karmaaction                      = SELECT
public.karma                            = SELECT, INSERT
public.questionbug                      = SELECT
public.question                         = SELECT
public.packagebugsupervisor             = SELECT
public.milestone                        = SELECT
public.bugwatch                         = SELECT, INSERT
public.bugtracker                       = SELECT, INSERT
public.bugtrackeralias                  = SELECT, INSERT
public.cve                              = SELECT, INSERT
public.bugcve                           = SELECT, INSERT
public.language                         = SELECT
public.questionsubscription             = SELECT
public.answercontact                    = SELECT
public.personlanguage                   = SELECT
public.structuralsubscription           = SELECT
public.packageset                       = SELECT
public.packagesetsources                = SELECT
public.packagesetinclusion              = SELECT
public.flatpackagesetinclusion          = SELECT


[ppad]
type=user
groups=script
public.archive                          = SELECT
public.archivearch                      = SELECT
public.person                           = SELECT

[session]
# This user doesn't have access to any tables in the main launchpad
# database - it has permissions on the seperate session database only,
# which are not maintained by this script. User is just here so it gets
# created if necessary.
type=user

[bugnotification]
# Sends bug notifications.
# XXX: BjornT 2006-03-31:
#       All the INSERT permissions, and the UPDATE permission for the bug
#       table are necessary only because the test that test
#       send-bug-notifications.py needs them. They should be removed
#       when bug 37456 is fixed.
type=user
groups=script
public.account                          = SELECT
public.archive                          = SELECT
public.archivearch                      = SELECT
public.bugnotification                  = SELECT, INSERT, UPDATE
public.bugnotificationrecipient         = SELECT, INSERT, UPDATE
public.bugsubscription                  = SELECT, INSERT
public.bugnomination                    = SELECT
public.bug                              = SELECT, INSERT, UPDATE
public.bugactivity                      = SELECT, INSERT
public.bugaffectsperson                 = SELECT, INSERT, UPDATE, DELETE
public.bugmessage                       = SELECT, INSERT
public.bugtag                           = SELECT
public.bugtask                          = SELECT, INSERT, UPDATE
public.bugwatch                         = SELECT
public.component                        = SELECT
public.packagebugsupervisor             = SELECT
public.person                           = SELECT
public.product                          = SELECT
public.project                          = SELECT
public.productseries                    = SELECT
public.question                         = SELECT
public.questionbug                      = SELECT
public.distribution                     = SELECT
public.distroseries                     = SELECT
public.sourcepackagename                = SELECT
public.sourcepackagerelease             = SELECT
public.sourcepackagepublishinghistory   = SELECT
public.emailaddress                     = SELECT
public.libraryfilealias                 = SELECT
public.libraryfilecontent               = SELECT
public.message                          = SELECT, INSERT
public.messagechunk                     = SELECT, INSERT
public.milestone                        = SELECT
public.structuralsubscription           = SELECT
public.teammembership                   = SELECT
public.teamparticipation                = SELECT
public.validpersoncache                 = SELECT
public.validpersonorteamcache           = SELECT

[personnotification]
type=user
groups=script
public.personnotification               = SELECT, UPDATE, DELETE
public.person                           = SELECT
public.emailaddress                     = SELECT
public.libraryfilealias                 = SELECT
public.libraryfilecontent               = SELECT
public.message                          = SELECT
public.messagechunk                     = SELECT
public.teammembership                   = SELECT
public.teamparticipation                = SELECT
public.validpersoncache                 = SELECT
public.validpersonorteamcache           = SELECT

[rosettaadmin]
type=user
groups=script
public.customlanguagecode               = SELECT, INSERT, UPDATE, DELETE
public.distribution                     = SELECT
public.distroseries                     = SELECT
public.distroserieslanguage             = SELECT, INSERT, UPDATE
public.language                         = SELECT
public.packaging                        = SELECT
public.person                           = SELECT
public.pofile                           = SELECT, INSERT, UPDATE, DELETE
public.pofiletranslator                 = SELECT, INSERT, UPDATE, DELETE
public.pomsgid                          = SELECT
public.potemplate                       = SELECT, INSERT, DELETE
public.potmsgset                        = SELECT, INSERT, DELETE
public.potranslation                    = SELECT
public.product                          = SELECT
public.productseries                    = SELECT
public.sourcepackagename                = SELECT
public.translationimportqueueentry      = SELECT, INSERT, UPDATE, DELETE
public.translationmessage               = SELECT, INSERT, UPDATE, DELETE
public.translationrelicensingagreement  = SELECT
public.translationtemplateitem          = SELECT, INSERT, UPDATE, DELETE

[translationsbranchscanner]
type=user
groups=branchscanner
public.translationrelicensingagreement  = SELECT

[translationstobranch]
type=user
groups=script
public.branch                           = SELECT, UPDATE
public.branchjob                        = SELECT
public.emailaddress                     = SELECT
public.job                              = SELECT
public.language                         = SELECT
public.person                           = SELECT
public.pofile                           = SELECT
public.pofiletranslator                 = SELECT
public.pomsgid                          = SELECT
public.potemplate                       = SELECT
public.potmsgset                        = SELECT
public.potranslation                    = SELECT
public.product                          = SELECT
public.productseries                    = SELECT
public.translationmessage               = SELECT
public.translationtemplateitem          = SELECT

[oopsprune]
type=user
groups=script
public.bug                              = SELECT
public.bugtask                          = SELECT
public.message                          = SELECT
public.messagechunk                     = SELECT
public.question                         = SELECT

[listteammembers]
type=user
public.emailaddress                     = SELECT
public.person                           = SELECT
public.signedcodeofconduct              = SELECT
public.sshkey                           = SELECT
public.teamparticipation                = SELECT

# This group is now created automatically
# Readonly access to everything
#[read]
#type=group

# This group is now created automatically
# Full access to everything.
# [admin]
# type=group

[processmail]
type=user
groups=script

# Incoming emails are stored in the librarian
public.libraryfilealias                 = SELECT, INSERT
public.libraryfilecontent               = SELECT, INSERT

# Access to people
public.account                          = SELECT, INSERT
public.accountpassword                  = SELECT, INSERT
public.emailaddress                     = SELECT
public.gpgkey                           = SELECT
public.language                         = SELECT
public.person                           = SELECT, UPDATE
public.personlanguage                   = SELECT
public.teammembership                   = SELECT
public.teamparticipation                = SELECT
public.validpersoncache                 = SELECT
public.validpersonorteamcache           = SELECT

# Access to BugTargets, QuestionTarget and SpecTarget
public.archive                          = SELECT
public.archivearch                      = SELECT
public.component                        = SELECT
public.distribution                     = SELECT
public.distrocomponentuploader          = SELECT
public.archivepermission                = SELECT
public.distroseries                     = SELECT
public.project                          = SELECT
public.product                          = SELECT
public.productseries                    = SELECT
public.packagebugsupervisor             = SELECT
public.sourcepackagename                = SELECT
public.sourcepackagerelease             = SELECT
public.sourcepackagepublishinghistory   = SELECT
public.structuralsubscription           = SELECT

# Karma
public.karma                            = SELECT, INSERT
public.karmaaction                      = SELECT

# Creation of messages (bug & question comments)
public.message                          = SELECT, INSERT
public.messagechunk                     = SELECT, INSERT

# Bug update
public.bug                              = SELECT, INSERT, UPDATE
public.bugactivity                      = SELECT, INSERT
public.bugaffectsperson                 = SELECT, INSERT, UPDATE, DELETE
public.bugsubscription                  = SELECT, INSERT
public.bugnotification                  = SELECT, INSERT
public.bugnotificationattachment        = SELECT
public.bugnotificationrecipient         = SELECT, INSERT
public.bugnomination                    = SELECT, INSERT, UPDATE
public.bugtag                           = SELECT, INSERT, DELETE
public.bugtask                          = SELECT, INSERT, UPDATE
public.bugmessage                       = SELECT, INSERT
public.bugsubscription                  = SELECT, INSERT, UPDATE, DELETE
public.bugtracker                       = SELECT, INSERT
public.bugtrackeralias                  = SELECT, INSERT
public.bugwatch                         = SELECT, INSERT
public.milestone                        = SELECT

# CVE updates
public.cve                              = SELECT, INSERT
public.bugcve                           = SELECT, INSERT

# Adding comment to question
public.faq                              = SELECT
public.question                         = SELECT, UPDATE
public.questionmessage                  = SELECT, INSERT
public.questionbug                      = SELECT

# Question notifications
public.answercontact                    = SELECT
public.questionsubscription             = SELECT

# Specification notifications
public.specification                    = SELECT
public.specificationsubscription        = SELECT
public.structuralsubscription           = SELECT

# Emails may have files attached.
public.bugattachment                    = SELECT, INSERT

# Emails for code reviews.
public.branch                           = SELECT, INSERT, UPDATE
public.branchmergeproposal              = SELECT, INSERT, UPDATE
public.branchmergeproposaljob           = SELECT, INSERT
public.branchsubscription               = SELECT, INSERT
public.branchvisibilitypolicy           = SELECT
public.bugbranch                        = SELECT
public.codereviewmessage                = SELECT, INSERT
public.codereviewvote                   = SELECT, INSERT, UPDATE
public.diff                             = SELECT, INSERT, UPDATE
public.distribution                     = SELECT
public.distroseries                     = SELECT
public.job                              = SELECT, INSERT, UPDATE
public.mergedirectivejob                = SELECT, INSERT
public.staticdiff                       = SELECT, INSERT, UPDATE
public.sourcepackagename                = SELECT
public.seriessourcepackagebranch        = SELECT


[mlist-sync]
# The mailing list sync user
type=user
groups=script
public.mailinglist                      = SELECT
public.person                           = SELECT
public.emailaddress                     = SELECT, UPDATE

[mlist-import]
# The mailing list import user
type=user
public.emailaddress                     = SELECT, INSERT, UPDATE
public.mailinglist                      = SELECT, INSERT, UPDATE
public.mailinglistsubscription          = SELECT, INSERT, UPDATE
public.person                           = SELECT, INSERT, UPDATE
public.teammembership                   = SELECT, INSERT, UPDATE
public.teamparticipation                = SELECT, INSERT, UPDATE

[hwdb-submission-processor]
# The user that updates the HWDB with data from new submissions
type=user
groups=script
public.person                           = SELECT
public.hwdevicedriverlink               = SELECT, INSERT
public.hwdevicenamevariant              = SELECT, INSERT
public.hwdevice                         = SELECT, INSERT
public.hwdeviceclass                    = SELECT, INSERT
public.hwdmivalue                       = SELECT, INSERT
public.hwdmihandle                      = SELECT, INSERT
public.hwdriver                         = SELECT, INSERT
public.hwsubmissiondevice               = SELECT, INSERT
public.hwsubmission                     = SELECT, UPDATE
public.hwtestanswerchoice               = SELECT
public.hwtestanswercountdevice          = SELECT
public.hwtestanswercount                = SELECT
public.hwtestanswerdevice               = SELECT
public.hwtestanswer                     = SELECT
public.hwtest                           = SELECT
public.hwvendorid                       = SELECT, INSERT
public.hwvendorname                     = SELECT, INSERT
public.libraryfilealias                 = SELECT
public.libraryfilecontent               = SELECT
public.teamparticipation                = SELECT

[builddcontroller]
# The user than runs the buildd controller.
type=user
public.processor                        = SELECT
public.builder                          = SELECT, UPDATE

[binaryfile-expire]
# The user that expires binary files from the librarian.
type=user
groups=script
public.archive                          = SELECT
public.binarypackagefile                = SELECT
public.binarypackagepublishinghistory   = SELECT
public.binarypackagerelease             = SELECT
public.distribution                     = SELECT
public.person                           = SELECT
public.libraryfilealias                 = SELECT, UPDATE
public.securebinarypackagepublishinghistory = SELECT

[create-merge-proposals]
type=user
groups=script
public.account                          = SELECT
public.accountpassword                  = SELECT
public.branch                           = SELECT, INSERT, UPDATE
public.branchjob                        = SELECT
public.branchmergeproposal              = SELECT, INSERT, UPDATE
public.branchmergeproposaljob           = SELECT, INSERT
public.branchsubscription               = SELECT, INSERT
public.branchvisibilitypolicy           = SELECT
public.codereviewmessage                = SELECT, INSERT
public.codereviewvote                   = SELECT, INSERT
public.diff                             = SELECT, INSERT
public.distribution                     = SELECT
public.distroseries                     = SELECT
public.emailaddress                     = SELECT
public.gpgkey                           = SELECT
public.job                              = SELECT, INSERT, UPDATE
public.karmaaction                      = SELECT
public.karma                            = SELECT, INSERT
public.libraryfilealias                 = SELECT, INSERT
public.libraryfilecontent               = SELECT, INSERT
public.mergedirectivejob                = SELECT
public.message                          = SELECT, INSERT
public.messagechunk                     = SELECT, INSERT
public.person                           = SELECT
public.product                          = SELECT
public.productseries                    = SELECT
public.project                          = SELECT
public.sourcepackagename                = SELECT
public.staticdiff                       = SELECT, INSERT
public.teamparticipation                = SELECT
public.validpersoncache                 = SELECT

[mp-creation-job]
type=user
groups=script
public.account                          = SELECT
public.accountpassword                  = SELECT
public.branch                           = SELECT
public.branchjob                        = SELECT
public.branchmergeproposal              = SELECT, INSERT, UPDATE
public.branchmergeproposaljob           = SELECT, INSERT
public.branchsubscription               = SELECT
public.bug                              = SELECT
public.bugbranch                        = SELECT
public.codereviewmessage                = SELECT, INSERT
public.codereviewvote                   = SELECT, INSERT
public.diff                             = SELECT, INSERT
public.distribution                     = SELECT
public.distroseries                     = SELECT
public.emailaddress                     = SELECT
public.job                              = SELECT, INSERT, UPDATE
public.karmaaction                      = SELECT
public.karma                            = SELECT, INSERT
public.libraryfilealias                 = SELECT, INSERT
public.libraryfilecontent               = SELECT, INSERT
public.mergedirectivejob                = SELECT
public.message                          = SELECT, INSERT
public.messagechunk                     = SELECT, INSERT
public.person                           = SELECT
public.previewdiff                      = SELECT, INSERT
public.product                          = SELECT
public.productseries                    = SELECT
public.seriessourcepackagebranch        = SELECT
public.sourcepackagename                = SELECT
public.staticdiff                       = SELECT, INSERT
public.teammembership                   = SELECT
public.teamparticipation                = SELECT
public.validpersoncache                 = SELECT

[update-preview-diffs]
type=user
groups=script
public.branch                           = SELECT
public.branchmergeproposal              = SELECT, UPDATE
public.branchmergeproposaljob           = SELECT
public.diff                             = SELECT, INSERT
public.job                              = SELECT, UPDATE
public.libraryfilealias                 = SELECT, INSERT
public.libraryfilecontent               = SELECT, INSERT
public.previewdiff                      = SELECT, INSERT

[send-branch-mail]
type=user
groups=script
public.account                          = SELECT
public.accountpassword                  = SELECT
public.branch                           = SELECT
public.branchjob                        = SELECT
public.branchmergeproposal              = SELECT, INSERT, UPDATE
public.branchmergeproposaljob           = SELECT, INSERT
public.branchsubscription               = SELECT
public.branchrevision                   = SELECT
public.codereviewmessage                = SELECT, INSERT
public.codereviewvote                   = SELECT, INSERT
public.diff                             = SELECT, INSERT
public.distribution                     = SELECT
public.distroseries                     = SELECT
public.emailaddress                     = SELECT
public.job                              = SELECT, INSERT, UPDATE
public.karmaaction                      = SELECT
public.karma                            = SELECT, INSERT
public.libraryfilealias                 = SELECT, INSERT
public.libraryfilecontent               = SELECT, INSERT
public.mergedirectivejob                = SELECT
public.message                          = SELECT, INSERT
public.messagechunk                     = SELECT, INSERT
public.person                           = SELECT
public.product                          = SELECT
public.productseries                    = SELECT
public.revision                         = SELECT
public.revisionauthor                   = SELECT, INSERT
public.sourcepackagename                = SELECT
public.staticdiff                       = SELECT, INSERT
public.teammembership                   = SELECT
public.teamparticipation                = SELECT
public.validpersoncache                 = SELECT

[reclaim-branch-space]
type=user
groups=script
public.branchjob                        = SELECT
public.job                              = SELECT, UPDATE

[updateremoteproduct]
# Updates Product.remote_product using bug watch information.
type=user
groups=script
public.account                          = SELECT, INSERT, UPDATE
public.person                           = SELECT, INSERT
public.product                          = SELECT, INSERT, UPDATE
public.productseries                    = SELECT, INSERT
public.productlicense                   = SELECT, INSERT
public.bugtracker                       = SELECT, INSERT
public.bugwatch                         = SELECT, INSERT
public.bug                              = SELECT, INSERT, UPDATE
public.bugaffectsperson                 = SELECT, INSERT, UPDATE, DELETE
public.bugtask                          = SELECT, INSERT, UPDATE
public.accountpassword                  = SELECT, INSERT
public.teamparticipation                = SELECT, INSERT
public.emailaddress                     = SELECT, INSERT, UPDATE
public.hwsubmission                     = SELECT
public.revisionauthor                   = SELECT
public.bugtrackeralias                  = SELECT
public.message                          = SELECT, INSERT
public.messagechunk                     = SELECT, INSERT
public.bugsubscription                  = SELECT, INSERT
public.bugmessage                       = SELECT, INSERT
public.sourcepackagename                = SELECT

[updatesourceforgeremoteproduct]
# Updates Product.remote_product using SourceForge project data.
type=user
groups=script
public.product                          = SELECT, UPDATE
public.bugtracker                       = SELECT

[weblogstats]
# For the script that parses our Apache/Squid logfiles and updates statistics
type=user
public.libraryfilealias                 = SELECT
public.libraryfiledownloadcount         = SELECT, INSERT, UPDATE, DELETE

[garbo]
# garbo_hourly and garbo_daily script permissions. We define the
# permissions here in this group instead of in the users, so tasks can
# be shuffled around between the daily and hourly sections without
# changing DB permissions.
type=user
groups=script,read
public.bugnotification                  = SELECT, DELETE
public.bugnotificationrecipientarchive  = SELECT
public.codeimportresult                 = SELECT, DELETE
public.emailaddress                     = SELECT
public.oauthnonce                       = SELECT, DELETE
public.openidassociation                = SELECT, DELETE
public.openidconsumerassociation        = SELECT, DELETE
public.openidconsumernonce              = SELECT, DELETE
public.revisioncache                    = SELECT, DELETE
public.person                           = SELECT, DELETE
public.revisionauthor                   = SELECT, UPDATE
public.hwsubmission                     = SELECT, UPDATE
public.mailinglistsubscription          = SELECT, DELETE
public.teamparticipation                = SELECT, DELETE
public.emailaddress                     = SELECT, UPDATE

[garbo_daily]
type=user
groups=garbo

[garbo_hourly]
type=user
groups=garbo

[generateppahtaccess]
# For the generate_ppa_htaccess.py cronscript.
type=user
groups=script
public.archive                          = SELECT
public.archiveauthtoken                 = SELECT, UPDATE
public.archivesubscriber                = SELECT, UPDATE
public.distribution                     = SELECT
public.distroarchseries                 = SELECT
public.distroseries                     = SELECT
public.emailaddress                     = SELECT
public.person                           = SELECT
public.teammembership                   = SELECT
public.teamparticipation                = SELECT

[branch-rewrite]
type=user
public.branch                           = SELECT

[nagios]
type=user
public.libraryfilecontent               = SELECT
public.openidrpconfig                   = SELECT

[modified-branches]
type=user
public.branch                           = SELECT<|MERGE_RESOLUTION|>--- conflicted
+++ resolved
@@ -448,7 +448,6 @@
 public.validpersoncache                 = SELECT
 public.validpersonorteamcache           = SELECT
 
-<<<<<<< HEAD
 [translations_import_queue_gardener]
 # Translations import queue management
 type=user
@@ -466,11 +465,6 @@
 public.teamparticipation                = SELECT
 public.translationimportqueueentry      = SELECT, DELETE, UPDATE
 public.translationrelicensingagreement  = SELECT
-=======
-[poimportapprover]
-type=user
-groups=poimport
->>>>>>> 0cacaa98
 
 [poexport]
 # Rosetta export script
