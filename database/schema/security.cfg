# Copyright 2009 Canonical Ltd.  This software is licensed under the
# GNU Affero General Public License version 3 (see the file LICENSE).
#
# Possible permissions: SELECT, INSERT, UPDATE, EXECUTE
#
# Note that we can't have INSERT only tables if we are using SQLObject, as it
# creates new entries by first doing an insert (to get the id) and then
# issuing an update
[DEFAULT]
# Objects in these schemas are publicly readable or executable. *not* writable
public_schemas=ts2

[public]
# The public role is automatically granted to all users by PostgreSQL
type=group
public.activity()                          = EXECUTE
public.person_sort_key(text, text)         = EXECUTE
public.debversion_sort_key(text)           = EXECUTE
public.null_count(anyarray)                = EXECUTE
public.valid_name(text)                    = EXECUTE
public.valid_bug_name(text)                = EXECUTE
public.valid_branch_name(text)             = EXECUTE
public.valid_debian_version(text)          = EXECUTE
public.valid_cve(text)                     = EXECUTE
public.valid_absolute_url(text)            = EXECUTE
public.valid_fingerprint(text)             = EXECUTE
public.valid_keyid(text)                   = EXECUTE
public.valid_regexp(text)                  = EXECUTE
public.sane_version(text)                  = EXECUTE
public.sha1(text)                          = EXECUTE
public.is_blacklisted_name(text)           = EXECUTE
public.is_person(text)                     = EXECUTE
public.is_team(integer)                    = EXECUTE
public.is_team(text)                       = EXECUTE
public.is_printable_ascii(text)            = EXECUTE
public.launchpaddatabaserevision           = SELECT
public.name_blacklist_match(text)          = EXECUTE
public.fticache                            =
public.pillarname                          = SELECT
public.ulower(text)                        = EXECUTE
public._killall_backends(text)             =
public.generate_openid_identifier()        = EXECUTE
public.getlocalnodeid()                    = EXECUTE
public.replication_lag()                   = EXECUTE
public.replication_lag(integer)            = EXECUTE
public.assert_patch_applied(integer, integer, integer) = EXECUTE
public.exclusivelocks                      =
public.alllocks                            =
public.pgstattuple(oid)                    =
public.pgstattuple(text)                   =
public.bugnotificationarchive              =

[ro]
# A user with full readonly access to the database. Generally used for
# interactive querying
type=user
groups=read

[testadmin]
# A user with full admin privileges used by the test suite
type=user
groups=admin

[sso_auth]
# authdb replication set write access from the SSO service.
type=user
public.account                          = SELECT, INSERT, UPDATE, DELETE
public.accountpassword                  = SELECT, INSERT, UPDATE, DELETE
public.authtoken                        = SELECT, INSERT, UPDATE, DELETE
public.emailaddress                     = SELECT, INSERT, UPDATE, DELETE
public.openidrpsummary                  = SELECT, INSERT, UPDATE
public.openidassociation                = SELECT, INSERT, DELETE
public.openidnonce                      = SELECT, INSERT, DELETE
public.openidauthorization              = SELECT, INSERT, UPDATE, DELETE
public.person                           = SELECT
public.personlocation                   = SELECT
public.teamparticipation                = SELECT

[sso_main]
# main replication set access from the SSO service login.launchpad.net
type=user
public.language                         = SELECT
public.openidrpconfig                   = SELECT
public.person                           = SELECT
public.personlanguage                   = SELECT
public.personlocation                   = SELECT
public.shippingrequest                  = SELECT
public.teammembership                   = SELECT
public.teamparticipation                = SELECT
public.validpersoncache                 = SELECT
# Needed for person.preferredemail to work.
public.emailaddress                     = SELECT
# Needed for OpenID login to work - Bug #352727
public.country                          = SELECT
# Needed for display of OpenID consumer logo per Bug #353926
public.libraryfilealias                 = SELECT
public.libraryfilecontent               = SELECT

[launchpad_auth]
# authdb replication set access from the main Z3 application.
type=user
public.account                          = SELECT, INSERT, UPDATE, DELETE
public.accountpassword                  = SELECT, INSERT, UPDATE, DELETE
public.authtoken                        = SELECT, INSERT, UPDATE
public.emailaddress                     = SELECT, INSERT, UPDATE, DELETE
public.language                         = SELECT
public.openidrpconfig                   = SELECT
public.openidrpsummary                  = SELECT
public.person                           = SELECT
public.personlanguage                   = SELECT
public.teammembership                   = SELECT
public.teamparticipation                = SELECT
# XXX 2009-05-07 stub bug=373252: SELECT and DELETE permissions required
# for garbo.py. INSERT permission needed for the tests.
public.openidassociation                = SELECT, INSERT, DELETE

[launchpad_main]
# lpmain replication set access from the main Z3 application.
type=user
groups=write,script
public.account                          = SELECT
public.announcement                     = SELECT, INSERT, UPDATE, DELETE
public.answercontact                    = SELECT, INSERT, UPDATE, DELETE
public.archive                          = SELECT, INSERT, UPDATE
public.archiveauthtoken                 = SELECT, INSERT, UPDATE
public.archivesubscriber                = SELECT, INSERT, UPDATE
public.archivearch                      = SELECT, INSERT, UPDATE
public.archivedependency                = SELECT, INSERT, DELETE
public.archivepermission                = SELECT, INSERT, UPDATE, DELETE
public.authtoken                        = SELECT, INSERT, UPDATE, DELETE
public.binaryandsourcepackagenameview   = SELECT
public.binarypackagepublishinghistory   = SELECT
public.bountysubscription               = SELECT, INSERT, UPDATE, DELETE
public.branchrevision                   = SELECT, INSERT, UPDATE, DELETE
public.branch                           = SELECT, INSERT, UPDATE, DELETE
public.branchjob                        = SELECT, INSERT, UPDATE, DELETE
public.branchmergeproposal              = SELECT, INSERT, UPDATE, DELETE
public.branchmergeproposaljob           = SELECT, INSERT, UPDATE, DELETE
public.branchmergerobot                 = SELECT, INSERT, UPDATE, DELETE
public.branchsubscription               = SELECT, INSERT, UPDATE, DELETE
public.branchvisibilitypolicy           = SELECT, INSERT, UPDATE, DELETE
public.branchwithsortkeys               = SELECT
public.bugaffectsperson                 = SELECT, INSERT, UPDATE, DELETE
public.bugattachment                    = SELECT, INSERT, UPDATE, DELETE
public.bugbranch                        = SELECT, INSERT, UPDATE, DELETE
public.bugcve                           = SELECT, INSERT, DELETE
public.bugnomination                    = SELECT, UPDATE
public.bugnotification                  = SELECT, INSERT, UPDATE, DELETE
public.bugnotificationattachment        = SELECT, INSERT
public.bugnotificationrecipient         = SELECT, INSERT, UPDATE, DELETE
public.bugnotificationrecipientarchive  = SELECT, UPDATE
public.bugtag                           = SELECT, INSERT, DELETE
public.bugtrackerperson                 = SELECT, UPDATE
public.codeimport                       = SELECT, INSERT, UPDATE, DELETE
public.codeimportevent                  = SELECT, INSERT, UPDATE
public.codeimporteventdata              = SELECT, INSERT
public.codeimportjob                    = SELECT, INSERT, UPDATE, DELETE
public.codeimportmachine                = SELECT, INSERT, UPDATE
public.codeimportresult                 = SELECT, INSERT, UPDATE, DELETE
public.codereviewmessage                = SELECT, INSERT, DELETE
public.codereviewvote                   = SELECT, INSERT, UPDATE, DELETE
public.commercialsubscription           = SELECT, INSERT, UPDATE, DELETE
public.continent                        = SELECT
public.cvereference                     = SELECT, INSERT
public.cve                              = SELECT, INSERT, UPDATE
public.customlanguagecode               = SELECT, INSERT, UPDATE, DELETE
public.diff                             = SELECT, INSERT, UPDATE
public.distributionbounty               = SELECT, INSERT, UPDATE
public.distributionmirror               = SELECT, INSERT, UPDATE, DELETE
public.distributionsourcepackage        = SELECT, INSERT, UPDATE, DELETE
public.distributionsourcepackagecache   = SELECT
public.distroserieslanguage             = SELECT, INSERT, UPDATE
public.distroseriespackagecache         = SELECT
public.emailaddress                     = SELECT
public.entitlement                      = SELECT, INSERT, UPDATE, DELETE
public.faq                              = SELECT, INSERT, UPDATE, DELETE
public.featuredproject                  = SELECT, INSERT, DELETE
public.hwdevicedriverlink               = SELECT
public.hwdevicenamevariant              = SELECT
public.hwdevice                         = SELECT
public.hwdeviceclass                    = SELECT, INSERT, DELETE
public.hwdriver                         = SELECT, INSERT
public.hwdrivernames                    = SELECT
public.hwdriverpackagenames             = SELECT
public.hwsubmissiondevice               = SELECT
public.hwsubmission                     = SELECT, INSERT, UPDATE
public.hwsubmissionbug                  = SELECT, INSERT, UPDATE, DELETE
public.hwsystemfingerprint              = SELECT, INSERT
public.hwtestanswerchoice               = SELECT
public.hwtestanswercountdevice          = SELECT
public.hwtestanswercount                = SELECT
public.hwtestanswerdevice               = SELECT
public.hwtestanswer                     = SELECT
public.hwtest                           = SELECT
public.hwvendorid                       = SELECT
public.hwvendorname                     = SELECT
public.job                              = SELECT, INSERT, UPDATE, DELETE
public.karmacache                       = SELECT
public.karmacategory                    = SELECT
public.karmatotalcache                  = SELECT
public.language                         = SELECT
public.languagepack                     = SELECT, INSERT, UPDATE
public.launchpadstatistic               = SELECT
public.libraryfilealias                 = SELECT, INSERT, UPDATE, DELETE
public.libraryfiledownloadcount         = SELECT, INSERT, UPDATE
public.logintoken                       = SELECT, INSERT, UPDATE, DELETE
public.mailinglist                      = SELECT, INSERT, UPDATE, DELETE
public.mailinglistban                   = SELECT, INSERT, UPDATE, DELETE
public.mailinglistsubscription          = SELECT, INSERT, UPDATE, DELETE
public.mentoringoffer                   = SELECT, INSERT, UPDATE, DELETE
public.mergedirectivejob                = SELECT, INSERT, UPDATE, DELETE
public.messagechunk                     = SELECT, INSERT
public.messageapproval                  = SELECT, INSERT, UPDATE, DELETE
public.milestone                        = SELECT, INSERT, UPDATE, DELETE
public.mirrorcdimagedistroseries        = SELECT, INSERT, DELETE
public.mirrordistroarchseries           = SELECT, INSERT, DELETE, UPDATE
public.mirrordistroseriessource         = SELECT, INSERT, UPDATE, DELETE
public.mirrorproberecord                = SELECT, INSERT, DELETE
public.nameblacklist                    = SELECT, INSERT, UPDATE, DELETE
public.oauthaccesstoken                 = SELECT, INSERT, UPDATE, DELETE
public.oauthconsumer                    = SELECT, INSERT
public.oauthnonce                       = SELECT, INSERT
public.oauthrequesttoken                = SELECT, INSERT, UPDATE, DELETE
public.openidconsumerassociation        = SELECT, INSERT, UPDATE, DELETE
public.openidconsumernonce              = SELECT, INSERT, UPDATE
public.officialbugtag                   = SELECT, INSERT, UPDATE, DELETE
public.openidrpconfig                   = SELECT, INSERT, UPDATE, DELETE
public.packagebugsupervisor             = SELECT, INSERT, UPDATE, DELETE
public.packagecopyrequest               = SELECT, INSERT, UPDATE
public.packagediff                      = SELECT, INSERT, UPDATE, DELETE
public.packagediff                      = SELECT, INSERT, UPDATE, DELETE
public.packageset                       = SELECT, INSERT, UPDATE, DELETE
public.packagesetgroup                  = SELECT, INSERT, UPDATE, DELETE
public.packagesetsources                = SELECT, INSERT, UPDATE, DELETE
public.packagesetinclusion              = SELECT, INSERT, UPDATE, DELETE
public.flatpackagesetinclusion          = SELECT, INSERT, UPDATE, DELETE
public.packaging                        = SELECT, INSERT, UPDATE, DELETE
public.personlanguage                   = SELECT, INSERT, UPDATE, DELETE
public.personlocation                   = SELECT, INSERT, UPDATE, DELETE
public.personnotification               = SELECT, INSERT, UPDATE, DELETE
public.pillarname                       = SELECT, INSERT, DELETE
public.poexportrequest                  = SELECT, INSERT, UPDATE, DELETE
public.pofiletranslator                 = SELECT
public.polloption                       = SELECT, INSERT, UPDATE, DELETE
public.poll                             = SELECT, INSERT, UPDATE
public.potexport                        = SELECT
public.previewdiff                      = SELECT, INSERT, UPDATE, DELETE
public.productbounty                    = SELECT, INSERT, UPDATE
public.productrelease                   = SELECT, INSERT, UPDATE, DELETE
public.productreleasefile               = SELECT, INSERT, DELETE
public.productseriescodeimport          = SELECT, INSERT, UPDATE
public.project                          = SELECT
public.projectbounty                    = SELECT, INSERT, UPDATE
public.questionbug                      = SELECT, INSERT, DELETE
public.questionmessage                  = SELECT, INSERT
public.questionreopening                = SELECT, INSERT, UPDATE
public.question                         = SELECT, INSERT, UPDATE
public.questionsubscription             = SELECT, INSERT, UPDATE, DELETE
public.translationrelicensingagreement  = SELECT, INSERT, UPDATE
public.requestedcds                     = SELECT, INSERT, UPDATE, DELETE
public.revision                         = SELECT, INSERT, UPDATE
public.revisionauthor                   = SELECT, INSERT, UPDATE
public.revisioncache                    = SELECT, INSERT, UPDATE, DELETE
public.revisionnumber                   = SELECT, INSERT
public.revisionparent                   = SELECT, INSERT
public.scriptactivity                   = SELECT
public.shipitreport                     = SELECT, INSERT
public.shipitsurvey                     = SELECT, INSERT, UPDATE
public.shipitsurveyquestion             = SELECT, INSERT
public.shipitsurveyanswer               = SELECT, INSERT
public.shipitsurveyresult               = SELECT, INSERT
public.shipment                         = SELECT, INSERT, UPDATE
public.shippingrequest                  = SELECT, INSERT, UPDATE, DELETE
public.shippingrun                      = SELECT, INSERT, UPDATE
public.sourcepackagepublishinghistory   = SELECT
public.seriessourcepackagebranch        = SELECT, INSERT, UPDATE, DELETE
public.sourcepackageformatselection     = SELECT
public.sourcepackagerecipe              = SELECT, INSERT, UPDATE, DELETE
public.sourcepackagerecipebuild         = SELECT, INSERT, UPDATE, DELETE
<<<<<<< HEAD
public.sourcepackagerecipebuildjob		= SELECT, INSERT, UPDATE
=======
>>>>>>> 02c376dd
public.sourcepackagerecipebuildupload   = SELECT, INSERT, UPDATE, DELETE
public.sourcepackagerecipedata          = SELECT, INSERT, UPDATE, DELETE
public.sourcepackagerecipedatainstruction = SELECT, INSERT, UPDATE, DELETE
public.specificationbranch              = SELECT, INSERT, UPDATE, DELETE
public.specificationbug                 = SELECT, INSERT, DELETE
public.specificationdependency          = SELECT, INSERT, DELETE
public.specificationfeedback            = SELECT, INSERT, UPDATE, DELETE
public.specificationmessage             = SELECT, INSERT
public.specification                    = SELECT, INSERT, UPDATE
public.specificationsubscription        = SELECT, INSERT, UPDATE, DELETE
public.spokenin                         = SELECT, INSERT, DELETE
public.sprintattendance                 = SELECT, INSERT, UPDATE, DELETE
public.sprint                           = SELECT, INSERT, UPDATE
public.sprintspecification              = SELECT, INSERT, UPDATE, DELETE
public.standardshipitrequest            = SELECT, INSERT, UPDATE, DELETE
public.staticdiff                       = SELECT, INSERT, UPDATE
public.structuralsubscription           = SELECT, INSERT, UPDATE, DELETE
public.temporaryblobstorage             = SELECT, INSERT, DELETE
public.translationgroup                 = SELECT, INSERT, UPDATE
public.translationimportqueueentry      = SELECT, INSERT, UPDATE, DELETE
public.translationmessage               = SELECT, INSERT, UPDATE
public.translator                       = SELECT, INSERT, UPDATE, DELETE
public.usertouseremail                  = SELECT, UPDATE
public.validpersoncache                 = SELECT
public.validpersonorteamcache           = SELECT
public.votecast                         = SELECT, INSERT
public.vote                             = SELECT, INSERT, UPDATE
public.webserviceban                    = SELECT, INSERT, UPDATE, DELETE
public.wikiname                         = SELECT, INSERT, UPDATE, DELETE
public.usertouseremail                  = SELECT, INSERT, UPDATE

[launchpad]
# This user exists for backwards compatibility - it is an alias to
# lanunchpad_main. There are a number of users in production that
# have been assigned this role that I don't want to recreate just now.
type=user
groups=launchpad_main

[script]
# Permissions required by all scripts.
type=group
public.scriptactivity                   = SELECT, INSERT

[statistician]
type=user
groups=script
public.archive                          = SELECT, UPDATE
public.archivearch                      = SELECT, UPDATE
public.binarypackagename                = SELECT
public.binarypackagepublishinghistory   = SELECT
public.binarypackagerelease             = SELECT
public.branch                           = SELECT
public.bug                              = SELECT
public.bugaffectsperson                 = SELECT, INSERT, UPDATE, DELETE
public.bugtask                          = SELECT
public.build                            = SELECT
public.distribution                     = SELECT
public.distributionsourcepackagecache   = SELECT, INSERT, UPDATE, DELETE
public.distroarchseries                 = SELECT, UPDATE
public.distroseries                     = SELECT, UPDATE
public.distroserieslanguage             = SELECT, INSERT, UPDATE, DELETE
public.distroseriespackagecache         = SELECT, INSERT, UPDATE, DELETE
public.language                         = SELECT
public.launchpadstatistic               = SELECT, INSERT, UPDATE, DELETE
public.person                           = SELECT
public.validpersoncache                 = SELECT
public.validpersonorteamcache           = SELECT
public.potemplate                       = SELECT
public.pofile                           = SELECT
public.pofiletranslator                 = SELECT
public.pomsgid                          = SELECT
public.potmsgset                        = SELECT
public.product                          = SELECT
public.productseries                    = SELECT
public.question                         = SELECT
public.sourcepackagename                = SELECT
public.sourcepackagepublishinghistory   = SELECT
public.sourcepackagerelease             = SELECT
public.specification                    = SELECT
public.translationmessage               = SELECT, INSERT, UPDATE
public.translationtemplateitem          = SELECT

[librarian]
type=user
public.libraryfilealias                 = SELECT, INSERT, UPDATE
public.libraryfilecontent               = SELECT, INSERT

[librarianlogparser]
type=user
groups=script
public.country                          = SELECT
public.libraryfilealias                 = SELECT, UPDATE
public.libraryfiledownloadcount         = SELECT, INSERT, UPDATE
public.parsedapachelog                  = SELECT, INSERT, UPDATE

[librariangc]
type=user
groups=script
public.libraryfilealias                 = SELECT, UPDATE, DELETE
public.libraryfilecontent               = SELECT, UPDATE, DELETE
# This user needs select on every table that references LibraryFileAlias
public.binarypackagefile                = SELECT
public.branchmergeproposal              = SELECT
public.bugattachment                    = SELECT
public.build                            = SELECT
public.codeimportresult                 = SELECT
public.diff                             = SELECT
public.distribution                     = SELECT
public.distributionmirror               = SELECT
public.languagepack                     = SELECT
public.hwsubmission                     = SELECT
public.mergedirectivejob                = SELECT
public.message                          = SELECT
public.messagechunk                     = SELECT
public.messageapproval                  = SELECT
public.mirrorproberecord                = SELECT
public.openidrpconfig                   = SELECT
public.packagediff                      = SELECT
public.packageupload                    = SELECT
public.packageuploadcustom              = SELECT
public.person                           = SELECT
public.pocketchroot                     = SELECT
public.pofile                           = SELECT
public.potemplate                       = SELECT
public.product                          = SELECT
public.productreleasefile               = SELECT
public.project                          = SELECT
public.shipitreport                     = SELECT
public.shippingrun                      = SELECT
public.sprint                           = SELECT
public.sourcepackagereleasefile         = SELECT
public.sourcepackagerecipebuild         = SELECT
public.sourcepackagerecipebuildupload   = SELECT
public.temporaryblobstorage             = SELECT, DELETE
public.translationimportqueueentry      = SELECT

[productreleasefinder]
# Dyson release import script
type=user
groups=script
public.product                          = SELECT
public.productseries                    = SELECT
public.productrelease                   = SELECT, INSERT, UPDATE
public.productreleasefile               = SELECT, INSERT, UPDATE
# Needed only because SQLobject does things...
public.person                           = SELECT
# Needed to write to the librarian
public.libraryfilealias                 = SELECT, INSERT
public.libraryfilecontent               = SELECT, INSERT
public.milestone                        = SELECT, INSERT

[pofilestats]
# Translations POFile statistics verification/update script
type=user
groups=script
public.language                         = SELECT
public.pofile                           = SELECT, UPDATE
public.potemplate                       = SELECT
public.potmsgset                        = SELECT
public.translationmessage               = SELECT
public.translationtemplateitem          = SELECT

[pofilestats_daily]
# Daily POFile statistics verification/update script
type=user
groups=pofilestats
public.productseries   = SELECT
public.distroseries   = SELECT


[poimport]
# Rosetta import script
type=user
groups=write,script
public.account                          = SELECT, INSERT
public.customlanguagecode               = SELECT
public.translationgroup                 = SELECT
public.translationimportqueueentry      = SELECT
public.translationmessage               = SELECT, INSERT, UPDATE
public.translationrelicensingagreement  = SELECT
public.translator                       = SELECT
public.validpersoncache                 = SELECT
public.validpersonorteamcache           = SELECT

[translations_import_queue_gardener]
# Translations import queue management
type=user
groups=script,translations_approval
public.karma                            = SELECT, INSERT, UPDATE
public.karmaaction                      = SELECT
public.potranslation                    = SELECT, INSERT
public.translationimportqueueentry      = SELECT, DELETE, UPDATE
public.translationmessage               = SELECT, INSERT, UPDATE
public.validpersoncache                 = SELECT

[poexport]
# Rosetta export script
type=user
groups=script
public.distribution                     = SELECT
public.distroseries                     = SELECT
public.emailaddress                     = SELECT
public.language                         = SELECT
public.libraryfilealias                 = SELECT, INSERT
public.libraryfilecontent               = SELECT, INSERT
public.person                           = SELECT
public.poexportrequest                  = SELECT, DELETE
public.pofile                           = SELECT, UPDATE
public.pofiletranslator                 = SELECT
public.pomsgid                          = SELECT
public.potemplate                       = SELECT
public.potexport                        = SELECT
public.potmsgset                        = SELECT
public.potranslation                    = SELECT
public.product                          = SELECT
public.productseries                    = SELECT
public.sourcepackagename                = SELECT
public.translationgroup                 = SELECT
public.translationmessage               = SELECT
public.translationtemplateitem          = SELECT
public.translator                       = SELECT
public.validpersoncache                 = SELECT
public.validpersonorteamcache           = SELECT

[langpack]
# Language pack exporter script
type=user
groups=script
public.distribution                     = SELECT
public.distroseries                     = SELECT, UPDATE
public.emailaddress                     = SELECT
public.language                         = SELECT
public.languagepack                     = SELECT, INSERT
public.libraryfilealias                 = SELECT, INSERT
public.libraryfilecontent               = SELECT, INSERT
public.person                           = SELECT
public.pofile                           = SELECT, UPDATE
public.pofiletranslator                 = SELECT
public.pomsgid                          = SELECT
public.potemplate                       = SELECT
public.potexport                        = SELECT
public.potmsgset                        = SELECT
public.potranslation                    = SELECT
public.product                          = SELECT
public.productseries                    = SELECT
public.sourcepackagename                = SELECT
public.translationgroup                 = SELECT
public.translationmessage               = SELECT
public.translationtemplateitem          = SELECT
public.translator                       = SELECT
public.validpersoncache                 = SELECT
public.validpersonorteamcache           = SELECT

[checkwatches]
# Malone bug watch script
type=user
groups=script
public.account                          = SELECT, INSERT
public.accountpassword                  = SELECT, INSERT
public.answercontact                    = SELECT
public.bug                              = SELECT, INSERT, UPDATE
public.bugactivity                      = SELECT, INSERT
public.bugaffectsperson                 = SELECT, INSERT, UPDATE, DELETE
public.bugcve                           = SELECT, INSERT
public.bugmessage                       = SELECT, INSERT, UPDATE
public.bugnomination                    = SELECT
public.bugnotification                  = SELECT, INSERT
public.bugnotificationrecipient         = SELECT, INSERT
public.bugsubscription                  = SELECT
public.bugtask                          = SELECT, INSERT, UPDATE
public.bugtracker                       = SELECT, INSERT
public.bugtrackeralias                  = SELECT
public.bugtrackerperson                 = SELECT, INSERT
public.bugwatch                         = SELECT, INSERT, UPDATE
public.cve                              = SELECT, INSERT, UPDATE
public.cvereference                     = SELECT, INSERT, UPDATE
public.distribution                     = SELECT
public.distroseries                     = SELECT
public.emailaddress                     = SELECT, INSERT
public.language                         = SELECT
public.libraryfilealias                 = SELECT, INSERT
public.libraryfilecontent               = SELECT, INSERT
public.messagechunk                     = SELECT, INSERT
public.message                          = SELECT, INSERT
public.milestone                        = SELECT
public.packagebugsupervisor             = SELECT
public.person                           = SELECT, INSERT, UPDATE
public.personlanguage                   = SELECT
public.product                          = SELECT
public.productseries                    = SELECT
public.project                          = SELECT
public.questionbug                      = SELECT
public.question                         = SELECT
public.questionsubscription             = SELECT
public.sourcepackagename                = SELECT
public.structuralsubscription           = SELECT
public.teammembership                   = SELECT
public.teamparticipation                = SELECT, INSERT
public.validpersoncache                 = SELECT
public.validpersonorteamcache           = SELECT
public.wikiname                         = SELECT, INSERT

[codeimportworker]
type=user
public.branch                           = SELECT, UPDATE
public.branchsubscription               = SELECT
public.codeimport                       = SELECT, UPDATE
public.codeimportevent                  = SELECT, INSERT, UPDATE
public.codeimporteventdata              = SELECT, INSERT
public.codeimportmachine                = SELECT
public.codeimportresult                 = SELECT, INSERT, UPDATE
public.codeimportjob                    = SELECT, INSERT, UPDATE, DELETE
public.distribution                     = SELECT
public.distroseries                     = SELECT
public.emailaddress                     = SELECT
public.libraryfilealias                 = SELECT, INSERT, UPDATE
public.libraryfilecontent               = SELECT, INSERT
public.person                           = SELECT
public.product                          = SELECT
public.productseries                    = SELECT
public.productseriescodeimport          = SELECT
public.sourcepackagename                = SELECT
public.teammembership                   = SELECT

[branchscanner]
type=user
groups=write, script
public.account                          = SELECT, INSERT
public.accountpassword                  = SELECT, INSERT
public.branch                           = SELECT, UPDATE
public.branchjob                        = SELECT, INSERT, UPDATE, DELETE
public.branchmergeproposal              = SELECT, UPDATE
public.branchmergeproposaljob           = SELECT, INSERT
public.branchrevision                   = SELECT, INSERT, UPDATE, DELETE
public.branchsubscription               = SELECT
public.branchvisibilitypolicy           = SELECT
public.bugbranch                        = SELECT, INSERT, UPDATE
public.diff                             = SELECT, INSERT, DELETE
public.distroseries                     = SELECT
public.distribution                     = SELECT
public.emailaddress                     = SELECT
public.job                              = SELECT, INSERT, UPDATE, DELETE
# Karma
public.karma                            = SELECT, INSERT
public.karmaaction                      = SELECT
public.person                           = SELECT
public.revision                         = SELECT, INSERT, UPDATE
public.revisionauthor                   = SELECT, INSERT, UPDATE
public.revisioncache                    = SELECT, INSERT
public.revisionparent                   = SELECT, INSERT
public.revisionproperty                 = SELECT, INSERT
public.seriessourcepackagebranch        = SELECT
public.sourcepackagename                = SELECT
public.staticdiff                       = SELECT, INSERT, DELETE
public.validpersoncache                 = SELECT
public.validpersonorteamcache           = SELECT
# Bug notifications
public.bugactivity                      = SELECT, INSERT
public.bugaffectsperson                 = SELECT, INSERT, UPDATE, DELETE
public.bugsubscription                  = SELECT
public.bugnotification                  = SELECT, INSERT
public.bugnotificationrecipient         = SELECT, INSERT
public.structuralsubscription           = SELECT
public.message                          = SELECT, INSERT
public.messagechunk                     = SELECT, INSERT
# Merge notifications
public.codereviewvote                   = SELECT
public.codereviewmessage                = SELECT

[branch-distro]
type=user
public.branch                    = SELECT, INSERT
public.branchsubscription        = SELECT, INSERT
public.distribution              = SELECT
public.distroseries              = SELECT
public.karma                     = SELECT, INSERT
public.karmaaction               = SELECT
public.person                    = SELECT
public.product                   = SELECT
public.seriessourcepackagebranch = SELECT, INSERT, DELETE
public.sourcepackagename         = SELECT
public.teamparticipation         = SELECT
public.validpersoncache          = SELECT


[targetnamecacheupdater]
type=user
groups=script
public.bugtask                                  = SELECT, UPDATE
public.product                                  = SELECT
public.productseries                            = SELECT
public.distribution                             = SELECT
public.distroseries                             = SELECT
public.sourcepackagename                        = SELECT
public.binarypackagename                        = SELECT
public.potemplate                               = SELECT, UPDATE

[distributionmirror]
type=user
groups=script
public.archive                                  = SELECT
public.archivearch                              = SELECT
public.binarypackagefile                        = SELECT
public.binarypackagename                        = SELECT
public.binarypackagerelease                     = SELECT
public.build                                    = SELECT
public.component                                = SELECT
public.componentselection                       = SELECT
public.distribution                             = SELECT
public.distributionmirror                       = SELECT, UPDATE
public.distroseries                             = SELECT
public.distroarchseries                         = SELECT
public.emailaddress                             = SELECT
public.libraryfilealias                         = SELECT, INSERT
public.libraryfilecontent                       = SELECT, INSERT
public.mirrorcdimagedistroseries                = SELECT, INSERT, UPDATE, DELETE
public.mirrordistroarchseries                   = SELECT, UPDATE, DELETE, INSERT
public.mirrordistroseriessource                 = SELECT, UPDATE, DELETE, INSERT
public.mirrorproberecord                        = SELECT, INSERT
public.person                                   = SELECT
public.processorfamily                          = SELECT
public.securesourcepackagepublishinghistory     = SELECT
public.securebinarypackagepublishinghistory     = SELECT
public.sourcepackagerelease                     = SELECT
public.sourcepackagereleasefile                 = SELECT
public.sourcepackagename                        = SELECT
public.teammembership                           = SELECT

[teammembership]
# Update the TeamMembership table setting expired members
type=user
groups=script
public.teammembership                           = SELECT, UPDATE
public.teamparticipation                        = SELECT, DELETE
public.person                                   = SELECT
public.emailaddress                             = SELECT

[karma]
# Update the KarmaCache table
type=user
groups=script
public.karmacache                               = SELECT, INSERT, UPDATE, DELETE
public.karma                                    = SELECT
public.karmacategory                            = SELECT
public.karmaaction                              = SELECT
public.karmatotalcache                          = SELECT, INSERT, UPDATE, DELETE
public.emailaddress                             = SELECT
public.person                                   = SELECT
public.product                                  = SELECT
public.validpersoncache                         = SELECT
public.validpersonorteamcache                   = SELECT

[revisionkarma]
# Allocate karma for revisions.
type=user
groups=script
public.branch                                   = SELECT
public.branchrevision                           = SELECT
public.distribution                             = SELECT
public.distroseries                             = SELECT
public.karma                                    = SELECT, INSERT
public.karmacategory                            = SELECT
public.karmaaction                              = SELECT
public.person                                   = SELECT
public.product                                  = SELECT
public.productseries                            = SELECT
public.revision                                 = SELECT, UPDATE
public.revisionauthor                           = SELECT
public.sourcepackagename                        = SELECT
public.validpersoncache                         = SELECT

[cve]
type=user
groups=script
public.cve                                      = SELECT, INSERT, UPDATE
public.cvereference                             = SELECT, INSERT, UPDATE, DELETE


[gina]
# Unpack sourcepackages and extract metadata
type=user
groups=write,script
public.account                                  = SELECT, INSERT
public.accountpassword                          = SELECT, INSERT
public.archive                                  = SELECT, UPDATE
public.archivearch                              = SELECT, UPDATE
public.distribution                             = SELECT
public.packagediff                              = SELECT, INSERT, UPDATE
public.securebinarypackagepublishinghistory     = SELECT, INSERT, UPDATE, DELETE
public.securesourcepackagepublishinghistory     = SELECT, INSERT, UPDATE, DELETE

[lucille]
# Soyuz archive publisher.
type=user
groups=write,script
public.archive                                  = SELECT, UPDATE
public.archivearch                              = SELECT
public.archiveauthtoken                         = SELECT, UPDATE
public.archivesubscriber                        = SELECT, UPDATE
public.binarypackagepublishinghistory           = SELECT
public.gpgkey                                   = SELECT, INSERT, UPDATE
public.packagecopyrequest                       = SELECT, INSERT, UPDATE
public.packagediff                              = SELECT, INSERT, UPDATE
public.packageset                               = SELECT
public.packagesetgroup                          = SELECT
public.packagesetsources                        = SELECT, INSERT, UPDATE, DELETE
public.packagesetinclusion                      = SELECT, INSERT, UPDATE, DELETE
public.flatpackagesetinclusion                  = SELECT, INSERT, UPDATE, DELETE
public.securebinarypackagepublishinghistory     = SELECT, INSERT, UPDATE, DELETE
public.securesourcepackagepublishinghistory     = SELECT, INSERT, UPDATE, DELETE
public.sourcepackagepublishinghistory           = SELECT

# Closing bugs for publication copies.
public.bug                              = SELECT, UPDATE
public.bugactivity                      = SELECT, INSERT
public.bugaffectsperson                 = SELECT, INSERT, UPDATE, DELETE
public.bugsubscription                  = SELECT
public.bugnotification                  = SELECT, INSERT
public.bugnotificationrecipient         = SELECT, INSERT
public.bugnomination                    = SELECT
public.bugtask                          = SELECT, UPDATE
public.product                          = SELECT
public.project                          = SELECT
public.bugmessage                       = SELECT, INSERT
public.message                          = SELECT, INSERT
public.messagechunk                     = SELECT, INSERT
public.productseries                    = SELECT
public.validpersoncache                 = SELECT
public.validpersonorteamcache           = SELECT
public.karmaaction                      = SELECT
public.karma                            = SELECT, INSERT
public.questionbug                      = SELECT
public.question                         = SELECT
public.packagebugsupervisor             = SELECT
public.milestone                        = SELECT
public.bugwatch                         = SELECT, INSERT
public.bugtracker                       = SELECT, INSERT
public.bugtrackeralias                  = SELECT, INSERT
public.cve                              = SELECT, INSERT
public.bugcve                           = SELECT, INSERT
public.language                         = SELECT
public.questionsubscription             = SELECT
public.answercontact                    = SELECT
public.personlanguage                   = SELECT
public.structuralsubscription           = SELECT

[fiera]
type=user
groups=script
public.account                                  = SELECT
public.archive                                  = SELECT, UPDATE
public.archivearch                              = SELECT, UPDATE
public.archivedependency                        = SELECT
public.buildqueue                               = SELECT, INSERT, UPDATE, DELETE
public.job                                      = SELECT, INSERT, UPDATE, DELETE
public.buildpackagejob                          = SELECT, INSERT, UPDATE, DELETE
public.builder                                  = SELECT, INSERT, UPDATE
public.build                                    = SELECT, INSERT, UPDATE
public.distribution                             = SELECT, UPDATE
public.distroseries                             = SELECT, UPDATE
public.distroarchseries                         = SELECT, UPDATE
public.sourcepackagepublishinghistory           = SELECT
public.securesourcepackagepublishinghistory     = SELECT
public.sourcepackagerelease                     = SELECT
public.sourcepackagereleasefile                 = SELECT
public.sourcepackagename                        = SELECT
public.binarypackagepublishinghistory           = SELECT
public.securebinarypackagepublishinghistory     = SELECT
public.binarypackagerelease                     = SELECT
public.binarypackagefile                        = SELECT
public.binarypackagename                        = SELECT
public.libraryfilealias                         = SELECT, INSERT
public.libraryfilecontent                       = SELECT, INSERT
public.processor                                = SELECT
public.processorfamily                          = SELECT
public.pocketchroot                             = SELECT, INSERT, UPDATE
public.component                                = SELECT
public.section                                  = SELECT
public.publishedpackage                         = SELECT
public.person                                   = SELECT
public.emailaddress                             = SELECT
public.teammembership                           = SELECT
public.gpgkey                                   = SELECT
public.packageset                               = SELECT
public.packagesetgroup                          = SELECT
public.packagesetsources                        = SELECT
public.packagesetinclusion                      = SELECT
public.flatpackagesetinclusion                  = SELECT
public.teamparticipation                        = SELECT

[sourcerer]
type=user
groups=script
public.archive                                  = SELECT
public.archivearch                              = SELECT
public.branch                                   = SELECT, INSERT, UPDATE
public.revision                                 = SELECT, INSERT, UPDATE
# Karma
public.karma                                    = SELECT, INSERT
public.karmaaction                              = SELECT
# To get at a source package's manifest
public.distribution                             = SELECT
public.distroseries                             = SELECT
public.sourcepackagename                        = SELECT
public.sourcepackagepublishinghistory           = SELECT
public.sourcepackagerelease                     = SELECT, UPDATE
public.sourcepackagereleasefile                 = SELECT
# To get at an upstream product's manifest
public.product                                  = SELECT
public.productseries                            = SELECT
public.productrelease                           = SELECT, UPDATE
public.productreleasefile                       = SELECT
# To get from source package to upstream
public.packaging                                = SELECT
# To get stuff from the librarian
public.libraryfilealias                         = SELECT
public.libraryfilecontent                       = SELECT

[write]
type=group
# Full access except for tables that are exclusively updated by
# certain processes, such as the librarian tables. This group is deprecated -
# access should be explicitly granted to users.
public.archive                          = SELECT, INSERT, UPDATE
public.archivearch                      = SELECT, INSERT, UPDATE
public.binarypackagerelease             = SELECT, INSERT, UPDATE
public.binarypackagefile                = SELECT, INSERT, UPDATE
public.binarypackagefilepublishing      = SELECT, INSERT, UPDATE
public.binarypackagename                = SELECT, INSERT, UPDATE
public.bounty                           = SELECT, INSERT, UPDATE
public.bountymessage                    = SELECT, INSERT
public.branch                           = SELECT, INSERT, UPDATE
public.bug                              = SELECT, INSERT, UPDATE
public.bugactivity                      = SELECT, INSERT, UPDATE
public.bugattachment                    = SELECT, INSERT, UPDATE
public.bugmessage                       = SELECT, INSERT, UPDATE
public.bugnomination                    = SELECT, INSERT, UPDATE
public.bugpackageinfestation            = SELECT, INSERT, UPDATE
public.bugproductinfestation            = SELECT, INSERT, UPDATE
public.bugsubscription                  = SELECT, INSERT, UPDATE, DELETE
public.bugtask                          = SELECT, INSERT, UPDATE, DELETE
public.bugtracker                       = SELECT, INSERT, UPDATE, DELETE
public.bugtrackeralias                  = SELECT, INSERT, UPDATE, DELETE
public.bugwatch                         = SELECT, INSERT, UPDATE, DELETE
public.build                            = SELECT, INSERT, UPDATE
public.builder                          = SELECT, INSERT, UPDATE
public.buildqueue                       = SELECT, INSERT, UPDATE, DELETE
public.job                              = SELECT, INSERT, UPDATE, DELETE
public.buildpackagejob                  = SELECT, INSERT, UPDATE, DELETE
public.component                        = SELECT, INSERT, UPDATE
public.componentselection               = SELECT, INSERT, UPDATE
public.country                          = SELECT, INSERT, UPDATE
public.distribution                     = SELECT, INSERT, UPDATE
public.distroarchseries                 = SELECT, INSERT, UPDATE
public.distroseries                     = SELECT, INSERT, UPDATE
public.packageupload                    = SELECT, INSERT, UPDATE
public.packageuploadbuild               = SELECT, INSERT, UPDATE
public.packageuploadsource              = SELECT, INSERT, UPDATE
public.packageuploadcustom              = SELECT, INSERT, UPDATE
public.distrocomponentuploader          = SELECT, INSERT, UPDATE
public.emailaddress                     = SELECT, INSERT, UPDATE
public.ircid                            = SELECT, INSERT, UPDATE, DELETE
public.jabberid                         = SELECT, INSERT, UPDATE, DELETE
public.karma                            = SELECT, INSERT, UPDATE
public.karmaaction                      = SELECT, INSERT, UPDATE
public.language                         = SELECT, INSERT, UPDATE
public.launchpaddatabaserevision        = SELECT, INSERT, UPDATE
public.libraryfilealias                 = SELECT, INSERT
public.libraryfilecontent               = SELECT, INSERT
public.logintoken                       = SELECT, INSERT, UPDATE
public.mirror                           = SELECT, INSERT, UPDATE, DELETE
public.mirrorcontent                    = SELECT, INSERT, UPDATE, DELETE
public.mirrorsourcecontent              = SELECT, INSERT, UPDATE, DELETE
public.teammembership                   = SELECT, INSERT, UPDATE, DELETE
public.message                          = SELECT, INSERT, UPDATE
public.milestone                        = SELECT, INSERT, UPDATE
public.binarypackagepublishinghistory   = SELECT
public.securebinarypackagepublishinghistory = SELECT, INSERT, UPDATE, DELETE
public.packageselection                 = SELECT, INSERT, UPDATE
public.packaging                        = SELECT, INSERT, UPDATE
public.person                           = SELECT, INSERT, UPDATE
public.personlanguage                   = SELECT, INSERT, UPDATE
public.pocketchroot                     = SELECT, INSERT, UPDATE
public.pocomment                        = SELECT, INSERT, UPDATE
public.pofile                           = SELECT, INSERT, UPDATE
public.pofiletranslator                 = SELECT, INSERT, UPDATE
public.pomsgid                          = SELECT, INSERT, UPDATE
public.posubscription                   = SELECT, INSERT, UPDATE, DELETE
public.potemplate                       = SELECT, INSERT, UPDATE
public.potmsgset                        = SELECT, INSERT, UPDATE
public.potranslation                    = SELECT, INSERT, UPDATE
public.processor                        = SELECT, INSERT, UPDATE
public.processorfamily                  = SELECT, INSERT, UPDATE
public.product                          = SELECT, INSERT, UPDATE
public.productlicense                   = SELECT, INSERT, UPDATE, DELETE
public.productcvsmodule                 = SELECT, INSERT, UPDATE
public.productrelease                   = SELECT, INSERT, UPDATE
public.productreleasefile               = SELECT, INSERT, UPDATE
public.productseries                    = SELECT, INSERT, UPDATE
public.productsvnmodule                 = SELECT, INSERT, UPDATE
public.project                          = SELECT, INSERT, UPDATE
public.projectrelationship              = SELECT, INSERT, UPDATE
public.publishedpackage                 = SELECT
public.pushmirroraccess                 = SELECT, INSERT, UPDATE
public.section                          = SELECT, INSERT, UPDATE
public.sectionselection                 = SELECT, INSERT, UPDATE
public.signedcodeofconduct              = SELECT, INSERT, UPDATE
public.sourcepackagefilepublishing      = SELECT, INSERT, UPDATE
public.sourcepackageformatselection     = SELECT, INSERT
public.sourcepackagename                = SELECT, INSERT, UPDATE
public.sourcepackagepublishinghistory   = SELECT
public.securesourcepackagepublishinghistory = SELECT, INSERT, UPDATE
public.sourcepackagerelease             = SELECT, INSERT, UPDATE
public.sourcepackagereleasefile         = SELECT, INSERT, UPDATE
public.spokenin                         = SELECT, INSERT, UPDATE
public.gpgkey                           = SELECT, INSERT, UPDATE, DELETE
public.sshkey                           = SELECT, INSERT, UPDATE, DELETE
public.teamparticipation                = SELECT, INSERT, UPDATE, DELETE
public.translationimportqueueentry      = SELECT, INSERT, UPDATE, DELETE
public.translationtemplateitem          = SELECT, INSERT, UPDATE, DELETE
public.wikiname                         = SELECT, INSERT, UPDATE, DELETE

[shipit]
type=user
groups=script
public.account                          = SELECT
public.continent                        = SELECT
public.country                          = SELECT
public.emailaddress                     = SELECT
public.karma                            = SELECT
public.libraryfilealias                 = SELECT, INSERT
public.libraryfilecontent               = SELECT, INSERT
public.person                           = SELECT
public.requestedcds                     = SELECT, INSERT, UPDATE
public.shipitreport                     = SELECT, INSERT
public.shipment                         = SELECT, INSERT
public.shippingrequest                  = SELECT, UPDATE
public.shippingrun                      = SELECT, INSERT, UPDATE
public.standardshipitrequest            = SELECT
public.validpersoncache                 = SELECT
public.validpersonorteamcache           = SELECT

[standingupdater]
# For the personal standing updater cron script.
type=user
groups=script
public.emailaddress                     = SELECT
public.mailinglist                      = SELECT
public.message                          = SELECT
public.messageapproval                  = SELECT
public.person                           = SELECT, UPDATE
public.teamparticipation                = SELECT

[answertracker]
# User running expire-questions.py
type=user
groups=script
public.account                          = SELECT, INSERT
public.accountpassword                  = SELECT, INSERT
public.answercontact                    = SELECT
public.bug                              = SELECT
public.bugaffectsperson                 = SELECT, INSERT, UPDATE, DELETE
public.bugtask                          = SELECT
public.distribution                     = SELECT
public.faq                              = SELECT
public.emailaddress                     = SELECT
public.language                         = SELECT
public.message                          = SELECT, INSERT
public.messagechunk                     = SELECT, INSERT
public.person                           = SELECT, UPDATE
public.personlanguage                   = SELECT
public.product                          = SELECT
public.question                         = SELECT, UPDATE
public.questionbug                      = SELECT
public.questionmessage                  = SELECT, INSERT
public.questionsubscription             = SELECT
public.sourcepackagename                = SELECT
public.teammembership                   = SELECT
public.validpersoncache                 = SELECT
public.validpersonorteamcache           = SELECT

[uploader]
type=user
groups=script
# Everything is keyed off an archive
public.archive                          = SELECT, INSERT, UPDATE
public.archivearch                      = SELECT, INSERT, UPDATE
public.packageset                       = SELECT
public.packagesetgroup                  = SELECT
public.packagesetsources                = SELECT
public.packagesetinclusion              = SELECT
public.flatpackagesetinclusion          = SELECT

# This block is granted insert in order to be able to create maintainers
# on the fly when we encounter them.
public.account                          = SELECT, INSERT
public.accountpassword                  = SELECT, INSERT
public.person                           = SELECT, INSERT, UPDATE
public.emailaddress                     = SELECT, INSERT
public.teamparticipation                = SELECT, INSERT
public.teammembership                   = SELECT
public.wikiname                         = SELECT, INSERT
public.validpersoncache                 = SELECT
public.validpersonorteamcache           = SELECT

# I didn't want to give it INSERT and if someone can fix the gpg-coc story
# So that it works with my key in place then nascentupload.txt won't have
# to insert it.
public.gpgkey                           = SELECT, INSERT
public.signedcodeofconduct              = SELECT
public.distribution                     = SELECT
public.distroseries                     = SELECT, UPDATE
public.distroarchseries                 = SELECT
public.sourcepackagepublishinghistory   = SELECT
public.sourcepackagefilepublishing      = SELECT
public.binarypackagefilepublishing      = SELECT
public.binarypackagepublishinghistory   = SELECT
public.component                        = SELECT, INSERT
public.section                          = SELECT, INSERT
public.componentselection               = SELECT
public.sectionselection                 = SELECT
public.distrocomponentuploader          = SELECT
public.archivepermission                = SELECT
public.processor                        = SELECT
public.processorfamily                  = SELECT
public.sourcepackageformatselection     = SELECT

# Source and Binary packages and builds
public.sourcepackagename                = SELECT, INSERT
public.sourcepackagerelease             = SELECT, INSERT
public.binarypackagename                = SELECT, INSERT
public.binarypackagerelease             = SELECT, INSERT
public.sourcepackagereleasefile         = SELECT, INSERT
public.binarypackagefile                = SELECT, INSERT
public.pocketchroot                     = SELECT
public.build                            = SELECT, INSERT, UPDATE
public.buildqueue                       = SELECT, INSERT, UPDATE
public.job                              = SELECT, INSERT, UPDATE
public.buildpackagejob                  = SELECT, INSERT, UPDATE

# Thusly the librarian
public.libraryfilecontent               = SELECT, INSERT
public.libraryfilealias                 = SELECT, INSERT

# The queue
public.packageupload                    = SELECT, INSERT, UPDATE
public.packageuploadsource              = SELECT, INSERT
public.packageuploadbuild               = SELECT, INSERT
public.packageuploadcustom              = SELECT, INSERT

# For premature source-only publication
public.securesourcepackagepublishinghistory = SELECT, INSERT

# Closing bugs for premature source-only publication
public.bug                              = SELECT, UPDATE
public.bugactivity                      = SELECT, INSERT
public.bugaffectsperson                 = SELECT, INSERT, UPDATE, DELETE
public.bugsubscription                  = SELECT
public.bugnotification                  = SELECT, INSERT
public.bugnotificationrecipient         = SELECT, INSERT
public.bugnomination                    = SELECT
public.bugtask                          = SELECT, UPDATE
public.product                          = SELECT
public.project                          = SELECT
public.bugmessage                       = SELECT, INSERT
public.message                          = SELECT, INSERT
public.messagechunk                     = SELECT, INSERT
public.productseries                    = SELECT
public.validpersoncache                 = SELECT
public.validpersonorteamcache           = SELECT
public.karmaaction                      = SELECT
public.karma                            = SELECT, INSERT
public.questionbug                      = SELECT
public.question                         = SELECT
public.packagebugsupervisor             = SELECT
public.milestone                        = SELECT
public.bugwatch                         = SELECT, INSERT
public.bugtracker                       = SELECT, INSERT
public.bugtrackeralias                  = SELECT, INSERT
public.cve                              = SELECT, INSERT
public.bugcve                           = SELECT, INSERT
public.language                         = SELECT
public.questionsubscription             = SELECT
public.answercontact                    = SELECT
public.personlanguage                   = SELECT
public.structuralsubscription           = SELECT

# Diffing against ancestry and maintenance tasks.
public.packagediff                      = SELECT, INSERT, UPDATE, DELETE

[queued]
type=user
groups=script
# Announce handling
public.account                          = SELECT, INSERT
public.person                           = SELECT, INSERT
public.emailaddress                     = SELECT, INSERT
public.teamparticipation                = SELECT, INSERT
public.teammembership                   = SELECT
public.distrocomponentuploader          = SELECT
public.gpgkey                           = SELECT

# The Queue
public.packageupload                    = SELECT, UPDATE
public.packageuploadsource              = SELECT
public.packageuploadbuild               = SELECT
public.packageuploadcustom              = SELECT, UPDATE

# Distribution/Publishing stuff
public.archive                          = SELECT, UPDATE
public.archivearch                      = SELECT, UPDATE
public.archivepermission                = SELECT
public.distribution                     = SELECT
public.distroseries                     = SELECT
public.distroarchseries                 = SELECT
public.processor                        = SELECT
public.processorfamily                  = SELECT
public.distrocomponentuploader          = SELECT
public.build                            = SELECT, INSERT, UPDATE
public.buildqueue                       = SELECT, INSERT, UPDATE
public.job                              = SELECT, INSERT, UPDATE
public.buildpackagejob                  = SELECT, INSERT, UPDATE
public.pocketchroot                     = SELECT
public.sourcepackagerelease             = SELECT, UPDATE
public.binarypackagerelease             = SELECT, UPDATE
public.sourcepackagereleasefile         = SELECT, UPDATE
public.binarypackagefile                = SELECT, UPDATE
public.sourcepackagename                = SELECT
public.binarypackagename                = SELECT
public.binarypackagepublishinghistory   = SELECT
public.sourcepackagepublishinghistory   = SELECT
public.sourcepackagefilepublishing      = SELECT
public.binarypackagefilepublishing      = SELECT
public.securesourcepackagepublishinghistory = SELECT, INSERT, UPDATE
public.securebinarypackagepublishinghistory = SELECT, INSERT, UPDATE
public.sourcepackagerecipebuildjob		= SELECT, INSERT, UPDATE
public.component                        = SELECT
public.section                          = SELECT
public.componentselection               = SELECT
public.sectionselection                 = SELECT
public.packagediff                      = SELECT, UPDATE

# Librarian stuff
public.libraryfilealias                 = SELECT, INSERT
public.libraryfilecontent               = SELECT, INSERT

# rosetta auto imports
public.pofile                           = SELECT
public.potemplate                       = SELECT
public.translationgroup                 = SELECT
public.translationimportqueueentry      = SELECT, INSERT, UPDATE

# Closing bugs.
public.bug                              = SELECT, UPDATE
public.bugactivity                      = SELECT, INSERT
public.bugaffectsperson                 = SELECT, INSERT, UPDATE, DELETE
public.bugsubscription                  = SELECT
public.bugnotification                  = SELECT, INSERT
public.bugnotificationrecipient         = SELECT, INSERT
public.bugnomination                    = SELECT
public.bugtask                          = SELECT, UPDATE
public.product                          = SELECT
public.project                          = SELECT
public.bugmessage                       = SELECT, INSERT
public.message                          = SELECT, INSERT
public.messagechunk                     = SELECT, INSERT
public.productseries                    = SELECT
public.validpersoncache                 = SELECT
public.validpersonorteamcache           = SELECT
public.karmaaction                      = SELECT
public.karma                            = SELECT, INSERT
public.questionbug                      = SELECT
public.question                         = SELECT
public.packagebugsupervisor             = SELECT
public.milestone                        = SELECT
public.bugwatch                         = SELECT, INSERT
public.bugtracker                       = SELECT, INSERT
public.bugtrackeralias                  = SELECT, INSERT
public.cve                              = SELECT, INSERT
public.bugcve                           = SELECT, INSERT
public.language                         = SELECT
public.questionsubscription             = SELECT
public.answercontact                    = SELECT
public.personlanguage                   = SELECT
public.structuralsubscription           = SELECT
public.packageset                       = SELECT
public.packagesetgroup                  = SELECT
public.packagesetsources                = SELECT
public.packagesetinclusion              = SELECT
public.flatpackagesetinclusion          = SELECT


[ppad]
type=user
groups=script
public.archive                          = SELECT
public.archivearch                      = SELECT
public.person                           = SELECT

[session]
# This user doesn't have access to any tables in the main launchpad
# database - it has permissions on the seperate session database only,
# which are not maintained by this script. User is just here so it gets
# created if necessary.
type=user

[bugnotification]
# Sends bug notifications.
# XXX: BjornT 2006-03-31:
#       All the INSERT permissions, and the UPDATE permission for the bug
#       table are necessary only because the test that test
#       send-bug-notifications.py needs them. They should be removed
#       when bug 37456 is fixed.
type=user
groups=script
public.account                          = SELECT
public.archive                          = SELECT
public.archivearch                      = SELECT
public.bugnotification                  = SELECT, INSERT, UPDATE
public.bugnotificationrecipient         = SELECT, INSERT, UPDATE
public.bugsubscription                  = SELECT, INSERT
public.bugnomination                    = SELECT
public.bug                              = SELECT, INSERT, UPDATE
public.bugactivity                      = SELECT, INSERT
public.bugaffectsperson                 = SELECT, INSERT, UPDATE, DELETE
public.bugmessage                       = SELECT, INSERT
public.bugtag                           = SELECT
public.bugtask                          = SELECT, INSERT, UPDATE
public.bugwatch                         = SELECT
public.component                        = SELECT
public.packagebugsupervisor             = SELECT
public.person                           = SELECT
public.product                          = SELECT
public.project                          = SELECT
public.productseries                    = SELECT
public.question                         = SELECT
public.questionbug                      = SELECT
public.distribution                     = SELECT
public.distroseries                     = SELECT
public.sourcepackagename                = SELECT
public.sourcepackagerelease             = SELECT
public.sourcepackagepublishinghistory   = SELECT
public.emailaddress                     = SELECT
public.libraryfilealias                 = SELECT
public.libraryfilecontent               = SELECT
public.message                          = SELECT, INSERT
public.messagechunk                     = SELECT, INSERT
public.milestone                        = SELECT
public.structuralsubscription           = SELECT
public.teammembership                   = SELECT
public.teamparticipation                = SELECT
public.validpersoncache                 = SELECT
public.validpersonorteamcache           = SELECT

[personnotification]
type=user
groups=script
public.personnotification               = SELECT, UPDATE, DELETE
public.person                           = SELECT
public.emailaddress                     = SELECT
public.libraryfilealias                 = SELECT
public.libraryfilecontent               = SELECT
public.message                          = SELECT
public.messagechunk                     = SELECT
public.teammembership                   = SELECT
public.teamparticipation                = SELECT
public.validpersoncache                 = SELECT
public.validpersonorteamcache           = SELECT

[rosettaadmin]
type=user
groups=script
public.customlanguagecode               = SELECT, INSERT, UPDATE, DELETE
public.distribution                     = SELECT
public.distroseries                     = SELECT
public.distroserieslanguage             = SELECT, INSERT, UPDATE
public.karma                            = SELECT, INSERT
public.karmaaction                      = SELECT
public.language                         = SELECT
public.packaging                        = SELECT
public.person                           = SELECT
public.pofile                           = SELECT, INSERT, UPDATE, DELETE
public.pofiletranslator                 = SELECT, INSERT, UPDATE, DELETE
public.pomsgid                          = SELECT
public.potemplate                       = SELECT, INSERT, DELETE
public.potmsgset                        = SELECT, INSERT, DELETE
public.potranslation                    = SELECT, INSERT
public.product                          = SELECT
public.productseries                    = SELECT
public.project                          = SELECT
public.sourcepackagename                = SELECT
public.teamparticipation                = SELECT
public.translationgroup                 = SELECT
public.translationimportqueueentry      = SELECT, INSERT, UPDATE, DELETE
public.translationmessage               = SELECT, INSERT, UPDATE, DELETE
public.translationrelicensingagreement  = SELECT
public.translationtemplateitem          = SELECT, INSERT, UPDATE, DELETE
public.validpersoncache                 = SELECT
public.translator                       = SELECT

# Any script that approves translation uploads.
[translations_approval]
type=group
public.customlanguagecode               = SELECT
public.distribution                     = SELECT
public.distroseries                     = SELECT
public.language                         = SELECT
public.person                           = SELECT
public.pofile                           = SELECT, INSERT, UPDATE
public.pomsgid                          = SELECT
public.potemplate                       = SELECT, INSERT, UPDATE
public.potmsgset                        = SELECT
public.product                          = SELECT
public.productseries                    = SELECT
public.project                          = SELECT
public.sourcepackagename                = SELECT
public.teamparticipation                = SELECT
public.translationgroup                 = SELECT
public.translationimportqueueentry      = SELECT, UPDATE
public.translationmessage               = SELECT
public.translationrelicensingagreement  = SELECT
public.translationtemplateitem          = SELECT
public.translator                       = SELECT

[translationsbranchscanner]
type=user
groups=branchscanner,translations_approval

[translationstobranch]
type=user
groups=script
public.branch                           = SELECT, UPDATE
public.branchjob                        = SELECT
public.emailaddress                     = SELECT
public.job                              = SELECT
public.language                         = SELECT
public.person                           = SELECT
public.pofile                           = SELECT
public.pofiletranslator                 = SELECT
public.pomsgid                          = SELECT
public.potemplate                       = SELECT
public.potmsgset                        = SELECT
public.potranslation                    = SELECT
public.product                          = SELECT
public.productseries                    = SELECT
public.translationmessage               = SELECT
public.translationtemplateitem          = SELECT

[oopsprune]
type=user
groups=script
public.bug                              = SELECT
public.bugtask                          = SELECT
public.message                          = SELECT
public.messagechunk                     = SELECT
public.question                         = SELECT

[listteammembers]
type=user
public.emailaddress                     = SELECT
public.person                           = SELECT
public.signedcodeofconduct              = SELECT
public.sshkey                           = SELECT
public.teamparticipation                = SELECT

# This group is now created automatically
# Readonly access to everything
#[read]
#type=group

# This group is now created automatically
# Full access to everything.
# [admin]
# type=group

[processmail]
type=user
groups=script

# Incoming emails are stored in the librarian
public.libraryfilealias                 = SELECT, INSERT
public.libraryfilecontent               = SELECT, INSERT

# Access to people
public.account                          = SELECT, INSERT
public.accountpassword                  = SELECT, INSERT
public.emailaddress                     = SELECT
public.gpgkey                           = SELECT
public.language                         = SELECT
public.person                           = SELECT, UPDATE
public.personlanguage                   = SELECT
public.teammembership                   = SELECT
public.teamparticipation                = SELECT
public.validpersoncache                 = SELECT
public.validpersonorteamcache           = SELECT

# Access to BugTargets, QuestionTarget and SpecTarget
public.archive                          = SELECT
public.archivearch                      = SELECT
public.component                        = SELECT
public.distribution                     = SELECT
public.distrocomponentuploader          = SELECT
public.archivepermission                = SELECT
public.distroseries                     = SELECT
public.project                          = SELECT
public.product                          = SELECT
public.productseries                    = SELECT
public.packagebugsupervisor             = SELECT
public.sourcepackagename                = SELECT
public.sourcepackagerelease             = SELECT
public.sourcepackagepublishinghistory   = SELECT
public.structuralsubscription           = SELECT

# Karma
public.karma                            = SELECT, INSERT
public.karmaaction                      = SELECT

# Creation of messages (bug & question comments)
public.message                          = SELECT, INSERT
public.messagechunk                     = SELECT, INSERT

# Bug update
public.bug                              = SELECT, INSERT, UPDATE
public.bugactivity                      = SELECT, INSERT
public.bugaffectsperson                 = SELECT, INSERT, UPDATE, DELETE
public.bugsubscription                  = SELECT, INSERT
public.bugnotification                  = SELECT, INSERT
public.bugnotificationattachment        = SELECT
public.bugnotificationrecipient         = SELECT, INSERT
public.bugnomination                    = SELECT, INSERT, UPDATE
public.bugtag                           = SELECT, INSERT, DELETE
public.bugtask                          = SELECT, INSERT, UPDATE
public.bugmessage                       = SELECT, INSERT
public.bugsubscription                  = SELECT, INSERT, UPDATE, DELETE
public.bugtracker                       = SELECT, INSERT
public.bugtrackeralias                  = SELECT, INSERT
public.bugwatch                         = SELECT, INSERT
public.milestone                        = SELECT

# CVE updates
public.cve                              = SELECT, INSERT
public.bugcve                           = SELECT, INSERT

# Adding comment to question
public.faq                              = SELECT
public.question                         = SELECT, UPDATE
public.questionmessage                  = SELECT, INSERT
public.questionbug                      = SELECT

# Question notifications
public.answercontact                    = SELECT
public.questionsubscription             = SELECT

# Specification notifications
public.specification                    = SELECT
public.specificationsubscription        = SELECT
public.structuralsubscription           = SELECT

# Emails may have files attached.
public.bugattachment                    = SELECT, INSERT

# Emails for code reviews.
public.branch                           = SELECT, INSERT, UPDATE
public.branchmergeproposal              = SELECT, INSERT, UPDATE
public.branchmergeproposaljob           = SELECT, INSERT
public.branchsubscription               = SELECT, INSERT
public.branchvisibilitypolicy           = SELECT
public.bugbranch                        = SELECT
public.codereviewmessage                = SELECT, INSERT
public.codereviewvote                   = SELECT, INSERT, UPDATE
public.diff                             = SELECT, INSERT, UPDATE
public.distribution                     = SELECT
public.distroseries                     = SELECT
public.job                              = SELECT, INSERT, UPDATE
public.mergedirectivejob                = SELECT, INSERT
public.previewdiff                      = SELECT
public.staticdiff                       = SELECT, INSERT, UPDATE
public.sourcepackagename                = SELECT
public.seriessourcepackagebranch        = SELECT


[mlist-sync]
# The mailing list sync user
type=user
groups=script
public.mailinglist                      = SELECT
public.person                           = SELECT
public.emailaddress                     = SELECT, UPDATE

[mlist-import]
# The mailing list import user
type=user
public.emailaddress                     = SELECT, INSERT, UPDATE
public.mailinglist                      = SELECT, INSERT, UPDATE
public.mailinglistsubscription          = SELECT, INSERT, UPDATE
public.person                           = SELECT, INSERT, UPDATE
public.teammembership                   = SELECT, INSERT, UPDATE
public.teamparticipation                = SELECT, INSERT, UPDATE

[hwdb-submission-processor]
# The user that updates the HWDB with data from new submissions
type=user
groups=script
public.person                           = SELECT
public.hwdevicedriverlink               = SELECT, INSERT
public.hwdevicenamevariant              = SELECT, INSERT
public.hwdevice                         = SELECT, INSERT
public.hwdeviceclass                    = SELECT, INSERT
public.hwdmivalue                       = SELECT, INSERT
public.hwdmihandle                      = SELECT, INSERT
public.hwdriver                         = SELECT, INSERT
public.hwsubmissiondevice               = SELECT, INSERT
public.hwsubmission                     = SELECT, UPDATE
public.hwtestanswerchoice               = SELECT
public.hwtestanswercountdevice          = SELECT
public.hwtestanswercount                = SELECT
public.hwtestanswerdevice               = SELECT
public.hwtestanswer                     = SELECT
public.hwtest                           = SELECT
public.hwvendorid                       = SELECT, INSERT
public.hwvendorname                     = SELECT, INSERT
public.libraryfilealias                 = SELECT
public.libraryfilecontent               = SELECT
public.teamparticipation                = SELECT

[builddcontroller]
# The user than runs the buildd controller.
type=user
public.processor                        = SELECT
public.builder                          = SELECT, UPDATE

[binaryfile-expire]
# The user that expires binary files from the librarian.
type=user
groups=script
public.archive                          = SELECT
public.binarypackagefile                = SELECT
public.binarypackagepublishinghistory   = SELECT
public.binarypackagerelease             = SELECT
public.distribution                     = SELECT
public.person                           = SELECT
public.libraryfilealias                 = SELECT, UPDATE
public.securebinarypackagepublishinghistory = SELECT

[create-merge-proposals]
type=user
groups=script
public.account                          = SELECT
public.accountpassword                  = SELECT
public.branch                           = SELECT, INSERT, UPDATE
public.branchjob                        = SELECT
public.branchmergeproposal              = SELECT, INSERT, UPDATE
public.branchmergeproposaljob           = SELECT, INSERT
public.branchsubscription               = SELECT, INSERT
public.branchvisibilitypolicy           = SELECT
public.codereviewmessage                = SELECT, INSERT
public.codereviewvote                   = SELECT, INSERT
public.diff                             = SELECT, INSERT
public.distribution                     = SELECT
public.distroseries                     = SELECT
public.emailaddress                     = SELECT
public.gpgkey                           = SELECT
public.job                              = SELECT, INSERT, UPDATE
public.karmaaction                      = SELECT
public.karma                            = SELECT, INSERT
public.libraryfilealias                 = SELECT, INSERT
public.libraryfilecontent               = SELECT, INSERT
public.mergedirectivejob                = SELECT
public.message                          = SELECT, INSERT
public.messagechunk                     = SELECT, INSERT
public.person                           = SELECT
public.product                          = SELECT
public.productseries                    = SELECT
public.project                          = SELECT
public.sourcepackagename                = SELECT
public.staticdiff                       = SELECT, INSERT
public.teamparticipation                = SELECT
public.validpersoncache                 = SELECT

[mp-creation-job]
type=user
groups=script
public.account                          = SELECT
public.accountpassword                  = SELECT
public.branch                           = SELECT
public.branchjob                        = SELECT
public.branchmergeproposal              = SELECT, INSERT, UPDATE
public.branchmergeproposaljob           = SELECT, INSERT
public.branchsubscription               = SELECT
public.bug                              = SELECT
public.bugbranch                        = SELECT
public.codereviewmessage                = SELECT, INSERT
public.codereviewvote                   = SELECT, INSERT
public.diff                             = SELECT, INSERT
public.distribution                     = SELECT
public.distroseries                     = SELECT
public.emailaddress                     = SELECT
public.job                              = SELECT, INSERT, UPDATE
public.karmaaction                      = SELECT
public.karma                            = SELECT, INSERT
public.libraryfilealias                 = SELECT, INSERT
public.libraryfilecontent               = SELECT, INSERT
public.mergedirectivejob                = SELECT
public.message                          = SELECT, INSERT
public.messagechunk                     = SELECT, INSERT
public.person                           = SELECT
public.previewdiff                      = SELECT, INSERT
public.product                          = SELECT
public.productseries                    = SELECT
public.seriessourcepackagebranch        = SELECT
public.sourcepackagename                = SELECT
public.staticdiff                       = SELECT, INSERT
public.teammembership                   = SELECT
public.teamparticipation                = SELECT
public.validpersoncache                 = SELECT

[update-preview-diffs]
type=user
groups=script
public.branch                           = SELECT
public.branchmergeproposal              = SELECT, UPDATE
public.branchmergeproposaljob           = SELECT
public.diff                             = SELECT, INSERT
public.job                              = SELECT, UPDATE
public.libraryfilealias                 = SELECT, INSERT
public.libraryfilecontent               = SELECT, INSERT
public.previewdiff                      = SELECT, INSERT

[upgrade-branches]
type=user
groups=script
public.branch                           = SELECT
public.branchjob                        = SELECT
public.job                              = SELECT, UPDATE

[send-branch-mail]
type=user
groups=script
public.account                          = SELECT
public.accountpassword                  = SELECT
public.branch                           = SELECT
public.branchjob                        = SELECT
public.branchmergeproposal              = SELECT, INSERT, UPDATE
public.branchmergeproposaljob           = SELECT, INSERT
public.branchsubscription               = SELECT
public.branchrevision                   = SELECT
public.codereviewmessage                = SELECT, INSERT
public.codereviewvote                   = SELECT, INSERT
public.diff                             = SELECT, INSERT
public.distribution                     = SELECT
public.distroseries                     = SELECT
public.emailaddress                     = SELECT
public.job                              = SELECT, INSERT, UPDATE
public.karmaaction                      = SELECT
public.karma                            = SELECT, INSERT
public.libraryfilealias                 = SELECT, INSERT
public.libraryfilecontent               = SELECT, INSERT
public.mergedirectivejob                = SELECT
public.message                          = SELECT, INSERT
public.messagechunk                     = SELECT, INSERT
public.person                           = SELECT
public.product                          = SELECT
public.productseries                    = SELECT
public.revision                         = SELECT
public.revisionauthor                   = SELECT, INSERT
public.seriessourcepackagebranch        = SELECT
public.sourcepackagename                = SELECT
public.staticdiff                       = SELECT, INSERT
public.teammembership                   = SELECT
public.teamparticipation                = SELECT
public.validpersoncache                 = SELECT

[reclaim-branch-space]
type=user
groups=script
public.branchjob                        = SELECT
public.job                              = SELECT, UPDATE

[updateremoteproduct]
# Updates Product.remote_product using bug watch information.
type=user
groups=script
public.account                          = SELECT, INSERT, UPDATE
public.person                           = SELECT, INSERT
public.product                          = SELECT, INSERT, UPDATE
public.productseries                    = SELECT, INSERT
public.productlicense                   = SELECT, INSERT
public.bugtracker                       = SELECT, INSERT
public.bugwatch                         = SELECT, INSERT
public.bug                              = SELECT, INSERT, UPDATE
public.bugaffectsperson                 = SELECT, INSERT, UPDATE, DELETE
public.bugtask                          = SELECT, INSERT, UPDATE
public.accountpassword                  = SELECT, INSERT
public.teamparticipation                = SELECT, INSERT
public.emailaddress                     = SELECT, INSERT, UPDATE
public.hwsubmission                     = SELECT
public.revisionauthor                   = SELECT
public.bugtrackeralias                  = SELECT
public.message                          = SELECT, INSERT
public.messagechunk                     = SELECT, INSERT
public.bugsubscription                  = SELECT, INSERT
public.bugmessage                       = SELECT, INSERT
public.sourcepackagename                = SELECT

[updatesourceforgeremoteproduct]
# Updates Product.remote_product using SourceForge project data.
type=user
groups=script
public.product                          = SELECT, UPDATE
public.bugtracker                       = SELECT

[weblogstats]
# For the script that parses our Apache/Squid logfiles and updates statistics
type=user
public.libraryfilealias                 = SELECT
public.libraryfiledownloadcount         = SELECT, INSERT, UPDATE, DELETE

[garbo]
# garbo_hourly and garbo_daily script permissions. We define the
# permissions here in this group instead of in the users, so tasks can
# be shuffled around between the daily and hourly sections without
# changing DB permissions.
type=user
groups=script,read
public.bug                              = SELECT, UPDATE
public.bugsubscription                  = SELECT
public.bugaffectsperson                 = SELECT
public.bugnotification                  = SELECT, DELETE
public.bugnotificationrecipientarchive  = SELECT
public.codeimportresult                 = SELECT, DELETE
public.emailaddress                     = SELECT
public.oauthnonce                       = SELECT, DELETE
public.openidassociation                = SELECT, DELETE
public.openidconsumerassociation        = SELECT, DELETE
public.openidconsumernonce              = SELECT, DELETE
public.revisioncache                    = SELECT, DELETE
public.person                           = SELECT, DELETE
public.revisionauthor                   = SELECT, UPDATE
public.hwsubmission                     = SELECT, UPDATE
public.mailinglistsubscription          = SELECT, DELETE
public.teamparticipation                = SELECT, DELETE
public.emailaddress                     = SELECT, UPDATE
public.job                              = SELECT, DELETE
public.branchjob                        = SELECT, DELETE

[garbo_daily]
type=user
groups=garbo

[garbo_hourly]
type=user
groups=garbo

[generateppahtaccess]
# For the generate_ppa_htaccess.py cronscript.
type=user
groups=script
public.archive                          = SELECT
public.archiveauthtoken                 = SELECT, UPDATE
public.archivesubscriber                = SELECT, UPDATE
public.distribution                     = SELECT
public.distroarchseries                 = SELECT
public.distroseries                     = SELECT
public.emailaddress                     = SELECT
public.person                           = SELECT
public.teammembership                   = SELECT
public.teamparticipation                = SELECT

[branch-rewrite]
type=user
public.branch                           = SELECT

[nagios]
type=user
public.archive                          = SELECT
public.build                            = SELECT
public.buildqueue                       = SELECT
public.buildpackagejob                  = SELECT
public.job                              = SELECT
public.libraryfilecontent               = SELECT
public.openidrpconfig                   = SELECT
public.branch                           = SELECT

[modified-branches]
type=user
public.branch                           = SELECT<|MERGE_RESOLUTION|>--- conflicted
+++ resolved
@@ -277,10 +277,7 @@
 public.sourcepackageformatselection     = SELECT
 public.sourcepackagerecipe              = SELECT, INSERT, UPDATE, DELETE
 public.sourcepackagerecipebuild         = SELECT, INSERT, UPDATE, DELETE
-<<<<<<< HEAD
-public.sourcepackagerecipebuildjob		= SELECT, INSERT, UPDATE
-=======
->>>>>>> 02c376dd
+public.sourcepackagerecipebuildjob      = SELECT, INSERT, UPDATE
 public.sourcepackagerecipebuildupload   = SELECT, INSERT, UPDATE, DELETE
 public.sourcepackagerecipedata          = SELECT, INSERT, UPDATE, DELETE
 public.sourcepackagerecipedatainstruction = SELECT, INSERT, UPDATE, DELETE
