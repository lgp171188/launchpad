#
# Possible permissions: SELECT, INSERT, UPDATE, EXECUTE
#
# Note that we can't have INSERT only tables if we are using SQLObject, as it
# creates new entries by first doing an insert (to get the id) and then
# issuing an update
[DEFAULT]
# Objects in these schemas are publicly readable or executable. *not* writable
public_schemas=ts2

[public]
# The public role is automatically granted to all users by PostgreSQL
type=group
public.person_sort_key(text, text)         = EXECUTE
public.debversion_sort_key(text)           = EXECUTE
public.null_count(anyarray)                = EXECUTE
public.valid_name(text)                    = EXECUTE
public.valid_bug_name(text)                = EXECUTE
public.valid_branch_name(text)             = EXECUTE
public.valid_debian_version(text)          = EXECUTE
public.valid_cve(text)                     = EXECUTE
public.valid_absolute_url(text)            = EXECUTE
public.valid_fingerprint(text)             = EXECUTE
public.valid_keyid(text)                   = EXECUTE
public.valid_regexp(text)                  = EXECUTE
public.sane_version(text)                  = EXECUTE
public.sha1(text)                          = EXECUTE
public.is_blacklisted_name(text)           = EXECUTE
public.is_person(text)                     = EXECUTE
public.is_team(integer)                    = EXECUTE
public.is_team(text)                       = EXECUTE
public.is_printable_ascii(text)            = EXECUTE
public.launchpaddatabaserevision           = SELECT
public.name_blacklist_match(text)          = EXECUTE
public.fticache                            =
public.pillarname                          = SELECT
public._killall_backends(text)             =

[ro]
# A user with full readonly access to the database. Generally used for
# interactive querying
type=user
groups=read

[testadmin]
# A user with full admin privileges used by the test suite
type=user
groups=admin

[launchpad]
# The main Z3 application
type=user
groups=write
public.account                          = SELECT, INSERT, UPDATE, DELETE
public.accountpassword                  = SELECT, INSERT, UPDATE, DELETE
public.announcement                     = SELECT, INSERT, UPDATE, DELETE
public.answercontact                    = SELECT, INSERT, UPDATE, DELETE
public.archive                          = SELECT, INSERT, UPDATE
public.archivedependency                = SELECT, INSERT, DELETE
public.archivepermission                = SELECT, INSERT, UPDATE, DELETE
public.archiverebuild                   = SELECT, INSERT, UPDATE
public.binaryandsourcepackagenameview   = SELECT
public.binarypackagepublishinghistory   = SELECT
public.bountysubscription               = SELECT, INSERT, UPDATE, DELETE
public.branchrevision                   = SELECT, DELETE
public.branch                           = SELECT, INSERT, UPDATE, DELETE
public.branchmergeproposal              = SELECT, INSERT, UPDATE, DELETE
public.branchmergerobot                 = SELECT, INSERT, UPDATE, DELETE
public.branchsubscription               = SELECT, INSERT, UPDATE, DELETE
public.branchvisibilitypolicy           = SELECT, INSERT, UPDATE, DELETE
public.branchwithsortkeys               = SELECT
public.bugattachment                    = SELECT, INSERT, UPDATE, DELETE
public.bugbranch                        = SELECT, INSERT, UPDATE, DELETE
public.bugcve                           = SELECT, INSERT, DELETE
public.bugnomination                    = SELECT, UPDATE
public.bugnotification                  = SELECT, INSERT, UPDATE, DELETE
public.bugnotificationrecipient         = SELECT, INSERT, UPDATE, DELETE
public.bugtag                           = SELECT, INSERT, DELETE
public.bugtrackerperson                 = SELECT, UPDATE
public.codeimport                       = SELECT, INSERT, UPDATE, DELETE
public.codeimportevent                  = SELECT, INSERT, UPDATE
public.codeimporteventdata              = SELECT, INSERT
public.codeimportjob                    = SELECT, INSERT, UPDATE, DELETE
public.codeimportmachine                = SELECT, INSERT, UPDATE
public.codeimportresult                 = SELECT, INSERT, UPDATE, DELETE
public.codereviewmessage                = SELECT, INSERT
public.codereviewvote                   = SELECT, INSERT, UPDATE, DELETE
public.commercialsubscription           = SELECT, INSERT, UPDATE, DELETE
public.continent                        = SELECT
public.cvereference                     = SELECT, INSERT
public.cve                              = SELECT, INSERT, UPDATE
public.distributionbounty               = SELECT, INSERT, UPDATE
public.distributionmirror               = SELECT, INSERT, UPDATE, DELETE
public.distributionsourcepackagecache   = SELECT
public.distroserieslanguage             = SELECT, INSERT, UPDATE
public.distroseriespackagecache         = SELECT
public.emailaddress                     = SELECT, INSERT, UPDATE, DELETE
public.entitlement                      = SELECT, INSERT, UPDATE, DELETE
public.faq                              = SELECT, INSERT, UPDATE, DELETE
public.featuredproject                  = SELECT, INSERT, DELETE
public.hwdevicedriverlink               = SELECT
public.hwdevicenamevariant              = SELECT
public.hwdevice                         = SELECT
public.hwdriver                         = SELECT
public.hwsubmissiondevice               = SELECT
public.hwsubmission                     = SELECT, INSERT, UPDATE
public.hwsystemfingerprint              = SELECT, INSERT
public.hwtestanswerchoice               = SELECT
public.hwtestanswercountdevice          = SELECT
public.hwtestanswercount                = SELECT
public.hwtestanswerdevice               = SELECT
public.hwtestanswer                     = SELECT
public.hwtest                           = SELECT
public.hwvendorid                       = SELECT
public.hwvendorname                     = SELECT
public.karmacache                       = SELECT
public.karmacategory                    = SELECT
public.karmatotalcache                  = SELECT
public.languagepack                     = SELECT, INSERT, UPDATE
public.launchpadstatistic               = SELECT
public.libraryfilealias                 = SELECT, INSERT, UPDATE, DELETE
public.logintoken                       = SELECT, INSERT, UPDATE, DELETE
public.mailinglist                      = SELECT, INSERT, UPDATE, DELETE
public.mailinglistban                   = SELECT, INSERT, UPDATE, DELETE
public.mailinglistsubscription          = SELECT, INSERT, UPDATE, DELETE
public.mentoringoffer                   = SELECT, INSERT, UPDATE, DELETE
public.messagechunk                     = SELECT, INSERT
public.messageapproval                  = SELECT, INSERT, UPDATE, DELETE
public.mirrorcdimagedistroseries        = SELECT, INSERT, DELETE
public.mirrordistroarchseries           = SELECT, INSERT, DELETE, UPDATE
public.mirrordistroseriessource         = SELECT, INSERT, UPDATE, DELETE
public.mirrorproberecord                = SELECT, INSERT, DELETE
public.nameblacklist                    = SELECT, INSERT, UPDATE, DELETE
public.oauthaccesstoken                 = SELECT, INSERT, UPDATE, DELETE
public.oauthconsumer                    = SELECT, INSERT
public.oauthnonce                       = SELECT, INSERT
public.oauthrequesttoken                = SELECT, INSERT, UPDATE, DELETE
public.officialbugtag                   = SELECT, INSERT, UPDATE, DELETE
public.openidassociations               = SELECT, INSERT, DELETE
public.openidauthorization              = SELECT, INSERT, UPDATE, DELETE
public.openidrpconfig                   = SELECT, INSERT, UPDATE, DELETE
public.openidrpsummary                  = SELECT, INSERT, UPDATE
public.packagebugsupervisor             = SELECT, INSERT, UPDATE, DELETE
public.packagediff                      = SELECT, INSERT, UPDATE, DELETE
public.packaging                        = SELECT, INSERT, UPDATE, DELETE
public.personlanguage                   = SELECT, INSERT, UPDATE, DELETE
public.personlocation                   = SELECT, INSERT, UPDATE, DELETE
public.poexportrequest                  = SELECT, INSERT, UPDATE, DELETE
public.poexport                         = SELECT
public.pofiletranslator                 = SELECT
public.pofiletranslator                 = SELECT
public.polloption                       = SELECT, INSERT, UPDATE, DELETE
public.poll                             = SELECT, INSERT, UPDATE
public.potexport                        = SELECT
public.productbounty                    = SELECT, INSERT, UPDATE
public.productreleasefile               = SELECT, INSERT, DELETE
public.productreleasefile               = SELECT, INSERT, DELETE
public.productseriescodeimport          = SELECT, INSERT, UPDATE
public.project                          = SELECT
public.projectbounty                    = SELECT, INSERT, UPDATE
public.questionbug                      = SELECT, INSERT, DELETE
public.questionmessage                  = SELECT, INSERT
public.questionreopening                = SELECT, INSERT, UPDATE
public.question                         = SELECT, INSERT, UPDATE
public.questionsubscription             = SELECT, INSERT, UPDATE, DELETE
public.translationrelicensingagreement  = SELECT, INSERT, UPDATE
public.requestedcds                     = SELECT, INSERT, UPDATE, DELETE
public.revision                         = SELECT
public.revisionauthor                   = SELECT, UPDATE
public.revisionnumber                   = SELECT
public.revisionparent                   = SELECT
public.scriptactivity                   = SELECT, INSERT
public.shipitreport                     = SELECT, INSERT
public.shipitsurvey                     = SELECT, INSERT, UPDATE
public.shipitsurveyquestion             = SELECT, INSERT
public.shipitsurveyanswer               = SELECT, INSERT
public.shipitsurveyresult               = SELECT, INSERT
public.shipment                         = SELECT, INSERT, UPDATE
public.shippingrequest                  = SELECT, INSERT, UPDATE, DELETE
public.shippingrun                      = SELECT, INSERT, UPDATE
public.sourcepackagepublishinghistory   = SELECT
public.specificationbranch              = SELECT, INSERT, UPDATE, DELETE
public.specificationbug                 = SELECT, INSERT, DELETE
public.specificationdependency          = SELECT, INSERT, DELETE
public.specificationfeedback            = SELECT, INSERT, UPDATE, DELETE
public.specificationmessage             = SELECT, INSERT
public.specification                    = SELECT, INSERT, UPDATE
public.specificationsubscription        = SELECT, INSERT, UPDATE, DELETE
public.spokenin                         = SELECT, INSERT, DELETE
public.sprintattendance                 = SELECT, INSERT, UPDATE, DELETE
public.sprint                           = SELECT, INSERT, UPDATE
public.sprintspecification              = SELECT, INSERT, UPDATE, DELETE
public.standardshipitrequest            = SELECT, INSERT, UPDATE, DELETE
public.structuralsubscription           = SELECT, INSERT, UPDATE, DELETE
public.temporaryblobstorage             = SELECT, INSERT, DELETE
public.translationgroup                 = SELECT, INSERT, UPDATE
public.translationimportqueueentry      = SELECT, INSERT, UPDATE, DELETE
public.translationmessage               = SELECT, INSERT, UPDATE
public.translator                       = SELECT, INSERT, UPDATE, DELETE
public.validpersoncache                 = SELECT
public.validpersonorteamcache           = SELECT
public.votecast                         = SELECT, INSERT
public.vote                             = SELECT, INSERT, UPDATE
public.wikiname                         = SELECT, INSERT, UPDATE, DELETE

[statistician]
type=user
public.archive                          = SELECT, UPDATE
public.binarypackagename                = SELECT
public.binarypackagepublishinghistory   = SELECT
public.binarypackagerelease             = SELECT
public.branch                           = SELECT
public.bug                              = SELECT
public.bugtask                          = SELECT
public.build                            = SELECT
public.distribution                     = SELECT
public.distributionsourcepackagecache   = SELECT, INSERT, UPDATE, DELETE
public.distroarchseries                 = SELECT, UPDATE
public.distroseries                     = SELECT, UPDATE
public.distroserieslanguage             = SELECT, INSERT, UPDATE, DELETE
public.distroseriespackagecache         = SELECT, INSERT, UPDATE, DELETE
public.language                         = SELECT
public.launchpadstatistic               = SELECT, INSERT, UPDATE, DELETE
public.person                           = SELECT
public.validpersoncache                 = SELECT
public.validpersonorteamcache           = SELECT
public.potemplate                       = SELECT
public.pofile                           = SELECT
public.pofiletranslator                 = SELECT
public.pomsgid                          = SELECT
public.potmsgset                        = SELECT
public.product                          = SELECT
public.productseries                    = SELECT
public.question                         = SELECT
public.scriptactivity                   = SELECT, INSERT
public.sourcepackagename                = SELECT
public.sourcepackagepublishinghistory   = SELECT
public.sourcepackagerelease             = SELECT
public.specification                    = SELECT
public.translationmessage               = SELECT, INSERT, UPDATE
public.translationtemplateitem          = SELECT

[librarian]
type=user
public.libraryfilealias                 = SELECT, INSERT, UPDATE
public.libraryfilecontent               = SELECT, INSERT

[librariangc]
type=user
public.libraryfilealias                 = SELECT, UPDATE, DELETE
public.libraryfilecontent               = SELECT, UPDATE, DELETE
# This user needs select on every table that references LibraryFileAlias
public.binarypackagefile                = SELECT
public.branchmergeproposal              = SELECT
public.bugattachment                    = SELECT
public.build                            = SELECT
public.codeimportresult                 = SELECT
public.distribution                     = SELECT
public.distributionmirror               = SELECT
public.languagepack                     = SELECT
public.hwsubmission                     = SELECT
public.message                          = SELECT
public.messagechunk                     = SELECT
public.messageapproval                  = SELECT
public.mirrorproberecord                = SELECT
public.openidrpconfig                   = SELECT
public.packagediff                      = SELECT
public.packageupload                    = SELECT
public.packageuploadcustom              = SELECT
public.person                           = SELECT
public.pocketchroot                     = SELECT
public.pofile                           = SELECT
public.potemplate                       = SELECT
public.product                          = SELECT
public.productreleasefile               = SELECT
public.project                          = SELECT
public.scriptactivity                   = SELECT, INSERT
public.shipitreport                     = SELECT
public.shippingrun                      = SELECT
public.sprint                           = SELECT
public.sourcepackagereleasefile         = SELECT
public.temporaryblobstorage             = SELECT, DELETE
public.translationimportqueueentry      = SELECT

[productreleasefinder]
# Dyson release import script
type=user
public.product                          = SELECT
public.productseries                    = SELECT
public.productrelease                   = SELECT, INSERT, UPDATE
public.productreleasefile               = SELECT, INSERT, UPDATE
# Needed only because SQLobject does things...
public.person                           = SELECT
# Needed to write to the librarian
public.libraryfilealias                 = SELECT, INSERT
public.libraryfilecontent               = SELECT, INSERT
public.scriptactivity                   = SELECT, INSERT

[pofilestats]
# Translations POFile statistics verification/update script
type=user
public.language                         = SELECT
public.pofile                           = SELECT, UPDATE
public.potemplate                       = SELECT
public.potmsgset                        = SELECT
public.scriptactivity                   = SELECT, INSERT
public.translationmessage               = SELECT
public.translationtemplateitem          = SELECT

[poimport]
# Rosetta import script
type=user
groups=write
public.scriptactivity                   = SELECT, INSERT
public.translationgroup                 = SELECT
public.translationimportqueueentry      = SELECT, DELETE
public.translationmessage               = SELECT, INSERT, UPDATE
public.translator                       = SELECT
public.validpersoncache                 = SELECT
public.validpersonorteamcache           = SELECT

[poexport]
# Rosetta export script
type=user
public.distribution                     = SELECT
public.distroseries                     = SELECT
public.emailaddress                     = SELECT
public.language                         = SELECT
public.libraryfilealias                 = SELECT, INSERT
public.libraryfilecontent               = SELECT, INSERT
public.person                           = SELECT
public.poexport                         = SELECT
public.poexportrequest                  = SELECT, DELETE
public.pofile                           = SELECT, UPDATE
public.pofiletranslator                 = SELECT
public.pomsgid                          = SELECT
public.potemplate                       = SELECT
public.potexport                        = SELECT
public.potmsgset                        = SELECT
public.potranslation                    = SELECT
public.product                          = SELECT
public.productseries                    = SELECT
public.scriptactivity                   = SELECT, INSERT
public.sourcepackagename                = SELECT
public.translationgroup                 = SELECT
public.translationmessage               = SELECT
public.translationtemplateitem          = SELECT
public.translator                       = SELECT
public.validpersoncache                 = SELECT
public.validpersonorteamcache           = SELECT

[checkwatches]
# Malone bug watch script
type=user
public.account                          = SELECT, INSERT
public.accountpassword                  = SELECT, INSERT
public.answercontact                    = SELECT
public.bug                              = SELECT, INSERT, UPDATE
public.bugactivity                      = SELECT, INSERT
public.bugcve                           = SELECT, INSERT
public.bugmessage                       = SELECT, INSERT, UPDATE
public.bugnomination                    = SELECT
public.bugnotification                  = SELECT, INSERT
public.bugnotificationrecipient         = SELECT, INSERT
public.bugsubscription                  = SELECT
public.bugtask                          = SELECT, INSERT, UPDATE
public.bugtracker                       = SELECT, INSERT
public.bugtrackeralias                  = SELECT
public.bugtrackerperson                 = SELECT, INSERT
public.bugwatch                         = SELECT, INSERT, UPDATE
public.cve                              = SELECT, INSERT, UPDATE
public.cvereference                     = SELECT, INSERT, UPDATE
public.distribution                     = SELECT
public.distroseries                     = SELECT
public.emailaddress                     = SELECT, INSERT
public.language                         = SELECT
public.libraryfilealias                 = SELECT, INSERT
public.libraryfilecontent               = SELECT, INSERT
public.messagechunk                     = SELECT, INSERT
public.message                          = SELECT, INSERT
public.milestone                        = SELECT
public.packagebugsupervisor             = SELECT
public.person                           = SELECT, INSERT, UPDATE
public.personlanguage                   = SELECT
public.product                          = SELECT
public.productseries                    = SELECT
public.project                          = SELECT
public.questionbug                      = SELECT
public.question                         = SELECT
public.questionsubscription             = SELECT
public.scriptactivity                   = SELECT, INSERT
public.sourcepackagename                = SELECT
public.structuralsubscription           = SELECT
public.teammembership                   = SELECT
public.teamparticipation                = SELECT, INSERT
public.validpersoncache                 = SELECT
public.validpersonorteamcache           = SELECT
public.wikiname                         = SELECT, INSERT

[codeimportworker]
type=user
public.branch                           = SELECT, UPDATE
public.codeimport                       = SELECT, UPDATE
public.codeimportevent                  = SELECT, INSERT, UPDATE
public.codeimportmachine                = SELECT
public.codeimportresult                 = SELECT, INSERT, UPDATE
public.codeimportjob                    = SELECT, INSERT, UPDATE, DELETE
public.libraryfilealias                 = SELECT, INSERT, UPDATE
public.libraryfilecontent               = SELECT, INSERT
public.person                           = SELECT
public.product                          = SELECT
public.productseries                    = SELECT
public.productseriescodeimport          = SELECT

[branchscanner]
type=user
groups=write
public.account                          = SELECT, INSERT
public.accountpassword                  = SELECT, INSERT
public.branch                           = SELECT, UPDATE
public.branchrevision                   = SELECT, INSERT, UPDATE, DELETE
public.branchsubscription               = SELECT
public.branchvisibilitypolicy           = SELECT
public.bugbranch                        = SELECT, INSERT, UPDATE
public.emailaddress                     = SELECT
# Karma
public.karma                            = SELECT, INSERT
public.karmaaction                      = SELECT
public.person                           = SELECT
public.revision                         = SELECT, INSERT
public.revisionauthor                   = SELECT, INSERT, UPDATE
public.revisionparent                   = SELECT, INSERT
public.revisionproperty                 = SELECT, INSERT
public.scriptactivity                   = SELECT, INSERT
public.validpersoncache                 = SELECT
public.validpersonorteamcache           = SELECT

[targetnamecacheupdater]
type=user
public.bugtask                                  = SELECT, UPDATE
public.product                                  = SELECT
public.productseries                            = SELECT
public.distribution                             = SELECT
public.distroseries                             = SELECT
public.sourcepackagename                        = SELECT
public.binarypackagename                        = SELECT
public.potemplate                               = SELECT, UPDATE
public.scriptactivity                           = SELECT, INSERT

[distributionmirror]
type=user
public.archive                                  = SELECT
public.binarypackagefile                        = SELECT
public.binarypackagename                        = SELECT
public.binarypackagerelease                     = SELECT
public.build                                    = SELECT
public.component                                = SELECT
public.componentselection                       = SELECT
public.distribution                             = SELECT
public.distributionmirror                       = SELECT, UPDATE
public.distroseries                             = SELECT
public.distroarchseries                         = SELECT
public.emailaddress                             = SELECT
public.libraryfilealias                         = SELECT, INSERT
public.libraryfilecontent                       = SELECT, INSERT
public.mirrorcdimagedistroseries                = SELECT, INSERT, UPDATE, DELETE
public.mirrordistroarchseries                   = SELECT, UPDATE, DELETE, INSERT
public.mirrordistroseriessource                 = SELECT, UPDATE, DELETE, INSERT
public.mirrorproberecord                        = SELECT, INSERT
public.person                                   = SELECT
public.processorfamily                          = SELECT
public.scriptactivity                           = SELECT, INSERT
public.securesourcepackagepublishinghistory     = SELECT
public.securebinarypackagepublishinghistory     = SELECT
public.sourcepackagerelease                     = SELECT
public.sourcepackagereleasefile                 = SELECT
public.sourcepackagename                        = SELECT
public.teammembership                           = SELECT

[teammembership]
# Update the TeamMembership table setting expired members
type=user
public.teammembership                           = SELECT, UPDATE
public.teamparticipation                        = SELECT, DELETE
public.person                                   = SELECT
public.emailaddress                             = SELECT
public.scriptactivity                           = SELECT, INSERT

[karma]
# Update the KarmaCache table
type=user
public.karmacache                               = SELECT, INSERT, UPDATE, DELETE
public.karma                                    = SELECT
public.karmacategory                            = SELECT
public.karmaaction                              = SELECT
public.karmatotalcache                          = SELECT, INSERT, UPDATE, DELETE
public.emailaddress                             = SELECT
public.person                                   = SELECT
public.product                                  = SELECT
public.validpersoncache                         = SELECT
public.validpersonorteamcache                   = SELECT
public.scriptactivity                           = SELECT, INSERT

[cve]
type=user
public.cve                                      = SELECT, INSERT, UPDATE
public.cvereference                             = SELECT, INSERT, UPDATE, DELETE
public.scriptactivity                           = SELECT, INSERT


[gina]
# Unpack sourcepackages and extract metadata
type=user
groups=write
<<<<<<< HEAD
public.archive                                  = SELECT, UPDATE
=======
public.account                                  = SELECT, INSERT
public.accountpassword                          = SELECT, INSERT
public.archive                                  = SELECT
>>>>>>> 6c045e9f
public.distribution                             = SELECT
public.packagediff                              = SELECT, INSERT, UPDATE
public.scriptactivity                           = SELECT, INSERT
public.securebinarypackagepublishinghistory     = SELECT, INSERT, UPDATE, DELETE
public.securesourcepackagepublishinghistory     = SELECT, INSERT, UPDATE, DELETE

[lucille]
type=user
groups=write
public.archive                                  = SELECT
public.securebinarypackagepublishinghistory     = SELECT, INSERT, UPDATE, DELETE
public.binarypackagepublishinghistory           = SELECT
public.securesourcepackagepublishinghistory     = SELECT, INSERT, UPDATE, DELETE
public.sourcepackagepublishinghistory           = SELECT
public.scriptactivity                           = SELECT, INSERT

[authserver]
# The authentication server.
type=user
groups=write
public.account                                  = SELECT, INSERT, UPDATE
public.accountpassword                          = SELECT, INSERT
public.hwsubmission                             = SELECT, UPDATE
public.revisionauthor                           = SELECT, UPDATE
public.scriptactivity                           = SELECT, INSERT
public.branchvisibilitypolicy                   = SELECT
public.branchsubscription                       = SELECT, INSERT
public.validpersoncache                         = SELECT
public.validpersonorteamcache                   = SELECT

[fiera]
type=user
public.archive                                  = SELECT, UPDATE
public.archivedependency                        = SELECT
public.buildqueue                               = SELECT, INSERT, UPDATE, DELETE
public.builder                                  = SELECT, INSERT, UPDATE
public.build                                    = SELECT, INSERT, UPDATE
public.distribution                             = SELECT, UPDATE
public.distroseries                             = SELECT, UPDATE
public.distroarchseries                         = SELECT, UPDATE
public.sourcepackagepublishinghistory           = SELECT
public.securesourcepackagepublishinghistory     = SELECT
public.sourcepackagerelease                     = SELECT
public.sourcepackagereleasefile                 = SELECT
public.sourcepackagename                        = SELECT
public.binarypackagepublishinghistory           = SELECT
public.securebinarypackagepublishinghistory     = SELECT
public.binarypackagerelease                     = SELECT
public.binarypackagefile                        = SELECT
public.binarypackagename                        = SELECT
public.libraryfilealias                         = SELECT, INSERT
public.libraryfilecontent                       = SELECT, INSERT
public.processor                                = SELECT
public.processorfamily                          = SELECT
public.pocketchroot                             = SELECT, INSERT, UPDATE
public.component                                = SELECT
public.section                                  = SELECT
public.publishedpackage                         = SELECT
public.person                                   = SELECT
public.emailaddress                             = SELECT
public.teammembership                           = SELECT
public.scriptactivity                           = SELECT, INSERT
public.gpgkey                                   = SELECT

[sourcerer]
type=user
public.archive                                  = SELECT
public.branch                                   = SELECT, INSERT, UPDATE
public.revision                                 = SELECT, INSERT, UPDATE
# Karma
public.karma                                    = SELECT, INSERT
public.karmaaction                              = SELECT
# To get at a source package's manifest
public.distribution                             = SELECT
public.distroseries                             = SELECT
public.sourcepackagename                        = SELECT
public.sourcepackagepublishinghistory           = SELECT
public.sourcepackagerelease                     = SELECT, UPDATE
public.sourcepackagereleasefile                 = SELECT
# To get at an upstream product's manifest
public.product                                  = SELECT
public.productseries                            = SELECT
public.productrelease                           = SELECT, UPDATE
public.productreleasefile                       = SELECT
# To get from source package to upstream
public.packaging                                = SELECT
# To get stuff from the librarian
public.libraryfilealias                         = SELECT
public.libraryfilecontent                       = SELECT
public.scriptactivity                           = SELECT, INSERT

[write]
type=group
# Full access except for tables that are exclusively updated by
# certain processes, such as the librarian tables. This group is deprecated -
# access should be explicitly granted to users.
public.archive                          = SELECT, INSERT, UPDATE
public.binarypackagerelease             = SELECT, INSERT, UPDATE
public.binarypackagefile                = SELECT, INSERT, UPDATE
public.binarypackagefilepublishing      = SELECT, INSERT, UPDATE
public.binarypackagename                = SELECT, INSERT, UPDATE
public.bounty                           = SELECT, INSERT, UPDATE
public.bountymessage                    = SELECT, INSERT
public.branch                           = SELECT, INSERT, UPDATE
public.bug                              = SELECT, INSERT, UPDATE
public.bugactivity                      = SELECT, INSERT, UPDATE
public.bugattachment                    = SELECT, INSERT, UPDATE
public.bugmessage                       = SELECT, INSERT, UPDATE
public.bugnomination                    = SELECT, INSERT, UPDATE
public.bugpackageinfestation            = SELECT, INSERT, UPDATE
public.bugproductinfestation            = SELECT, INSERT, UPDATE
public.bugsubscription                  = SELECT, INSERT, UPDATE, DELETE
public.bugtask                          = SELECT, INSERT, UPDATE
public.bugtracker                       = SELECT, INSERT, UPDATE, DELETE
public.bugtrackeralias                  = SELECT, INSERT, UPDATE, DELETE
public.bugwatch                         = SELECT, INSERT, UPDATE, DELETE
public.build                            = SELECT, INSERT, UPDATE
public.builder                          = SELECT, INSERT, UPDATE
public.buildqueue                       = SELECT, INSERT, UPDATE, DELETE
public.component                        = SELECT, INSERT, UPDATE
public.componentselection               = SELECT, INSERT, UPDATE
public.country                          = SELECT, INSERT, UPDATE
public.distribution                     = SELECT, INSERT, UPDATE
public.distroarchseries                 = SELECT, INSERT, UPDATE
public.distroseries                     = SELECT, INSERT, UPDATE
public.packageupload                    = SELECT, INSERT, UPDATE
public.packageuploadbuild               = SELECT, INSERT, UPDATE
public.packageuploadsource              = SELECT, INSERT, UPDATE
public.packageuploadcustom              = SELECT, INSERT, UPDATE
public.distrocomponentuploader          = SELECT, INSERT, UPDATE
public.emailaddress                     = SELECT, INSERT, UPDATE
public.ircid                            = SELECT, INSERT, UPDATE, DELETE
public.jabberid                         = SELECT, INSERT, UPDATE, DELETE
public.karma                            = SELECT, INSERT, UPDATE
public.karmaaction                      = SELECT, INSERT, UPDATE
public.language                         = SELECT, INSERT, UPDATE
public.launchpaddatabaserevision        = SELECT, INSERT, UPDATE
public.libraryfilealias                 = SELECT, INSERT
public.libraryfilecontent               = SELECT, INSERT
public.logintoken                       = SELECT, INSERT, UPDATE
public.mirror                           = SELECT, INSERT, UPDATE, DELETE
public.mirrorcontent                    = SELECT, INSERT, UPDATE, DELETE
public.mirrorsourcecontent              = SELECT, INSERT, UPDATE, DELETE
public.teammembership                   = SELECT, INSERT, UPDATE, DELETE
public.message                          = SELECT, INSERT, UPDATE
public.milestone                        = SELECT, INSERT, UPDATE
public.binarypackagepublishinghistory   = SELECT
public.securebinarypackagepublishinghistory = SELECT, INSERT, UPDATE, DELETE
public.packageselection                 = SELECT, INSERT, UPDATE
public.packaging                        = SELECT, INSERT, UPDATE
public.person                           = SELECT, INSERT, UPDATE
public.personlanguage                   = SELECT, INSERT, UPDATE
public.pocketchroot                     = SELECT, INSERT, UPDATE
public.pocomment                        = SELECT, INSERT, UPDATE
public.pofile                           = SELECT, INSERT, UPDATE
public.pomsgid                          = SELECT, INSERT, UPDATE
public.posubscription                   = SELECT, INSERT, UPDATE, DELETE
public.potemplate                       = SELECT, INSERT, UPDATE
public.potmsgset                        = SELECT, INSERT, UPDATE
public.potranslation                    = SELECT, INSERT, UPDATE
public.processor                        = SELECT, INSERT, UPDATE
public.processorfamily                  = SELECT, INSERT, UPDATE
public.product                          = SELECT, INSERT, UPDATE
public.productlicense                   = SELECT, INSERT, UPDATE, DELETE
public.productcvsmodule                 = SELECT, INSERT, UPDATE
public.productrelease                   = SELECT, INSERT, UPDATE
public.productreleasefile               = SELECT, INSERT, UPDATE
public.productseries                    = SELECT, INSERT, UPDATE
public.productsvnmodule                 = SELECT, INSERT, UPDATE
public.project                          = SELECT, INSERT, UPDATE
public.projectrelationship              = SELECT, INSERT, UPDATE
public.publishedpackage                 = SELECT
public.pushmirroraccess                 = SELECT, INSERT, UPDATE
public.section                          = SELECT, INSERT, UPDATE
public.sectionselection                 = SELECT, INSERT, UPDATE
public.signedcodeofconduct              = SELECT, INSERT, UPDATE
public.sourcepackagefilepublishing      = SELECT, INSERT, UPDATE
public.sourcepackagename                = SELECT, INSERT, UPDATE
public.sourcepackagepublishinghistory   = SELECT
public.securesourcepackagepublishinghistory = SELECT, INSERT, UPDATE
public.sourcepackagerelease             = SELECT, INSERT, UPDATE
public.sourcepackagereleasefile         = SELECT, INSERT, UPDATE
public.spokenin                         = SELECT, INSERT, UPDATE
public.gpgkey                           = SELECT, INSERT, UPDATE, DELETE
public.sshkey                           = SELECT, INSERT, UPDATE, DELETE
public.teamparticipation                = SELECT, INSERT, UPDATE, DELETE
public.translationimportqueueentry      = SELECT, INSERT, UPDATE, DELETE
public.translationtemplateitem          = SELECT, INSERT, UPDATE, DELETE
public.wikiname                         = SELECT, INSERT, UPDATE, DELETE

[shipit]
type=user
public.continent                        = SELECT
public.country                          = SELECT
public.emailaddress                     = SELECT
public.karma                            = SELECT
public.libraryfilealias                 = SELECT, INSERT
public.libraryfilecontent               = SELECT, INSERT
public.person                           = SELECT
public.requestedcds                     = SELECT, INSERT, UPDATE
public.scriptactivity                   = SELECT, INSERT
public.shipitreport                     = SELECT, INSERT
public.shipment                         = SELECT, INSERT
public.shippingrequest                  = SELECT, UPDATE
public.shippingrun                      = SELECT, INSERT, UPDATE
public.standardshipitrequest		= SELECT
public.validpersoncache                 = SELECT
public.validpersonorteamcache           = SELECT

[standingupdater]
# For the personal standing updater cron script.
type=user
public.emailaddress                     = SELECT
public.mailinglist                      = SELECT
public.message                          = SELECT
public.messageapproval                  = SELECT
public.person                           = SELECT, UPDATE
public.scriptactivity                   = SELECT, INSERT
public.teamparticipation                = SELECT

[answertracker]
# User running expire-questions.py
type=user
public.account                          = SELECT, INSERT
public.accountpassword                  = SELECT, INSERT
public.answercontact                    = SELECT
public.bug                              = SELECT
public.bugtask                          = SELECT
public.distribution                     = SELECT
public.faq                              = SELECT
public.emailaddress                     = SELECT
public.language                         = SELECT
public.message                          = SELECT, INSERT
public.messagechunk                     = SELECT, INSERT
public.person                           = SELECT, UPDATE
public.personlanguage                   = SELECT
public.product                          = SELECT
public.question                         = SELECT, UPDATE
public.questionbug                      = SELECT
public.questionmessage                  = SELECT, INSERT
public.questionsubscription             = SELECT
public.scriptactivity                   = SELECT, INSERT
public.sourcepackagename                = SELECT
public.teammembership                   = SELECT
public.validpersoncache                 = SELECT
public.validpersonorteamcache           = SELECT

[uploader]
type=user
# Everything is keyed off an archive
public.archive                          = SELECT, INSERT, UPDATE
public.archiverebuild                   = SELECT, INSERT, UPDATE

# This block is granted insert in order to be able to create maintainers
# on the fly when we encounter them.
public.account                          = SELECT, INSERT
public.accountpassword                  = SELECT, INSERT
public.person                           = SELECT, INSERT, UPDATE
public.emailaddress                     = SELECT, INSERT
public.teamparticipation                = SELECT, INSERT
public.teammembership                   = SELECT
public.wikiname                         = SELECT, INSERT
public.validpersoncache                 = SELECT
public.validpersonorteamcache           = SELECT

# I didn't want to give it INSERT and if someone can fix the gpg-coc story
# So that it works with my key in place then nascentupload.txt won't have
# to insert it.
public.gpgkey                           = SELECT, INSERT
public.signedcodeofconduct              = SELECT
public.distribution                     = SELECT
public.distroseries                     = SELECT, UPDATE
public.distroarchseries                 = SELECT
public.sourcepackagepublishinghistory   = SELECT
public.sourcepackagefilepublishing      = SELECT
public.binarypackagefilepublishing      = SELECT
public.binarypackagepublishinghistory   = SELECT
public.component                        = SELECT, INSERT
public.section                          = SELECT, INSERT
public.componentselection               = SELECT
public.sectionselection                 = SELECT
public.distrocomponentuploader          = SELECT
public.archivepermission                = SELECT
public.processor                        = SELECT
public.processorfamily                  = SELECT

# Source and Binary packages and builds
public.sourcepackagename                = SELECT, INSERT
public.sourcepackagerelease             = SELECT, INSERT
public.binarypackagename                = SELECT, INSERT
public.binarypackagerelease             = SELECT, INSERT
public.sourcepackagereleasefile         = SELECT, INSERT
public.binarypackagefile                = SELECT, INSERT
public.pocketchroot                     = SELECT
public.build                            = SELECT, INSERT, UPDATE
public.buildqueue                       = SELECT, INSERT, UPDATE

# Thusly the librarian
public.libraryfilecontent               = SELECT, INSERT
public.libraryfilealias                 = SELECT, INSERT

# The queue
public.packageupload                    = SELECT, INSERT, UPDATE
public.packageuploadsource              = SELECT, INSERT
public.packageuploadbuild               = SELECT, INSERT
public.packageuploadcustom              = SELECT, INSERT

public.scriptactivity                   = SELECT, INSERT

# For premature source-only publication
public.securesourcepackagepublishinghistory = SELECT, INSERT

# Closing bugs for premature source-only publication
public.bug                              = SELECT, UPDATE
public.bugactivity                      = SELECT, INSERT
public.bugsubscription                  = SELECT
public.bugnotification                  = SELECT, INSERT
public.bugnotificationrecipient         = SELECT, INSERT
public.bugnomination                    = SELECT
public.bugtask                          = SELECT, UPDATE
public.product                          = SELECT
public.project                          = SELECT
public.bugmessage                       = SELECT, INSERT
public.message                          = SELECT, INSERT
public.messagechunk                     = SELECT, INSERT
public.productseries                    = SELECT
public.validpersoncache                 = SELECT
public.validpersonorteamcache           = SELECT
public.karmaaction                      = SELECT
public.karma                            = SELECT, INSERT
public.questionbug                      = SELECT
public.question                         = SELECT
public.packagebugsupervisor             = SELECT
public.milestone                        = SELECT
public.bugwatch                         = SELECT, INSERT
public.bugtracker                       = SELECT, INSERT
public.bugtrackeralias                  = SELECT, INSERT
public.cve                              = SELECT, INSERT
public.bugcve                           = SELECT, INSERT
public.language                         = SELECT
public.questionsubscription             = SELECT
public.answercontact                    = SELECT
public.personlanguage                   = SELECT
public.structuralsubscription           = SELECT

# Diffing against ancestry and maintenance tasks.
public.packagediff                      = SELECT, INSERT, UPDATE, DELETE

[queued]
type=user
# Announce handling
public.person                           = SELECT, INSERT
public.emailaddress                     = SELECT, INSERT
public.teamparticipation                = SELECT, INSERT
public.teammembership                   = SELECT
public.distrocomponentuploader          = SELECT
public.gpgkey                           = SELECT

# The Queue
public.packageupload                    = SELECT, UPDATE
public.packageuploadsource              = SELECT
public.packageuploadbuild               = SELECT
public.packageuploadcustom              = SELECT

# Distribution/Publishing stuff
public.archive                          = SELECT
public.archivepermission                = SELECT
public.distribution                     = SELECT
public.distroseries                     = SELECT
public.distroarchseries                 = SELECT
public.processor                        = SELECT
public.processorfamily                  = SELECT
public.distrocomponentuploader          = SELECT
public.build                            = SELECT, INSERT, UPDATE
public.buildqueue                       = SELECT, INSERT, UPDATE
public.pocketchroot                     = SELECT
public.sourcepackagerelease             = SELECT, UPDATE
public.binarypackagerelease             = SELECT, UPDATE
public.sourcepackagereleasefile         = SELECT
public.binarypackagefile                = SELECT
public.sourcepackagename                = SELECT
public.binarypackagename                = SELECT
public.binarypackagepublishinghistory   = SELECT
public.sourcepackagepublishinghistory   = SELECT
public.sourcepackagefilepublishing      = SELECT
public.binarypackagefilepublishing      = SELECT
public.securesourcepackagepublishinghistory = SELECT, INSERT
public.securebinarypackagepublishinghistory = SELECT, INSERT
public.component                        = SELECT
public.section                          = SELECT
public.componentselection               = SELECT
public.sectionselection                 = SELECT

# Librarian stuff
public.libraryfilealias                 = SELECT, INSERT
public.libraryfilecontent               = SELECT, INSERT

# rosetta auto imports
public.translationimportqueueentry      = SELECT, INSERT, UPDATE

public.scriptactivity                   = SELECT, INSERT

# Closing bugs.
public.bug                              = SELECT, UPDATE
public.bugactivity                      = SELECT, INSERT
public.bugsubscription                  = SELECT
public.bugnotification                  = SELECT, INSERT
public.bugnotificationrecipient         = SELECT, INSERT
public.bugnomination                    = SELECT
public.bugtask                          = SELECT, UPDATE
public.product                          = SELECT
public.project                          = SELECT
public.bugmessage                       = SELECT, INSERT
public.message                          = SELECT, INSERT
public.messagechunk                     = SELECT, INSERT
public.productseries                    = SELECT
public.validpersoncache                 = SELECT
public.validpersonorteamcache           = SELECT
public.karmaaction                      = SELECT
public.karma                            = SELECT, INSERT
public.questionbug                      = SELECT
public.question                         = SELECT
public.packagebugsupervisor             = SELECT
public.milestone                        = SELECT
public.bugwatch                         = SELECT, INSERT
public.bugtracker                       = SELECT, INSERT
public.bugtrackeralias                  = SELECT, INSERT
public.cve                              = SELECT, INSERT
public.bugcve                           = SELECT, INSERT
public.language                         = SELECT
public.questionsubscription             = SELECT
public.answercontact                    = SELECT
public.personlanguage                   = SELECT
public.structuralsubscription           = SELECT


[ppad]
type=user
public.archive                          = SELECT
public.person                           = SELECT
public.scriptactivity                   = SELECT, INSERT

[supermirror]
type=user
# For supermirror-rewritemap cronscript
public.person                           = SELECT
public.product                          = SELECT
public.branch                           = SELECT
public.branchvisibilitypolicy           = SELECT
public.scriptactivity                   = SELECT, INSERT

[session]
# This user doesn't have access to any tables in the main launchpad
# database - it has permissions on the seperate session database only,
# which are not maintained by this script. User is just here so it gets
# created if necessary.
type=user

[bugnotification]
# Sends bug notifications.
# XXX: BjornT 2006-03-31:
#       All the INSERT permissions, and the UPDATE permission for the bug
#       table are necessary only because the test that test
#       send-bug-notifications.py needs them. They should be removed
#       when bug 37456 is fixed.
type=user
public.archive                          = SELECT
public.bugnotification                  = SELECT, INSERT, UPDATE
public.bugnotificationrecipient         = SELECT, INSERT, UPDATE
public.bugsubscription                  = SELECT, INSERT
public.bugnomination                    = SELECT
public.bug                              = SELECT, INSERT, UPDATE
public.bugactivity                      = SELECT, INSERT
public.bugmessage                       = SELECT, INSERT
public.bugtag                           = SELECT
public.bugtask                          = SELECT, INSERT, UPDATE
public.bugwatch                         = SELECT
public.component                        = SELECT
public.packagebugsupervisor             = SELECT
public.person                           = SELECT
public.product                          = SELECT
public.project                          = SELECT
public.productseries                    = SELECT
public.question                         = SELECT
public.questionbug                      = SELECT
public.distribution                     = SELECT
public.distroseries                     = SELECT
public.sourcepackagename                = SELECT
public.sourcepackagerelease             = SELECT
public.sourcepackagepublishinghistory   = SELECT
public.emailaddress                     = SELECT
public.libraryfilealias                 = SELECT
public.libraryfilecontent               = SELECT
public.message                          = SELECT, INSERT
public.messagechunk                     = SELECT, INSERT
public.milestone                        = SELECT
public.scriptactivity                   = SELECT, INSERT
public.structuralsubscription           = SELECT
public.teammembership                   = SELECT
public.teamparticipation                = SELECT
public.validpersoncache                 = SELECT
public.validpersonorteamcache           = SELECT

[rosettaadmin]
type=user
public.distribution                     = SELECT
public.distroseries                     = SELECT, UPDATE
public.distroserieslanguage             = SELECT, INSERT, UPDATE
public.language                         = SELECT
public.person                           = SELECT
public.pofile                           = SELECT, INSERT, UPDATE
public.pomsgid                          = SELECT
public.potemplate                       = SELECT, INSERT
public.potmsgset                        = SELECT, INSERT
public.potranslation                    = SELECT
public.product                          = SELECT
public.productseries                    = SELECT
public.scriptactivity                   = SELECT, INSERT
public.sourcepackagename                = SELECT
public.translationmessage               = SELECT, INSERT, UPDATE, DELETE
public.translationtemplateitem          = SELECT, INSERT, UPDATE, DELETE

[oopsprune]
type=user
public.bug                              = SELECT
public.bugtask                          = SELECT
public.message                          = SELECT
public.messagechunk                     = SELECT
public.question                         = SELECT
public.scriptactivity                   = SELECT, INSERT

[listteammembers]
type=user
public.emailaddress                     = SELECT
public.person                           = SELECT
public.signedcodeofconduct              = SELECT
public.teamparticipation                = SELECT

# This group is now created automatically
# Readonly access to everything
#[read]
#type=group

# This group is now created automatically
# Full access to everything.
# [admin]
# type=group

[processmail]
type=user
public.scriptactivity                   = SELECT, INSERT

# Incoming emails are stored in the librarian
public.libraryfilealias                 = SELECT, INSERT
public.libraryfilecontent               = SELECT, INSERT

# Access to people
public.account                          = SELECT, INSERT
public.accountpassword                  = SELECT, INSERT
public.emailaddress                     = SELECT
public.gpgkey                           = SELECT
public.language                         = SELECT
public.person                           = SELECT, UPDATE
public.personlanguage                   = SELECT
public.teammembership                   = SELECT
public.teamparticipation                = SELECT
public.validpersoncache                 = SELECT
public.validpersonorteamcache           = SELECT

# Access to BugTargets, QuestionTarget and SpecTarget
public.archive                          = SELECT
public.component                        = SELECT
public.distribution                     = SELECT
public.distrocomponentuploader          = SELECT
public.archivepermission                = SELECT
public.distroseries                     = SELECT
public.project                          = SELECT
public.product                          = SELECT
public.productseries                    = SELECT
public.packagebugsupervisor             = SELECT
public.sourcepackagename                = SELECT
public.sourcepackagerelease             = SELECT
public.sourcepackagepublishinghistory   = SELECT
public.structuralsubscription           = SELECT

# Karma
public.karma                            = SELECT, INSERT
public.karmaaction                      = SELECT

# Creation of messages (bug & question comments)
public.message                          = SELECT, INSERT
public.messagechunk                     = SELECT, INSERT

# Bug update
public.bug                              = SELECT, INSERT, UPDATE
public.bugactivity                      = SELECT, INSERT
public.bugsubscription                  = SELECT, INSERT
public.bugnotification                  = SELECT, INSERT
public.bugnotificationrecipient         = SELECT, INSERT
public.bugnomination                    = SELECT, INSERT, UPDATE
public.bugtag                           = SELECT, INSERT, DELETE
public.bugtask                          = SELECT, INSERT, UPDATE
public.bugmessage                       = SELECT, INSERT
public.bugsubscription                  = SELECT, INSERT, UPDATE, DELETE
public.bugtracker                       = SELECT, INSERT
public.bugtrackeralias                  = SELECT, INSERT
public.bugwatch                         = SELECT, INSERT
public.milestone                        = SELECT

# CVE updates
public.cve                              = SELECT, INSERT
public.bugcve                           = SELECT, INSERT

# Adding comment to question
public.faq                              = SELECT
public.question                         = SELECT, UPDATE
public.questionmessage                  = SELECT, INSERT
public.questionbug                      = SELECT

# Question notifications
public.answercontact                    = SELECT
public.questionsubscription             = SELECT

# Specification notifications
public.specification                    = SELECT
public.specificationsubscription        = SELECT
public.structuralsubscription           = SELECT

# Emails may have files attached.
public.bugattachment                    = SELECT, INSERT

[mlist-sync]
# The mailing list sync user
type=user
public.mailinglist                      = SELECT
public.person                           = SELECT
public.emailaddress                     = SELECT, UPDATE
public.scriptactivity                   = SELECT, INSERT

[hwdb-submission-processor]
# The user that updates the HWDB with data from new submissions
type=user
public.person                           = SELECT
public.hwdevicedriverlink               = SELECT, INSERT
public.hwdevicenamevariant              = SELECT, INSERT
public.hwdevice                         = SELECT, INSERT
public.hwdriver                         = SELECT, INSERT
public.hwsubmissiondevice               = SELECT, INSERT
public.hwsubmission                     = SELECT, UPDATE
public.hwtestanswerchoice               = SELECT
public.hwtestanswercountdevice          = SELECT
public.hwtestanswercount                = SELECT
public.hwtestanswerdevice               = SELECT
public.hwtestanswer                     = SELECT
public.hwtest                           = SELECT
public.hwvendorid                       = SELECT, INSERT
public.hwvendorname                     = SELECT, INSERT<|MERGE_RESOLUTION|>--- conflicted
+++ resolved
@@ -512,13 +512,9 @@
 # Unpack sourcepackages and extract metadata
 type=user
 groups=write
-<<<<<<< HEAD
-public.archive                                  = SELECT, UPDATE
-=======
 public.account                                  = SELECT, INSERT
 public.accountpassword                          = SELECT, INSERT
 public.archive                                  = SELECT
->>>>>>> 6c045e9f
 public.distribution                             = SELECT
 public.packagediff                              = SELECT, INSERT, UPDATE
 public.scriptactivity                           = SELECT, INSERT
@@ -769,7 +765,7 @@
 [uploader]
 type=user
 # Everything is keyed off an archive
-public.archive                          = SELECT, INSERT, UPDATE
+public.archive                          = SELECT, INSERT
 public.archiverebuild                   = SELECT, INSERT, UPDATE
 
 # This block is granted insert in order to be able to create maintainers
