--- conflicted
+++ resolved
@@ -50,12 +50,9 @@
 # The main Z3 application
 type=user
 groups=write
-<<<<<<< HEAD
-public.archive                          = SELECT
-=======
 public.is_blacklisted_name(text)        = EXECUTE
 public.name_blacklist_match(text)       = EXECUTE
->>>>>>> 700d2875
+public.archive                          = SELECT
 public.binaryandsourcepackagenameview   = SELECT
 public.binarypackagepublishinghistory   = SELECT
 public.bountysubscription               = SELECT, INSERT, UPDATE, DELETE
